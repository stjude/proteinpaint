--- conflicted
+++ resolved
@@ -31,17 +31,10 @@
 		echo "$USAGE"
 		exit 1
 		;;
-<<<<<<< HEAD
-	\?)
-		echo $USAGE
-		exit 1
-		;;
-=======
   *)
   	echo "Unrecognized parameter. Use -h to display usage."
   	exit 1
   	;;
->>>>>>> b73fa0d5
 	esac
 done
 #########################
@@ -62,28 +55,15 @@
 #TAG="$(node -p "require('./package.json').version")"
 TAG="$(grep version package.json | sed 's/.*"version": "\(.*\)".*/\1/')"
 echo "building ppbase:$REV image, package version=$TAG"
-<<<<<<< HEAD
-docker build  --file ./build/Dockerfile $BUILDARGS --target ppbase --tag ppbase:$REV --build-arg ARCH="$ARCH" .
+
+docker build . --file ./build/Dockerfile --target ppbase --tag ppbase:$REV --build-arg ARCH="$ARCH" $BUILDARGS
 echo "building pprust:$REV image, package version=$TAG"
-docker build  --file ./build/Dockerfile $BUILDARGS --target pprust --tag pprust:$REV --build-arg ARCH="$ARCH" .
+docker build . --file ./build/Dockerfile --target pprust --tag pprust:$REV --build-arg ARCH="$ARCH" $BUILDARGS
 echo "generating a build with minimal package jsons"
-docker build  --file ./build/Dockerfile $BUILDARGS --target ppminpkg --tag ppminpkg:$REV --build-arg ARCH="$ARCH" .
+docker build . --file ./build/Dockerfile --target ppminpkg --tag ppminpkg:$REV --build-arg ARCH="$ARCH" $BUILDARGS
 
 echo "building pppkg:$REV image, package version=$TAG, can copy /home/root/pp/tmppack/stjude-proteinpaint.tgz as a publishable package"
-docker build  --file ./build/full/Dockerfile $BUILDARGS --target pppkg --tag pppkg:$REV --build-arg IMGVER=$REV --build-arg PKGVER=$TAG --build-arg CROSSENV="$CROSSENV" .
+docker build . --file ./build/full/Dockerfile --target pppkg --tag pppkg:$REV --build-arg IMGVER=$REV --build-arg PKGVER=$TAG --build-arg CROSSENV="$CROSSENV" $BUILDARGS
 
 echo "building ppfull:$REV image, package version=$TAG"
-docker build  --file ./build/full/Dockerfile $BUILDARGS --target ppapp --tag ppfull:$REV --build-arg IMGVER=$REV --build-arg PKGVER=$TAG --build-arg CROSSENV="$CROSSENV" .
-=======
-docker build . --file ./build/Dockerfile --target ppbase --tag ppbase:$REV $BUILDARGS
-echo "building pprust:$REV image, package version=$TAG"
-docker build . --file ./build/Dockerfile --target pprust --tag pprust:$REV $BUILDARGS
-echo "generating a build with minimal package jsons"
-docker build . --file ./build/Dockerfile --target ppminpkg --tag ppminpkg:$REV $BUILDARGS
-
-echo "building pppkg:$REV image, package version=$TAG, can copy /home/root/pp/tmppack/stjude-proteinpaint.tgz as a publishable package"
-docker build . --file ./build/full/Dockerfile --target pppkg --tag pppkg:$REV --build-arg IMGVER=$REV --build-arg PKGVER=$TAG --build-arg CROSSENV=$CROSSENV $BUILDARGS
-
-echo "building ppfull:$REV image, package version=$TAG"
-docker build . --file ./build/full/Dockerfile --target ppapp --tag ppfull:$REV --build-arg IMGVER=$REV --build-arg PKGVER=$TAG --build-arg CROSSENV=$CROSSENV $BUILDARGS
->>>>>>> b73fa0d5
+docker build . --file ./build/full/Dockerfile --target ppapp --tag ppfull:$REV --build-arg IMGVER=$REV --build-arg PKGVER=$TAG --build-arg CROSSENV="$CROSSENV" $BUILDARGS