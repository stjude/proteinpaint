const common = require('../src/common')
const got = require('got')

/*
GDC graphql API

validate_variant2sample
validate_query_snvindel_byrange
validate_query_snvindel_byisoform
validate_query_genecnv
getSamples_gdcapi
get_cohortTotal
addCrosstabCount_tonodes
validate_m2csq

getheaders
*/

export async function validate_ssm2canonicalisoform(api) {
	if (!api.endpoint) throw '.endpoint missing from ssm2canonicalisoform'
	if (!api.fields) throw '.fields[] missing from ssm2canonicalisoform'
	api.get = async q => {
		// q is client request object
		if (!q.ssm_id) throw '.ssm_id missing'
		const response = await got(api.endpoint + q.ssm_id + '?fields=' + api.fields.join(','), {
			method: 'GET',
			headers: getheaders(q)
		})
		let re
		try {
			re = JSON.parse(response.body)
		} catch (e) {
			throw 'invalid json in response'
		}
		if (!re.data || !re.data.consequence) throw 'returned data not .data.consequence'
		if (!Array.isArray(re.data.consequence)) throw '.data.consequence not array'
		const canonical = re.data.consequence.find(i => i.transcript.is_canonical)
		return canonical ? canonical.transcript.transcript_id : re.data.consequence[0].transcript.transcript_id
	}
}

export function validate_variant2sample(a) {
	if (typeof a.filters != 'function') throw '.variant2samples.gdcapi.filters() not a function'
}

export function validate_query_snvindel_byrange(ds) {
	const api = ds.queries.snvindel.byrange.gdcapi
	if (!api.query) throw '.query missing for byrange.gdcapi'
	if (typeof api.query != 'string') throw '.query not string in byrange.gdcapi'
	if (typeof api.variables != 'function') throw '.byrange.gdcapi.variables() not a function'
	ds.queries.snvindel.byrange.get = async opts => {
		const response = await got.post(ds.apihost, {
			headers: { 'Content-Type': 'application/json', Accept: 'application/json' },
			body: JSON.stringify({ query: api.query, variables: api.variables(opts) })
		})
		let re
		try {
			re = JSON.parse(response.body)
		} catch (e) {
			throw 'invalid JSON from GDC'
		}
		if (
			!re.data ||
			!re.data.explore ||
			!re.data.explore.ssms ||
			!re.data.explore.ssms.hits ||
			!re.data.explore.ssms.hits.edges
		)
			throw 'returned structure not data.explore.ssms.hits.edges'
		if (!Array.isArray(re.data.explore.ssms.hits.edges)) throw 'data.explore.ssms.hits.edges not array'
		const mlst = []
		for (const h of re.data.explore.ssms.hits.edges) {
			const m = {
				dt: common.dtsnvindel,
				ssm_id: h.node.ssm_id,
				chr: h.node.chromosome,
				pos: h.node.start_position - 1,
				ref: h.node.reference_allele,
				alt: h.node.tumor_allele,
				samples: []
			}
			if (h.node.consequence && h.node.consequence.hits && h.node.consequence.hits.edges) {
				m.csqcount = h.node.consequence.hits.edges.length
				let c
				if (opts.isoform) c = h.node.consequence.hits.edges.find(i => i.node.transcript.transcript_id == opts.isoform)
				const c2 = c || h.node.consequence.hits.edges[0]
				// c2: { node: {consequence} }
				snvindel_addclass(m, c2.node)
			}
			if (h.node.occurrence.hits.edges) {
				for (const c of h.node.occurrence.hits.edges) {
					const sample = makeSampleObj(c.node.case, ds)
					sample.sample_id = c.node.case.case_id
					m.samples.push(sample)
				}
			}
			mlst.push(m)
		}
		return mlst
	}
}

export function validate_query_snvindel_byisoform(ds) {
	const api = ds.queries.snvindel.byisoform.gdcapi
	if (!Array.isArray(api.lst)) throw 'api.lst is not array'
	if (api.lst.length != 2) throw 'api.lst is not array of length 2'
	for (const a of api.lst) {
		if (!a.endpoint) throw '.endpoint missing for byisoform.gdcapi'
		if (!a.fields) throw '.fields missing for byisoform.gdcapi'
		if (!a.filters) throw '.filters missing for byisoform.gdcapi'
		if (typeof a.filters != 'function') throw 'byisoform.gdcapi.filters() is not a function'
	}
	ds.queries.snvindel.byisoform.get = async opts => {
		const hits = await snvindel_byisoform_run(api, opts)
		const mlst = [] // parse snv/indels into this list
		for (const hit of hits) {
			if (!hit.ssm_id) throw 'hit.ssm_id missing'
			if (!Number.isInteger(hit.start_position)) throw 'hit.start_position is not integer'
			const m = {
				ssm_id: hit.ssm_id,
				dt: common.dtsnvindel,
				chr: hit.chromosome,
				pos: hit.start_position - 1,
				ref: hit.reference_allele,
				alt: hit.tumor_allele,
				isoform: opts.isoform,
				csqcount: hit.csqcount,
				// occurrence count will be overwritten after sample filtering
				occurrence: hit.cases.length
			}
			snvindel_addclass(m, hit.consequence)
			m.samples = []
			for (const c of hit.cases) {
				const sample = makeSampleObj(c, ds)
				sample.sample_id = c.case_id
				m.samples.push(sample)
			}
			mlst.push(m)
		}
		return mlst
	}
}

function makeSampleObj(c, ds) {
	// c: {project:{project_id}} as returned by api call
	const sample = {}
	if (ds.sampleSummaries) {
		// At the snvindel query, each sample obj will only carry a subset of attributes
		// as defined here, for producing sub-labels
		for (const i of ds.sampleSummaries.lst) {
			{
				const t = ds.termdb.getTermById(i.label1)
				if (t) {
					sample[i.label1] = c[t.fields[0]]
					for (let j = 1; j < t.fields.length; j++) {
						if (sample[i.label1]) sample[i.label1] = sample[i.label1][t.fields[j]]
					}
				}
			}
			if (i.label2) {
				const t = ds.termdb.getTermById(i.label2)
				if (t) {
					sample[i.label2] = c[t.fields[0]]
					for (let j = 1; j < t.fields.length; j++) {
						if (sample[i.label2]) sample[i.label2] = sample[i.label2][t.fields[j]]
					}
				}
			}
		}
	} else {
		// alternative methods for building samples
	}
	return sample
}

function snvindel_addclass(m, consequence) {
	if (consequence) {
		// [ { transcript } ]
		if (consequence.transcript.consequence_type) {
			const [dt, mclass, rank] = common.vepinfo(consequence.transcript.consequence_type)
			m.class = mclass
			m.mname = consequence.transcript.aa_change // may be null!

			// hardcoded logic: { vep_impact, sift_impact, polyphen_impact, polyphen_score, sift_score}
			/*
			if (ts.transcript.annotation) {
				for (const k in ts.transcript.annotation) {
					m[k] = ts.transcript.annotation[k]
				}
			}
			*/
		}
	}

	if (!m.mname) {
		m.mname = m.ref + '>' + m.alt
	}

	if (!m.class) {
		if (common.basecolor[m.ref] && common.basecolor[m.alt]) {
			m.class = common.mclasssnv
		} else {
			if (m.ref == '-') {
				m.class = common.mclassinsertion
			} else if (m.alt == '-') {
				m.class = common.mclassdeletion
			} else {
				m.class = common.mclassmnv
			}
		}
	}
}

function getheaders(q) {
	// q is req.query{}
	const h = { 'Content-Type': 'application/json', Accept: 'application/json' }
	if (q.token) h['X-Auth-Token'] = q.token
	return h
}

async function snvindel_byisoform_run(api, opts) {
	// function may be shared
	// query is ds.queries.snvindel
	const headers = getheaders(opts)
	const p1 = got(
		api.lst[0].endpoint +
			'?size=' +
			api.lst[0].size +
			'&fields=' +
			api.lst[0].fields.join(',') +
			'&filters=' +
			encodeURIComponent(JSON.stringify(api.lst[0].filters(opts))),
		{ method: 'GET', headers }
	)
	const p2 = got(
		api.lst[1].endpoint +
			'?size=' +
			api.lst[1].size +
			'&fields=' +
			api.lst[1].fields.join(',') +
			'&filters=' +
			encodeURIComponent(JSON.stringify(api.lst[1].filters(opts))),
		{ method: 'GET', headers }
	)
	const [tmp1, tmp2] = await Promise.all([p1, p2])
	let re_ssms, re_cases
	try {
		re_ssms = JSON.parse(tmp1.body)
		re_cases = JSON.parse(tmp2.body)
	} catch (e) {
		throw 'invalid JSON returned by GDC'
	}
	if (!re_ssms.data || !re_ssms.data.hits) throw 'returned data from ssms query not .data.hits'
	if (!re_cases.data || !re_cases.data.hits) throw 'returned data from cases query not .data.hits[]'
	if (!Array.isArray(re_ssms.data.hits) || !Array.isArray(re_cases.data.hits)) throw 're.data.hits[] is not array'
	const id2ssm = new Map()
	// key: ssm_id, value: ssm {}
	for (const h of re_ssms.data.hits) {
		if (!h.ssm_id) throw 'ssm_id missing from a ssms hit'
		if (!h.consequence) throw '.consequence[] missing from a ssm'
		h.csqcount = h.consequence.length
		const consequence = h.consequence.find(i => i.transcript.transcript_id == opts.isoform)
		if (!consequence) {
			// may alert??
		}
		h.consequence = consequence // keep only info for this isoform
		h.cases = []
		id2ssm.set(h.ssm_id, h)
	}
	for (const h of re_cases.data.hits) {
		if (!h.ssm) throw '.ssm{} missing from a case'
		if (!h.ssm.ssm_id) throw '.ssm.ssm_id missing from a case'
		const ssm = id2ssm.get(h.ssm.ssm_id)
		if (!ssm) throw 'ssm_id not found in ssms query'
		if (!h.case) throw '.case{} missing from a case'
		ssm.cases.push(h.case)
	}
	return [...id2ssm.values()]
}

export function validate_query_genecnv(ds) {
	const api = ds.queries.genecnv.byisoform.gdcapi
	if (!api.query) throw '.query missing for byisoform.gdcapi'
	if (typeof api.query != 'string') throw '.query not string for byisoform.gdcapi'
	if (!api.variables) throw '.variables missing for byisoform.gdcapi'
	// validate variables
	ds.queries.genecnv.byisoform.get = async (opts, name) => {
		// following is project-summarized query
		// should be replaced by sample-level queries
		const variables = JSON.parse(JSON.stringify(api.variables))
		variables.caseAggsFilters.content[2].content.value = [name]
		variables.cnvGain.content[2].content.value = [name]
		variables.cnvLoss.content[2].content.value = [name]
		variables.cnvTestedByGene.content[1].content.value = [name]
		variables.cnvAll.content[2].content.value = [name]
		variables.ssmFilters.content[1].content.value = [name]
		const response = await got.post(ds.apihost, {
			headers: { 'Content-Type': 'application/json', Accept: 'application/json' },
			body: JSON.stringify({ query: api.query, variables })
		})
		let re
		try {
			re = JSON.parse(response.body)
		} catch (e) {
			throw 'invalid JSON from GDC'
		}
		if (!re.data || !re.data.viewer || !re.data.viewer.explore || !re.data.viewer.explore.cases)
			throw 'data structure not data.viewer.explore.cases'
		const project2total = new Map()
		for (const i of re.data.viewer.explore.cases.cnvTotal.project__project_id.buckets) {
			project2total.set(i.key, i.doc_count)
		}
		const projects = new Map()
		if (re.data.viewer.explore.cases.gain) {
			for (const i of re.data.viewer.explore.cases.gain.project__project_id.buckets) {
				projects.set(i.key, { gain: i.doc_count, loss: 0 })
			}
		}
		if (re.data.viewer.explore.cases.loss) {
			for (const i of re.data.viewer.explore.cases.loss.project__project_id.buckets) {
				if (projects.has(i.key)) {
					projects.get(i.key).loss = i.doc_count
				} else {
					projects.set(i.key, { gain: 0, loss: 0 })
				}
			}
		}
		const lst = []
		for (const [k, i] of projects) {
			if (i.gain + i.loss == 0) continue
			i.label = k
			i.total = project2total.get(k)
			lst.push(i)
		}
		lst.sort((i, j) => (j.gain + j.loss) / j.total - (i.gain + i.loss) / i.total)
		return lst
	}
}

// for variant2samples query
export async function getSamples_gdcapi(q, ds) {
	if (!q.ssm_id_lst) throw 'ssm_id_lst not provided'
	const api = ds.variant2samples.gdcapi
	const fields =
		q.get == ds.variant2samples.type_sunburst
			? api.fields_sunburst
			: q.get == ds.variant2samples.type_summary
			? api.fields_summary
			: q.get == ds.variant2samples.type_samples
			? api.fields_samples
			: null
	if (!fields) throw 'invalid get type of q.get'
<<<<<<< HEAD
=======

	const headers = getheaders(q) // will be reused below

>>>>>>> afd160cb
	const response = await got(
		api.endpoint +
			'?size=' +
			api.size +
			'&fields=' +
			fields.join(',') +
			'&filters=' +
			encodeURIComponent(JSON.stringify(api.filters(q))),
		{ method: 'GET', headers }
	)
	let re
	try {
		re = JSON.parse(response.body)
	} catch (e) {
		throw 'invalid JSON from GDC for variant2samples'
	}
	if (!re.data || !re.data.hits) throw 'data structure not data.hits[]'
	if (!Array.isArray(re.data.hits)) throw 're.data.hits is not array'

	const samples = []
	for (const s of re.data.hits) {
		if (!s.case) throw '.case{} missing from a hit'
		const sample = {}

		// get printable sample id
		if (ds.variant2samples.sample_id_key) {
			sample.sample_id = s.case[ds.variant2samples.sample_id_key] // "sample_id" field in sample is hardcoded
		} else if (ds.variant2samples.sample_id_getter) {
<<<<<<< HEAD
			sample.sample_id = ds.variant2samples.sample_id_getter(s.case)
=======
			// must pass request header to getter in case requesting a controlled sample via a user token
			// this is gdc-specific logic and should not impact generic mds3
			sample.sample_id = await ds.variant2samples.sample_id_getter(s.case, headers)
>>>>>>> afd160cb
		}

		/* gdc-specific logic
		through tumor_sample_barcode, "TCGA-F4-6805" names are set as .sample_id for display
		however case uuid is still needed to build the url link to a case
		thus the hardcoded logic to provide the case_id as "case_uuid" to client side
		*/
		sample.case_uuid = s.case.case_id

		for (const id of ds.variant2samples.termidlst) {
			const t = ds.termdb.getTermById(id)
			if (t) {
				sample[id] = s.case[t.fields[0]]
				for (let j = 1; j < t.fields.length; j++) {
					if (sample[id]) sample[id] = sample[id][t.fields[j]]
				}
			}
		}
		/////////////////// hardcoded logic to use .observation
		// FIXME apply a generalized mechanism to record read depth (or just use sampledata.read_depth{})
		may_add_readdepth(s.case, sample)
		///////////////////
		samples.push(sample)
	}
	return samples
}

function may_add_readdepth(acase, sample) {
	if (!acase.observation) return
	// per Zhenyu, the ensemble workflow unifies the depth from all callers, can display just the first
	const dat = acase.observation[0]
	if (!dat) return
	if (!dat.read_depth) return
	sample.ssm_read_depth = {
		altTumor: dat.read_depth.t_alt_count,
		totalTumor: dat.read_depth.t_depth,
		totalNormal: dat.read_depth.n_depth
	}
}

/*
works for ds.termdb.termid2totalsize{}
q is query parameter:
.set_id
.tid2value{}, k: term id, v: category value to be added to filter
._combination
	in the cross-tab computation e.g. Project+Disease, will need to attach _combination to returned data
	so in Promise.all(), the result can be traced back to a project+disease combination
*/
export async function get_cohortTotal(api, ds, q) {
	if (!api.query) throw '.query missing for termid2totalsize'
	if (!api.filters) throw '.filters missing for termid2totalsize'
	if (typeof api.filters != 'function') throw '.filters() not function in termid2totalsize'
	const response = await got.post(ds.apihost, {
		headers: getheaders(q),
		body: JSON.stringify({ query: api.query, variables: api.filters(q) })
	})
	let re
	try {
		re = JSON.parse(response.body)
	} catch (e) {
		throw 'invalid JSON from GDC for cohortTotal'
	}
	let h = re[api.keys[0]]
	for (let i = 1; i < api.keys.length; i++) {
		h = h[api.keys[i]]
		if (!h) throw '.' + api.keys[i] + ' missing from data structure of termid2totalsize'
	}
	if (!Array.isArray(h)) throw api.keys.join('.') + ' not array'
	const v2count = new Map()
	for (const t of h) {
		if (!t.key) throw 'key missing from one bucket'
		if (!Number.isInteger(t.doc_count)) throw '.doc_count not integer for bucket: ' + t.key
		v2count.set(t.key, t.doc_count)
	}
	return { v2count, combination: q._combination }
}

export async function addCrosstabCount_tonodes(nodes, combinations) {
	for (const node of nodes) {
		if (!node.id0) continue // root

		if (!node.v0) {
			continue
		}
		const v0 = node.v0.toLowerCase()
		if (!node.id1) {
			const n = combinations.find(i => i.id1 == undefined && i.v0 == v0)
			if (n) node.cohortsize = n.count
			continue
		}

		if (!node.v1) {
			// e.g. {"id":"root...HCMI-CMDC...","parentId":"root...HCMI-CMDC","value":1,"name":"","id0":"project","v0":"HCMI-CMDC","id1":"disease"}
			continue
		}
		const v1 = node.v1.toLowerCase()
		if (!node.id2) {
			// second level, use crosstabL1
			const n = combinations.find(i => i.id2 == undefined && i.v0 == v0 && i.v1 == v1)
			if (n) node.cohortsize = n.count
			continue
		}

		if (!node.v2) {
			continue
		}
		const v2 = node.v2.toLowerCase()
		if (!node.id3) {
			// third level, use crosstabL2
			const n = crosstabL2.find(i => i.v0 == v0 && i.v1 == v1 && i.v2 == v2)
			if (n) node.cohortsize = n.count
		}
	}
}

export function validate_m2csq(ds) {
	const api = ds.queries.snvindel.m2csq.gdcapi
	if (!api.endpoint) throw '.endpoint missing for queries.snvindel.m2csq.gdcapi'
	if (!api.fields) throw '.fields[] missing for queries.snvindel.m2csq.gdcapi'
	ds.queries.snvindel.m2csq.get = async q => {
		// q is client request object
		const response = await got(api.endpoint + q.ssm_id + '?fields=' + api.fields.join(','), {
			method: 'GET',
			headers: getheaders(q)
		})
		let re
		try {
			re = JSON.parse(response.body)
		} catch (e) {
			throw 'invalid json in response'
		}
		if (!re.data || !re.data.consequence) throw 'returned data not .data.consequence'
		if (!Array.isArray(re.data.consequence)) throw '.data.consequence not array'
		return re.data.consequence.map(i => i.transcript)
	}
}<|MERGE_RESOLUTION|>--- conflicted
+++ resolved
@@ -350,12 +350,9 @@
 			? api.fields_samples
 			: null
 	if (!fields) throw 'invalid get type of q.get'
-<<<<<<< HEAD
-=======
 
 	const headers = getheaders(q) // will be reused below
 
->>>>>>> afd160cb
 	const response = await got(
 		api.endpoint +
 			'?size=' +
@@ -384,13 +381,9 @@
 		if (ds.variant2samples.sample_id_key) {
 			sample.sample_id = s.case[ds.variant2samples.sample_id_key] // "sample_id" field in sample is hardcoded
 		} else if (ds.variant2samples.sample_id_getter) {
-<<<<<<< HEAD
-			sample.sample_id = ds.variant2samples.sample_id_getter(s.case)
-=======
 			// must pass request header to getter in case requesting a controlled sample via a user token
 			// this is gdc-specific logic and should not impact generic mds3
 			sample.sample_id = await ds.variant2samples.sample_id_getter(s.case, headers)
->>>>>>> afd160cb
 		}
 
 		/* gdc-specific logic
