--- conflicted
+++ resolved
@@ -9,13 +9,8 @@
 const match_complexvariant = require('./bam.kmer.indel').match_complexvariant
 const rust_match_complexvariant = require('./bam.kmer.indel').match_complexvariant_rust
 const bamcommon = require('./bam.common')
-<<<<<<< HEAD
-const basecolor = require('../src/common')
-const jStat = require('jStat').jStat
-=======
 const basecolor = require('../src/common').basecolor
 const serverconfig = require('./serverconfig')
->>>>>>> bec52ce5
 
 /*
 XXX quick fix to be removed/disabled later
@@ -231,11 +226,7 @@
 			}
 
 			const q = await get_q(genome, req)
-<<<<<<< HEAD
-			res.send(await do_query(q, req))
-=======
 			res.send(await do_query(q))
->>>>>>> bec52ce5
 		} catch (e) {
 			res.send({ error: e.message || e })
 			if (e.stack) console.log(e.stack)
@@ -243,14 +234,6 @@
 	}
 }
 
-<<<<<<< HEAD
-async function get_pileup(q, req, templates) {
-	const zoom_cutoff = 1 // Variable determining if alternate alleles should be displayed or not in pileup plot
-	const canvas = createCanvas(q.canvaswidth * q.devicePixelRatio, q.pileupheight * q.devicePixelRatio)
-	const totalcolor = 'rgb(192,192,192)' //Ref-grey
-	const ctx = canvas.getContext('2d')
-	let maxValue = 0
-=======
 /*
 at r.ntwidth>=1:
 	get depth at each bp and plot one bar for each bp;
@@ -267,133 +250,10 @@
 async function plot_pileup(q, templates) {
 	const canvas = createCanvas(q.canvaswidth * q.devicePixelRatio, q.pileupheight * q.devicePixelRatio)
 	const ctx = canvas.getContext('2d')
->>>>>>> bec52ce5
 	if (q.devicePixelRatio > 1) {
 		ctx.scale(q.devicePixelRatio, q.devicePixelRatio)
 	}
 
-<<<<<<< HEAD
-	const bplst = new Array(q.regions.entries().length)
-	// Computing maxValue from all regions
-
-	for (const [ridx, r] of q.regions.entries()) {
-		bplst[ridx] = await run_samtools_depth(q, r)
-		let max_value_region = Math.max(...bplst[ridx].map(i => i.total))
-		if (max_value_region > maxValue) {
-			maxValue = max_value_region
-		}
-	}
-
-	for (const [ridx, r] of q.regions.entries()) {
-		//console.log('r.ntwidth:', r.ntwidth)
-		//console.log('q.devicePixelRatio:', q.devicePixelRatio)
-		// each ele is {}
-		// .position
-		// .total/A/T/C/G/refskip
-		let y = 0
-		const sf = q.pileupheight / maxValue
-		let i = 0
-		if (r.ntwidth >= zoom_cutoff) {
-			// For deciding whether SNV/softclip pileup should be shown or not
-			softclip_mismatch_pileup(ridx, r, templates, bplst[ridx])
-			for (const bp of bplst[ridx]) {
-				const x = (bp.position - r.start + 1) * r.ntwidth
-				y = 0
-				if (bp.A) {
-					ctx.fillStyle = 'rgb(220,20,60)' // basecolor.basecolor.A //'rgb(220,20,60)'
-					const h = bp.A * sf
-					ctx.fillRect(x, q.pileupheight - y - h, r.ntwidth, h)
-					y += h
-				}
-				if (bp.C) {
-					ctx.fillStyle = 'rgb(220,20,60)' // basecolor.basecolor.C //'rgb(0,100,0)'
-					const h = bp.C * sf
-					ctx.fillRect(x, q.pileupheight - y - h, r.ntwidth, h)
-					y += h
-				}
-				if (bp.G) {
-					ctx.fillStyle = 'rgb(220,20,60)' // basecolor.basecolor.G //'rgb(255,20,147)'
-					const h = bp.G * sf
-					ctx.fillRect(x, q.pileupheight - y - h, r.ntwidth, h)
-					y += h
-				}
-				if (bp.T) {
-					ctx.fillStyle = 'rgb(220,20,60)' // basecolor.basecolor.T //'rgb(0,0,255)'
-					const h = bp.T * sf
-					ctx.fillRect(x, q.pileupheight - y - h, r.ntwidth, h)
-					y += h
-				}
-				// Rendering soft clips
-				//if (bp.softclip) {
-				//	ctx.fillStyle = 'rgb(70,130,180)'
-				//	const h = bp.softclip * sf
-				//	ctx.fillRect(x, q.pileupheight - y - h, r.ntwidth, h)
-				//	y += h
-				//}
-
-				if (bp.softclipA) {
-					ctx.fillStyle = basecolor.basecolor.A
-					const h = bp.softclipA * sf
-					ctx.fillRect(x, q.pileupheight - y - h, r.ntwidth, h)
-					y += h
-				}
-				if (bp.softclipT) {
-					ctx.fillStyle = basecolor.basecolor.T
-					const h = bp.softclipT * sf
-					ctx.fillRect(x, q.pileupheight - y - h, r.ntwidth, h)
-					y += h
-				}
-				if (bp.softclipC) {
-					ctx.fillStyle = basecolor.basecolor.C
-					const h = bp.softclipC * sf
-					ctx.fillRect(x, q.pileupheight - y - h, r.ntwidth, h)
-					y += h
-				}
-				if (bp.softclipG) {
-					ctx.fillStyle = basecolor.basecolor.G
-					const h = bp.softclipG * sf
-					ctx.fillRect(x, q.pileupheight - y - h, r.ntwidth, h)
-					y += h
-				}
-				// Rendering reference allele
-				{
-					ctx.fillStyle = 'rgb(192,192,192)'
-					const h = bp.ref * sf
-					ctx.fillRect(x, q.pileupheight - y - h, r.ntwidth, h)
-				}
-				i += 1
-			}
-		} else {
-			for (const bp of bplst[ridx]) {
-				const x = (bp.position - r.start + 1) * r.ntwidth
-				y = 0
-				if (bp.softclip) {
-					ctx.fillStyle = 'rgb(70,130,180)'
-					const h = bp.softclip * sf
-					ctx.fillRect(x, q.pileupheight - y - h, r.ntwidth, h)
-					y += h
-				}
-
-				ctx.fillStyle = 'rgb(192,192,192)'
-				const h = bp.total * sf
-				ctx.fillRect(x, q.pileupheight - y - h, r.ntwidth, h)
-			}
-		}
-	}
-	const pileup_data = {
-		width: q.canvaswidth,
-		height: q.pileupheight,
-		maxValue: maxValue,
-		src: canvas.toDataURL()
-	}
-	q.pileup_data = pileup_data
-}
-
-function softclip_mismatch_pileup(ridx, r, templates, bplst) {
-	// for a region, use segments from this region to add mismatches to bplst depth
-	let bp_iter = 0
-	//console.log('bplst:', bplst)
-=======
 	const bplst = []
 	// array of array, stores depth for each region, each ele is { .position, .total/A/T/C/G }
 	let maxValue = 0 // max depth from all regions
@@ -514,17 +374,12 @@
 	// for a region, use segments from this region to add mismatches to bplst depth
 	// only work for per bp depth, not binned depth
 	let bp_iter = 0
->>>>>>> bec52ce5
 	for (const template of templates) {
 		for (const segment of template.segments) {
 			if (segment.ridx != ridx || Math.max(segment.segstart, r.start) > Math.min(segment.segstop, r.stop)) {
 				// segment not in this region
 				continue
 			}
-<<<<<<< HEAD
-			// no need to parseInt as these are already integers
-=======
->>>>>>> bec52ce5
 			bp_iter = segment.segstart - bplst[0].position - 1 // Records position in the view range
 			let first_element_of_cigar = 1
 			// i haven't reviewed logic below. if bplst[] contains bins, then here should update as well.
@@ -557,11 +412,6 @@
 							}
 
 							// Check to see if softclip is reference allele or not
-<<<<<<< HEAD
-							//if (box.s) {
-							//if (refseq[j] != box.s[j - bp_iter]) {
-=======
->>>>>>> bec52ce5
 							if (box.s[j - bp_iter] == 'A') {
 								if (!bplst[j].softclipA) {
 									bplst[j].softclipA = 1
@@ -759,7 +609,7 @@
 	return q
 }
 
-async function do_query(q, req) {
+async function do_query(q) {
 	await query_reads(q)
 	delete q._numofreads // read counter no longer needed after loading
 	q.totalnumreads = q.regions.reduce((i, j) => i + j.lines.length, 0)
@@ -834,17 +684,10 @@
 	if (q.kmer_diff_scores_asc) {
 		result.kmer_diff_scores_asc = q.kmer_diff_scores_asc
 	}
-<<<<<<< HEAD
-	if (req.query.stackstart == undefined) {
-		// Check to see if this request is not to show partstack
-		await get_pileup(q, req, templates) // Run this function to get pilup plot data
-		result.pileup_data = q.pileup_data
-=======
 	if (!q.partstack) {
 		// not in partstack mode, will do pileup plot
 		if (!q.pileupheight) throw 'pileupheight missing'
 		result.pileup_data = await plot_pileup(q, templates)
->>>>>>> bec52ce5
 	}
 	return result
 }
@@ -908,73 +751,6 @@
 
 function run_samtools_depth(q, r) {
 	// "samtools depth" returns single base depth
-<<<<<<< HEAD
-	// when region resolution is low with #bp per pixel is above a cutoff e.g. 3, then bplst[] should not return single base coverage, but should summarize into bins, each bin for a pixel with .coverage for each pixel
-	const bplst = []
-	return new Promise((resolve, reject) => {
-		console.log(
-			'samtools depth ' +
-				(q.file || q.url) +
-				' -r ' +
-				(q.nochr ? r.chr.replace('chr', '') : r.chr) +
-				':' +
-				r.start +
-				'-' +
-				r.stop
-		)
-		const ls = spawn(
-			samtools,
-			['depth', q.file || q.url, '-r', (q.nochr ? r.chr.replace('chr', '') : r.chr) + ':' + r.start + '-' + r.stop],
-			{ cwd: q.dir }
-		)
-		const rl = readline.createInterface({ input: ls.stdout })
-		let first = true
-		let consensus_seq = ''
-		rl.on('line', line => {
-			//console.log(line)
-			const columns = line.split('\t')
-			const bp = {
-				total: Number.parseInt(columns[2]),
-				position: Number.parseInt(columns[1]) - 2,
-				ref: Number.parseInt(columns[2])
-			}
-			bplst.push(bp)
-		})
-		rl.on('close', () => {
-			if (r.ntwidth < 1) {
-				// Checking whether there are multiple nucleotides per pixel
-				const num_nucleotides = Math.round(1 / r.ntwidth) // Number of nucleotides per pixel
-				const nucleotide_iteration = Math.floor(bplst.length / num_nucleotides)
-				const nucleotide_remainder = bplst.length % num_nucleotides
-				const bplst_new = []
-				for (let i = 0; i < nucleotide_iteration; i++) {
-					const nucleotide_list = []
-					for (let j = 0; j < num_nucleotides; j++) {
-						nucleotide_list.push(bplst[i * num_nucleotides + j].total)
-					}
-					const bp = {
-						total: jStat.mean(nucleotide_list),
-						position: bplst[i * num_nucleotides].position
-					}
-					bplst_new.push(bp)
-				}
-				// Iterating through the remainder of base-pairs
-				if (nucleotide_remainder > 0) {
-					const nucleotide_list = []
-					for (let j = 0; j < nucleotide_remainder; j++) {
-						nucleotide_list.push(bplst[(nucleotide_iteration - 1) * num_nucleotides + j].total)
-					}
-					const bp = {
-						total: jStat.mean(nucleotide_list),
-						position: bplst[(nucleotide_iteration - 1) * num_nucleotides].position
-					}
-					bplst_new.push(bp)
-				}
-				resolve(bplst_new)
-			} else {
-				resolve(bplst)
-			}
-=======
 	// when region resolution is low with #bp per pixel is above a cutoff e.g. 3
 	// bplst[] should not return single base coverage, but should summarize into bins, each bin for a pixel with .coverage for each pixel
 	const bplst = []
@@ -1023,7 +799,6 @@
 				}
 			}
 			resolve(bplst)
->>>>>>> bec52ce5
 		})
 	})
 }
@@ -1054,7 +829,6 @@
 				}
 			}
 			if (mismatches.length) segment.boxes.push(...mismatches)
-			//console.log("segment.boxes:",segment.boxes)
 		}
 	}
 	// attr no longer needed
@@ -1248,7 +1022,6 @@
 		return
 	}
 	const segstart = segstart_1based - 1
-	//console.log("segstart:",segstart," cigar:",cigarstr)
 
 	if (cigarstr == '*') {
 		return
