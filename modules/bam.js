--- conflicted
+++ resolved
@@ -865,16 +865,10 @@
 
 	if (q.variant) {
 		// if snv, simple match; otherwise complex match
-<<<<<<< HEAD
-		const lst = may_match_snv(templates, q)
-		if (lst) return { groups: lst }
-		//return await match_complexvariant(templates, q)
-		return await rust_match_complexvariant(templates, q)
-=======
 		//const lst = may_match_snv(templates, q)
 		//if (lst) return { groups: lst }
+		//return await match_complexvariant(templates, q)
 		return await match_complexvariant(templates, q)
->>>>>>> dc7cbf9d
 	}
 	if (q.sv) {
 		return match_sv(templates, q)
