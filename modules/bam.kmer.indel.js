--- conflicted
+++ resolved
@@ -157,11 +157,8 @@
 	//console.log(alt_kmers)
 
 	const kmer_diff_scores = []
-<<<<<<< HEAD
-=======
 	const alt_comparisons = []
 	const ref_comparisons = []
->>>>>>> d4d4c4dd
 	const ref_scores = []
 	const alt_scores = []
 	let i = 0
@@ -190,11 +187,8 @@
 		// console.log("Iteration:",k,read_seq,cigar_seq,ref_comparison,alt_comparison,read_seq.length,refseq.length,altseq.length,read_kmers.length,ref_kmers.length,alt_kmers.length)
 		const diff_score = alt_comparison - ref_comparison
 		kmer_diff_scores.push(diff_score)
-<<<<<<< HEAD
-=======
 		ref_comparisons.push(ref_comparison)
 		alt_comparisons.push(alt_comparison)
->>>>>>> d4d4c4dd
 		const item = {
 			value: Math.abs(diff_score),
 			groupID: i
@@ -208,83 +202,6 @@
 		i++
 	}
 
-<<<<<<< HEAD
-	const ref_indices = determine_maxima(ref_scores)
-	const alt_indices = determine_maxima(alt_scores)
-
-	let index = 0
-	const type2group = bamcommon.make_type2group(q)
-	let kmer_diff_scores_input = []
-	for (const item of ref_indices) {
-		if (item[1] == 'refalt') {
-			if (type2group[bamcommon.type_supportref]) {
-				index = item[0]
-				templates[index].__tempscore = kmer_diff_scores[index].toFixed(4).toString()
-				type2group[bamcommon.type_supportref].templates.push(templates[index])
-				const input_items = {
-					value: kmer_diff_scores[index],
-					groupID: 'ref'
-				}
-				kmer_diff_scores_input.push(input_items)
-			}
-		} else if (item[1] == 'none') {
-			if (type2group[bamcommon.type_supportno]) {
-				index = item[0]
-				templates[index].__tempscore = kmer_diff_scores[index].toFixed(4).toString()
-				type2group[bamcommon.type_supportno].templates.push(templates[index])
-				const input_items = {
-					value: kmer_diff_scores[index],
-					groupID: 'none'
-				}
-				kmer_diff_scores_input.push(input_items)
-			}
-		}
-	}
-
-	for (const item of alt_indices) {
-		if (item[1] == 'refalt') {
-			if (type2group[bamcommon.type_supportalt]) {
-				index = item[0]
-				templates[index].__tempscore = kmer_diff_scores[index].toFixed(4).toString()
-				type2group[bamcommon.type_supportalt].templates.push(templates[index])
-				const input_items = {
-					value: kmer_diff_scores[index],
-					groupID: 'alt'
-				}
-				kmer_diff_scores_input.push(input_items)
-			}
-		} else if (item[1] == 'none') {
-			if (type2group[bamcommon.type_supportno]) {
-				index = item[0]
-				templates[index].__tempscore = kmer_diff_scores[index].toFixed(4).toString()
-				type2group[bamcommon.type_supportno].templates.push(templates[index])
-				const input_items = {
-					value: kmer_diff_scores[index],
-					groupID: 'none'
-				}
-				kmer_diff_scores_input.push(input_items)
-			}
-		}
-	}
-	kmer_diff_scores_input.sort((a, b) => a.value - b.value)
-	// console.log('Final array for plotting:', kmer_diff_scores_input)
-	// Please use this array for plotting the scatter plot .values contain the numeric value, .groupID contains ref/alt/none status. You can use red for alt, green for ref and blue for none.
-
-	q.kmer_diff_scores_asc = kmer_diff_scores_input
-	if (features.bamScoreRplot) {
-		const file = fs.createWriteStream(
-			q.variant.chr + '.' + q.variant.pos + '.' + q.variant.ref + '.' + q.variant.alt + '.txt'
-		)
-		file.on('error', function(err) {
-			/* error handling */
-		})
-		kmer_diff_scores_input.forEach(function(v) {
-			file.write(v.value + ',' + v.groupID + '\n')
-		})
-		file.end()
-	}
-
-=======
 	console.log('ref_scores length:', ref_scores.length, 'alt_scores length:', alt_scores.length)
 	let ref_indices = []
 	if (ref_scores.length > 0) {
@@ -372,7 +289,6 @@
 	//		file.end()
 	//	}
 
->>>>>>> d4d4c4dd
 	const groups = []
 	for (const k in type2group) {
 		const g = type2group[k]
@@ -593,45 +509,6 @@
 			}
 		}
 	}
-<<<<<<< HEAD
-	return intersection_length / (kmers1.length + kmers2.length - intersection_length)
-}
-
-function determine_maxima(kmer_diff_scores) {
-	kmer_diff_scores.sort((a, b) => a.value - b.value)
-	// console.log(kmer_diff_scores)
-
-	let kmer_diff_scores_input = []
-	for (let i = 0; i < kmer_diff_scores.length; i++) {
-		kmer_diff_scores_input.push([i, kmer_diff_scores[i].value])
-	}
-	const min_value = [0, kmer_diff_scores[0].value]
-	const max_value = [kmer_diff_scores.length - 1, kmer_diff_scores[kmer_diff_scores.length - 1].value]
-	const slope_of_line = (max_value[1] - min_value[1]) / (max_value[0] - min_value[0])
-	console.log(slope_of_line)
-	const intercept_of_line = min_value[1] * slope_of_line
-
-	let distances_from_line = []
-	for (let i = 0; i < kmer_diff_scores.length; i++) {
-		distances_from_line.push(
-			Math.abs(slope_of_line * kmer_diff_scores_input[i][0] - kmer_diff_scores_input[i][1] + intercept_of_line) /
-				Math.sqrt(1 + slope_of_line * slope_of_line)
-		) // distance = abs(a*x+b*y+c)/sqrt(a^2+b^2)
-	}
-	const array_maximum = Math.max(...distances_from_line)
-	// console.log("Array maximum:",array_maximum)
-	const index_array_maximum = distances_from_line.indexOf(array_maximum)
-	// console.log("Max index:",index_array_maximum,"Total length:",kmer_diff_scores.length)
-	let indices = []
-	for (let i = 0; i < kmer_diff_scores.length; i++) {
-		if (i < index_array_maximum) {
-			indices.push([kmer_diff_scores[i].groupID, 'none'])
-		} else if (i >= index_array_maximum) {
-			indices.push([kmer_diff_scores[i].groupID, 'refalt'])
-		}
-	}
-=======
->>>>>>> d4d4c4dd
 	//console.log("indices:",indices)
 	return indices
 }