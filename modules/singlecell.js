const app = require('../app')
const fs = require('fs')
const readline = require('readline')
const path = require('path')
const d3scale = require('d3-scale')
const d3color = require('d3-color')
const d3interpolate = require('d3-interpolate')
const utils = require('./utils')
//const common = require('../src/common')

/*
********************** EXPORTED
handle_singlecell_closure
********************** INTERNAL
get_pcd
slice_file_add_color
get_geneboxplot


TODO need to test the existence of the json file
*/

exports.handle_singlecell_closure = genomes => {
	return async (req, res) => {
		if (app.reqbodyisinvalidjson(req, res)) return

		try {
			const q = req.query
			const gn = genomes[q.genome]
			if (!gn) throw 'invalid genome'

			if (q.getpcd) {
				await get_pcd(q, gn, res)
				return
			}
			if (q.getgeneboxplot) {
				await get_geneboxplot(q, gn, res)
				return
			}
			if (q.getheatmap) {
				await get_heatmap(q, gn, res)
				return
			}
		} catch (e) {
			res.send({ error: e.message || e })
			if (e.stack) console.log(e.stack)
		}
	}
}

async function get_pcd(q, gn, res) {
	/* hardcoded to 3d
TODO 2d, svg
*/

	const result = {}

	const lines = await slice_file_add_color(q, gn, result)

	const header = `# .PCD v.7 - Point Cloud Data file format
VERSION .7
FIELDS x y z rgb
SIZE 4 4 4 4
TYPE F F F F
COUNT 20 20 20 20
WIDTH 1200
HEIGHT 800
VIEWPOINT 0 0 0 1 0 0 0
POINTS 960000
DATA ascii
`

	result.pcddata = header + lines.join('\n')
	res.send(result)
}

async function slice_file_add_color(q, gn, result) {
	/*
to slice the csv/tab file of all cells
for each cell, assign color based on desired method
return pcd format data
may attach coloring scheme to result{} for returning to client
*/

	if (!q.textfile) throw '.textfile missing'
	{
		const [e, file, isurl] = app.fileurl({ query: { file: q.textfile } })
		if (e) throw '.textfile error: ' + e

		if (!isurl) {
			if (await utils.file_not_exist(file)) throw 'file not exist: ' + q.textfile
			if (await utils.file_not_readable(file)) throw 'file not readable: ' + q.textfile
		}

		q.textfile = file
	}

	// set up coloring scheme
	let categorical_color_function
	let cell2color_byexp // color by gene expression values
	let collect_category2color
	let collect_category_count
	// if color scheme is automatic, collect colors here for returning to client

	if (q.getpcd.category_autocolor) {
		// using a category with automatic color
		categorical_color_function = d3scale.scaleOrdinal(d3scale.schemeCategory20)
		collect_category2color = {}
		collect_category_count = {}
		// k: category, v: color
	} else if (q.getpcd.gene_expression) {
		const ge = q.getpcd.gene_expression
		if (!ge.file) throw 'gene_expression.file missing'
		{
			const [e, file, isurl] = app.fileurl({ query: { file: ge.file } })
			if (e) throw e
			ge.file = file
		}
		if (!Number.isInteger(ge.barcodecolumnidx)) throw 'gene_expression.barcodecolumnidx missing'
		if (!ge.chr) throw 'gene_expression.chr missing'
		if (!ge.start) throw 'gene_expression.start missing'
		if (!ge.stop) throw 'gene_expression.stop missing'
		if (!ge.genename) throw 'gene_expression.genename missing'
		if (ge.autoscale) {
			if (!ge.color_min) throw 'gene_expression.color_min missing at autoscale'
			if (!ge.color_max) throw 'gene_expression.color_max missing at autoscale'
		} else {
			throw 'gene_expression: unknown scaling method'
		}

		const coord = (ge.nochr ? ge.chr.replace('chr', '') : ge.chr) + ':' + ge.start + '-' + ge.stop
		const cell2value = new Map()
		cell2color_byexp = new Map()

		let minexpvalue = 0,
			maxexpvalue = 0

		// collect number of cells
		result.numbercellwithgeneexp = 0
		result.numbercelltotal = 0

		await utils.get_lines_tabix([ge.file, coord], null, line => {
			const j = JSON.parse(line.split('\t')[3])
			if (j.gene != ge.genename) return
			if (!Number.isFinite(j.value)) return
			result.numbercellwithgeneexp++

			if (ge.autoscale) {
				minexpvalue = Math.min(minexpvalue, j.value)
				maxexpvalue = Math.max(maxexpvalue, j.value)
			}

			cell2value.set(j.sample, j.value)
		})

		// record scaling to return to client
		if (ge.autoscale) {
			result.minexpvalue = minexpvalue
			result.maxexpvalue = maxexpvalue
			const interpolate = d3interpolate.interpolateRgb(ge.color_min, ge.color_max)
			for (const [k, v] of cell2value) {
				const c = d3color.color(interpolate((v - minexpvalue) / (maxexpvalue - minexpvalue)))

				cell2color_byexp.set(k, Number.parseInt(rgbToHex(c.r, c.g, c.b), 16))
			}
		}
	}

	return new Promise((resolve, reject) => {
		const lines = []
		const rl = readline.createInterface({ input: fs.createReadStream(q.textfile) })
		let firstline = true
		// get max and min from all 3 coordinates and to get radius of point cloud
		let maxcord = 0,
			mincord = 0

		rl.on('line', line => {
			if (firstline) {
				firstline = false
				return
			}

			const l = line.split(q.delimiter)

			const newl = []

			for (const i of q.getpcd.coord) {
				newl.push(l[i])
				maxcord = Math.max(maxcord, l[i])
				mincord = Math.min(mincord, l[i])
			}

			if (q.getpcd.coord.length == 2) {
				newl.push('0')
			}

			if (categorical_color_function) {
				const ca = l[q.getpcd.category_index]
				const co = categorical_color_function(ca)
				if (q.hidden_types.includes(ca)) {
					if (q.background_color) {
						const c = d3color.color(q.background_color)
						color = Number.parseInt(rgbToHex(c.r, c.g, c.b), 16)
						newl.push(color)
					} else newl.push(16777215) //white color
				} else {
					newl.push(Number.parseInt(co.slice(1), 16))
				}
				if (collect_category2color) {
					collect_category2color[ca] = co
				}
				if (collect_category_count) {
					if (ca in collect_category_count) {
						collect_category_count[ca] = collect_category_count[ca] + 1
					} else {
						collect_category_count[ca] = 1
					}
				}
			} else if (cell2color_byexp) {
				result.numbercelltotal++

				const barcode = l[q.getpcd.gene_expression.barcodecolumnidx]
				let color = cell2color_byexp.get(barcode)
				// if(!color) return

				// add color for cells without expression to retain cluster shape
				if (!color) {
					if (q.getpcd.gene_expression.color_no_exp) {
						const c = d3color.color(q.getpcd.gene_expression.color_no_exp)
						color = Number.parseInt(rgbToHex(c.r, c.g, c.b), 16)
					} else {
						color = '2894892' // dark grey
						//color = '14540253' //light grey
					}
				}
				newl.push(color)
			}

			lines.push(newl.join(' '))
		})
		rl.on('close', () => {
			if (collect_category2color) {
				result.category2color = collect_category2color
				result.categorycount = collect_category_count
			}

			// get abs of min and max to get radius of point cloud
			result.data_sphere_r = Math.max(Math.abs(maxcord), Math.abs(mincord))
			resolve(lines)
		})
	})
}

function componentToHex(c) {
	const hex = c.toString(16)
	return hex.length == 1 ? '0' + hex : hex
}

function rgbToHex(r, g, b) {
	return componentToHex(r) + componentToHex(g) + componentToHex(b)
}

async function get_geneboxplot(q, gn, res) {
	// also get kernel density for violin plot

	const ge = q.getgeneboxplot
	const categorical_color_function = d3scale.scaleOrdinal(d3scale.schemeCategory20)

	if (!ge.expfile) throw 'getgeneboxplot.expfile missing'
	{
		const [e, file, isurl] = app.fileurl({ query: { file: ge.expfile } })
		if (e) throw 'getgeneboxplot.expfile error: ' + e
		ge.expfile = file
	}
	if (!ge.chr) throw 'getgeneboxplot.chr missing'
	if (!ge.start) throw 'getgeneboxplot.start missing'
	if (!ge.stop) throw 'getgeneboxplot.stop missing'
	if (!ge.genename) throw 'getgeneboxplot.genename missing'

	const barcode2catvalue = await cellfile_get_barcode2category(ge)
	// k: barcode, v: {category, expvalue}

	const coord = (ge.nochr ? ge.chr.replace('chr', '') : ge.chr) + ':' + ge.start + '-' + ge.stop

	let minexpvalue = 0,
		maxexpvalue = 0

	await utils.get_lines_tabix([ge.expfile, coord], null, line => {
		const j = JSON.parse(line.split('\t')[3])
		if (j.gene != ge.genename) return
		if (!j.sample) return
		if (!Number.isFinite(j.value)) return

		const c = barcode2catvalue.get(j.sample)
		if (!c) return
		c.expvalue = j.value

		minexpvalue = Math.min(minexpvalue, j.value)
		maxexpvalue = Math.max(maxexpvalue, j.value)
	})

	const category2values = new Map()
	// k: category, v: array of exp values, from all cells of that category

	// divide cells to categories
	for (const [barcode, v] of barcode2catvalue) {
		if (!category2values.has(v.category)) category2values.set(v.category, [])
		if (ge.exclude_cells && parseInt(v.expvalue) == 0) continue
		category2values.get(v.category).push({ value: v.expvalue })
	}

	const boxplots = []
	// each element is one category

	const scaleticks = d3scale
		.scaleLinear()
		.domain([minexpvalue, maxexpvalue])
		.ticks(20)

	// kde doesn't work -- using the wrong kernel??
	//const kde = kernelDensityEstimator( kernelEpanechnikov(7), scaleticks )

	const histofunc = get_histogram(scaleticks)

	for (const [category, values] of category2values) {
		values.sort((i, j) => i.value - j.value)

		const b = app.boxplot_getvalue(values)
		delete b.out // remove outliers
		const co = categorical_color_function(category)

		b.category = category
		b.color = co

		b.numberofcells = values.length // now is just the total number of cells

		//b.density =  kde( values.map( i=> i.value ) )
		b.density = histofunc(values)

		boxplots.push(b)
	}

	res.send({ boxplots, minexpvalue, maxexpvalue })
}

function get_histogram(ticks) {
	return values => {
		// array of {value}
		const bins = []
		for (let i = 1; i < ticks.length; i++) bins.push(0)
		for (const v of values) {
			for (let i = 1; i < ticks.length; i++) {
				if (v.value <= ticks[i]) {
					bins[i - 1]++
					break
				}
			}
		}
		return bins
	}
}

async function get_heatmap(q, gn, res) {
	const ge = q.getheatmap
	const gene_heatmap = [] //for each gene, new array will be created with each catagory

	if (!ge.expfile) throw 'getgeneboxplot.expfile missing'
	{
		const [e, file, isurl] = app.fileurl({ query: { file: ge.expfile } })
		if (e) throw 'getgeneboxplot.expfile error: ' + e
		ge.expfile = file
	}
	ge.gene_list.forEach(gene => {
		if (!gene.chr) throw 'getgeneboxplot.chr missing'
		if (!gene.start) throw 'getgeneboxplot.start missing'
		if (!gene.stop) throw 'getgeneboxplot.stop missing'
		if (!gene.gene) throw 'getgeneboxplot.genename missing'
	})

	const barcode2catvalue = await cellfile_get_barcode2category(ge)

	for (const gene of ge.gene_list) {
		const coord = (gene.nochr ? gene.chr.replace('chr', '') : gene.chr) + ':' + gene.start + '-' + gene.stop

		let minexpvalue = 0,
			maxexpvalue = 0

		const genename = gene.gene

		await utils.get_lines_tabix([ge.expfile, coord], null, line => {
			const j = JSON.parse(line.split('\t')[3])
<<<<<<< HEAD
			if (j.gene != gene.gene) return
=======
			if (j.gene.toUpperCase() !== gene.gene.toUpperCase()) return
>>>>>>> 6fcb45a3
			if (!j.sample) return
			if (!Number.isFinite(j.value)) return

			const c = barcode2catvalue.get(j.sample)
			if (!c) return
			c.expvalue = j.value

			minexpvalue = Math.min(minexpvalue, j.value)
			maxexpvalue = Math.max(maxexpvalue, j.value)
		})

		const category2values = new Map()
		// k: category, v: array of exp values, from all cells of that category

		// divide cells to categories
		for (const [barcode, v] of barcode2catvalue) {
			if (!category2values.has(v.category)) category2values.set(v.category, [])
			category2values.get(v.category).push({ value: v.expvalue })
		}

		const heatmap = []
		// each element is one category

		for (const [category, values] of category2values) {
			// values.sort((i,j)=> i.value-j.value )
			let total = 0
			for (const v of values) {
				total += v.value
			}

			const numberofcells = values.length

			const mean = (total / numberofcells).toFixed(3)

			heatmap.push({ category, mean, numberofcells })
		}
		// const heatmap_data = {boxplots, maxexpvalue, minexpvalue}
		gene_heatmap.push({ genename, heatmap })
	}
	res.send({ gene_heatmap })
}

function cellfile_get_barcode2category(p) {
	/*
.cellfile
.barcodecolumnidx
.categorycolumnidx
.delimiter

returns map, note the value is an object!!
k: barcode
v: { category, expvalue }
*/
	if (!p.cellfile) throw 'cellfile missing'
	{
		const [e, file, isurl] = app.fileurl({ query: { file: p.cellfile } })
		if (e) throw 'cellfile error: ' + e
		p.cellfile = file
	}
	if (!p.delimiter) throw 'delimiter missing'
	if (!Number.isInteger(p.barcodecolumnidx)) throw 'barcodecolumnidx missing'
	if (!Number.isInteger(p.categorycolumnidx)) throw 'categorycolumnidx missing'

	return new Promise((resolve, reject) => {
		const barcode2category = new Map()

		const rl = readline.createInterface({ input: fs.createReadStream(p.cellfile) })
		let first = true
		rl.on('line', line => {
			if (first) {
				first = false
				return
			}
			const l = line.split(p.delimiter)
			//barcode2category.set( l[ p.barcodecolumnidx ], l[ p.categorycolumnidx ] )
			barcode2category.set(l[p.barcodecolumnidx], {
				category: l[p.categorycolumnidx],
				expvalue: 0 // FIXME hardcoded baseline value (e.g. the gene is not expressed in this sample)
			})
		})
		rl.on('close', () => {
			resolve(barcode2category)
		})
	})
}<|MERGE_RESOLUTION|>--- conflicted
+++ resolved
@@ -389,11 +389,7 @@
 
 		await utils.get_lines_tabix([ge.expfile, coord], null, line => {
 			const j = JSON.parse(line.split('\t')[3])
-<<<<<<< HEAD
-			if (j.gene != gene.gene) return
-=======
 			if (j.gene.toUpperCase() !== gene.gene.toUpperCase()) return
->>>>>>> 6fcb45a3
 			if (!j.sample) return
 			if (!Number.isFinite(j.value)) return
 
