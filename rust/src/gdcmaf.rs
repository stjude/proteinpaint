--- conflicted
+++ resolved
@@ -13,12 +13,10 @@
 use flate2::read::GzDecoder;
 use flate2::write::GzEncoder;
 use flate2::Compression;
-use serde_json::{Value,json};
+use serde_json::{Value};
 use std::path::Path;
 use futures::StreamExt;
 use std::io::{self,Read,Write};
-use std::sync::Mutex;
-
 
 // Struct to hold error information
 #[derive(serde::Serialize)]
@@ -27,11 +25,7 @@
     error: String,
 }
 
-<<<<<<< HEAD
-fn select_maf_col(d:String,columns:&Vec<String>,url:&str,errors: &Mutex<Vec<ErrorEntry>>) -> (Vec<u8>,i32) {
-=======
 fn select_maf_col(d:String,columns:&Vec<String>,url:&str) -> Result<(Vec<u8>,i32), (String, String)> {
->>>>>>> b0360706
     let mut maf_str: String = String::new();
     let mut header_indices: Vec<usize> = Vec::new();
     let lines = d.trim_end().split("\n");
@@ -42,17 +36,6 @@
         } else if line.contains("Hugo_Symbol") {
             let header: Vec<String> = line.split("\t").map(|s| s.to_string()).collect();
             for col in columns {
-<<<<<<< HEAD
-                if let Some(index) = header.iter().position(|x| x == col) {
-                    header_indices.push(index);
-                } else {
-                    let error_msg = format!("Column {} was not found", col);
-                    errors.lock().unwrap().push(ErrorEntry {
-                        url: url.to_string().clone(),
-                        error: error_msg.clone(),
-                    });
-                    panic!("{} was not found!",col);
-=======
                 match header.iter().position(|x| x == col) {
                     Some(index) => {
                         header_indices.push(index);
@@ -61,7 +44,6 @@
                         let error_msg = format!("Column {} was not found", col);
                         return Err((url.to_string(), error_msg));
                     }
->>>>>>> b0360706
                 }
             }
         } else {
@@ -75,19 +57,13 @@
             mafrows += 1;
         }
     };
-<<<<<<< HEAD
-    (maf_str.as_bytes().to_vec(),mafrows)
-=======
     Ok((maf_str.as_bytes().to_vec(),mafrows))
->>>>>>> b0360706
 }
 
 
 
 #[tokio::main]
 async fn main() -> Result<(),Box<dyn std::error::Error>> {
-    // Create a thread-container for errors
-    let errors = Mutex::new(Vec::<ErrorEntry>::new());
     // Accepting the piped input json from jodejs and assign to the variable
     // host: GDC host
     // url: urls to download single maf files
@@ -113,20 +89,6 @@
                 .map(|v| v.to_string().replace("\"",""))
                 .collect::<Vec<String>>();
         } else {
-<<<<<<< HEAD
-            errors.lock().unwrap().push(ErrorEntry {
-                url: String::new(),
-                error: "The columns of arg is not an array".to_string(),
-            });
-            panic!("Columns is not an array");
-        }
-    } else {
-        errors.lock().unwrap().push(ErrorEntry {
-            url: String::new(),
-            error: "The key columns is missed from arg".to_string(),
-        });
-        panic!("Columns was not selected");
-=======
             let column_error = ErrorEntry {
                 url: String::new(),
                 error: "The columns in arg is not an array".to_string(),
@@ -149,7 +111,6 @@
                 std::io::ErrorKind::InvalidInput,
                 "Columns was not selected",
         )) as Box<dyn std::error::Error>);
->>>>>>> b0360706
     };
     
     //downloading maf files parallelly and merge them into single maf file
@@ -168,21 +129,13 @@
                                         return Ok((url.clone(),text))
                                     }
                                     Err(e) => {
-<<<<<<< HEAD
-                                        let error_msg = format!("Decompression failed: {}", e);
-=======
                                         let error_msg = format!("Failed to decompress downloaded maf file: {}", e);
->>>>>>> b0360706
                                         Err((url.clone(), error_msg))
                                     }
                                 }
                             }
                             Err(e) => {
-<<<<<<< HEAD
-                                let error_msg = format!("Decompression failed: {}", e);
-=======
                                 let error_msg = format!("Failed to decompress downloaded maf file: {}", e);
->>>>>>> b0360706
                                 Err((url.clone(), error_msg))
                             }
                         }
@@ -205,50 +158,6 @@
     let _ = encoder.write_all(&maf_col.join("\t").as_bytes().to_vec()).expect("Failed to write header");
     let _ = encoder.write_all(b"\n").expect("Failed to write newline");
 
-<<<<<<< HEAD
-    // Collect all results before processing
-    let results = download_futures.buffer_unordered(50).collect::<Vec<_>>().await;
-
-    // Process results after all downloads are complete
-    for result in results {
-        match result {
-            Ok((url, content)) => {
-                let (maf_bit,mafrows) = select_maf_col(content, &maf_col, &url, &errors);
-                if mafrows > 0 {
-                    let _  = encoder.write_all(&maf_bit).expect("Failed to write file");
-                } else {
-                    errors.lock().unwrap().push(ErrorEntry {
-                        url: url.clone(),
-                        error: "Empty maf file".to_string(),
-                    });
-                }
-            }
-            Err((url, error)) => {
-                errors.lock().unwrap().push(ErrorEntry {
-                    url,
-                    error,
-                })
-            }
-        }
-    };
-
-    // Finalize output and printing errors
-    encoder.finish().expect("Maf file output error!");
-
-    // Manually flush stdout
-    io::stdout().flush().expect("Failed to flush stdout");
-    
-    // After processing all downloads, output the errors as JSON to stderr
-    let errors = errors.lock().unwrap();
-    if !errors.is_empty() {
-        let error_json = json!({
-            "errors": errors.iter().collect::<Vec<&ErrorEntry>>()
-        });
-        let mut stderr = io::stderr();
-        writeln!(stderr, "{}", error_json).expect("Failed to output stderr!");
-        io::stderr().flush().expect("Failed to flush stderr");
-    };
-=======
     download_futures.buffer_unordered(20).for_each(|result| {
         match result {
             Ok((url, content)) => {
@@ -292,7 +201,5 @@
     // Manually flush stdout and stderr
     io::stdout().flush().expect("Failed to flush stdout");
     io::stderr().flush().expect("Failed to flush stderr");
->>>>>>> b0360706
-
     Ok(())
 }