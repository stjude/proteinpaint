--- conflicted
+++ resolved
@@ -72,30 +72,18 @@
 	ps.on('close', code => { //console.log(72, stderr.length)
 		if (stderr.length) {
 			// handle rust stderr
-<<<<<<< HEAD
-			const err = stderr.join('').trim()
-			const errmsg = `!!! stream_rust('${binfile}') stderr: !!!\n${err}`
-			console.log(errmsg)
-			emitJson(err)
-=======
 			const errors = stderr.join('').trim().split('\n').map(JSON.parse)
 			//const errmsg = `!!! stream_rust('${binfile}') stderr: !!!`
 			//console.log(errmsg, errors)
 			emitJson({errors})
->>>>>>> b0360706
 		} else {
 			emitJson({ ok: true, status: 'ok', message: 'Processing complete' })
 		}
 	})
 	ps.on('error', err => {
-<<<<<<< HEAD
-		console.log(74, `stream_rust().on('error')`, err)
-		emitJson(stderr.join('').trim())
-=======
 		//console.log(74, `stream_rust().on('error')`, err)
 		const errors = stderr.join('').trim().split('\n').map(JSON.parse)
 		emitJson({errors})
->>>>>>> b0360706
 	})
 	// below will duplicate ps.on('close') event above
 	// childStream.on('end', () => console.log(`-- childStream done --`))
