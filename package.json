--- conflicted
+++ resolved
@@ -75,16 +75,12 @@
     "deep-object-diff": "^1.1.0",
     "electron-rebuild": "^1.8.8",
     "nodemon": "^1.19.1",
-<<<<<<< HEAD
-    "prettier": "^1.19.1",
-=======
     "prettier": "1.18.2",
     "react": "^17.0.1",
     "react-dom": "^17.0.1",
     "rollup": "^2.35.1",
     "rollup-plugin-postcss": "^3.1.8",
     "rollup-plugin-terser": "^7.0.2",
->>>>>>> 0a91e206
     "split-require": "^3.1.2",
     "style-loader": "^0.13.1",
     "tape": "^4.10.1",
