// JUMP __MDS __util __rank __smat

// cache
const ch_genemcount = {} // genome name - gene name - ds name - mutation class - count
const ch_dbtable = new Map() // k: db path, v: db stuff

const utils = require('./modules/utils')
const serverconfig = utils.serverconfig
exports.features = Object.freeze(serverconfig.features || {})

const tabixnoterror = s => {
	return s.startsWith('[M::test_and_fetch]')
}

const express = require('express'),
	url = require('url'),
	http = require('http'),
	https = require('https'),
	fs = require('fs'),
	path = require('path'),
	request = require('request'),
	async = require('async'),
	lazy = require('lazy'),
	compression = require('compression'),
	child_process = require('child_process'),
	spawn = child_process.spawn,
	exec = child_process.exec,
	got = require('got'),
	//sqlite3=require('sqlite3').verbose(), // TODO  replace by bettersqlite
	createCanvas = require('canvas').createCanvas,
	d3color = require('d3-color'),
	d3stratify = require('d3-hierarchy').stratify,
	stratinput = require('./src/tree').stratinput,
	bodyParser = require('body-parser'),
	imagesize = require('image-size'),
	readline = require('readline'),
	jsonwebtoken = require('jsonwebtoken'),
	common = require('./src/common'),
	vcf = require('./src/vcf'),
	bulk = require('./src/bulk'),
	bulksnv = require('./src/bulk.snv'),
	bulkcnv = require('./src/bulk.cnv'),
	bulkdel = require('./src/bulk.del'),
	bulkitd = require('./src/bulk.itd'),
	bulksv = require('./src/bulk.sv'),
	bulksvjson = require('./src/bulk.svjson'),
	bulktrunc = require('./src/bulk.trunc'),
	d3scale = require('d3-scale'),
	d3dsv = require('d3-dsv'),
	basicAuth = require('express-basic-auth'),
	termdb = require('./modules/termdb'),
	termdbbarsql = require('./modules/termdb.barsql'),
	bedgraphdot_request_closure = require('./modules/bedgraphdot'),
	bam_request_closure = require('./modules/bam'),
	mds3_request_closure = require('./modules/mds3.load'),
	mds2_init = require('./modules/mds2.init'),
	mds3_init = require('./modules/mds3.init'),
	mds2_load = require('./modules/mds2.load'),
	singlecell = require('./modules/singlecell'),
	fimo = require('./modules/fimo'),
	draw_partition = require('./modules/partitionmatrix').draw_partition,
	variant2samples_closure = require('./modules/variant2samples')

/*
valuable globals
*/
const genomes = {}
const tabix = serverconfig.tabix || 'tabix'
const samtools = serverconfig.samtools || 'samtools'
const bcftools = serverconfig.bcftools || 'bcftools'
const bigwigsummary = serverconfig.bigwigsummary || 'bigWigSummary'
const hicstat = serverconfig.hicstat || 'python read_hic_header.py'
const hicstraw = serverconfig.hicstraw || 'straw'

/****
  main() enables having two options:
  - validate only (will not start the server)
  OR
	- validate and start the server
	This enables the coorect monitoring by the forever module. 
	Whereas before 'forever' will endlessly restart the server
	even if it cannot be initialized in a full working state,
	the usage in a bash script should now be: 
	```
	set -e
	node server validate 
	# only proceed to using forever on successul validation
	npx forever -a --minUptime 1000 --spinSleepTime 1000 --uid "pp" -l $logdir/log -o $logdir/out -e $logdir/err start server.js --max-old-space-size=8192
	```
***/

const app = express()
app.disable('x-powered-by')

if (serverconfig.users) {
	// { user1 : pass1, user2: pass2, ... }
	app.use(basicAuth({ users: serverconfig.users, challenge: true }))
}

app.use(bodyParser.json({}))
app.use(bodyParser.text({ limit: '1mb' }))
app.use(bodyParser.urlencoded({ extended: true }))

app.use((req, res, next) => {
	res.header('Access-Control-Allow-Origin', '*')
	res.header('Access-Control-Allow-Headers', 'Origin, X-Requested-With, Content-Type, Accept, Authorization')
	if (req.method == 'GET' && !req.path.includes('.')) {
		// immutable response before expiration, client must revalidate after max-age
		// by convention, any path that has a dot will be treated as
		// a static file and not handled here with cache-control
		res.header('Cache-control', `immutable,max-age=${serverconfig.responseMaxAge || 1}`)
	}
	next()
})

/* when using webpack, should no longer use __dirname, otherwise cannot find the html files!
app.use(express.static(__dirname+'/public'))
*/
app.use(express.static(path.join(process.cwd(), './public')))
app.use(compression())

if (serverconfig.jwt) {
	console.log('JWT is activated')
	app.use((req, res, next) => {
		let j = {}
		if (req.body && req.method == 'POST') {
			if (typeof req.body == 'object') {
				j = req.body
			} else {
				try {
					j = JSON.parse(req.body)
				} catch (err) {
					res.send({ error: 'Invalid JSON for request body' })
					return
				}
			}
		}
		const jwt = j.jwt
			? j.jwt
			: req.headers && req.headers.authorization && req.headers.authorization.startsWith('Bearer ')
			? req.headers.authorization.split(' ')[1]
			: null
		if (!jwt) return res.send({ error: 'json web token missing' })

		jsonwebtoken.verify(jwt, serverconfig.jwt.secret, (err, decode) => {
			if (err) return res.send({ error: 'Invalid token' })

			// FIXME do not hardcode required attribute, replace with a list
			if (!decode[serverconfig.jwt.permissioncheck]) return res.send({ error: 'Not authorized' })

			next()
		})
	})
}

app.get('/genomes', handle_genomes)
app.post('/genelookup', handle_genelookup)
app.post('/ntseq', handle_ntseq)
app.post('/pdomain', handle_pdomain)
app.post('/tkbedj', handle_tkbedj)
app.post('/tkbedgraphdot', bedgraphdot_request_closure(genomes))
app.get('/tkbam', bam_request_closure(genomes))
app.get('/mds3', mds3_request_closure(genomes))
app.get('/variant2samples', variant2samples_closure(genomes))
app.get('/dsvariantsummary', handle_dsvariantsummary)
app.post('/bedjdata', handle_bedjdata)
app.post('/tkbampile', handle_tkbampile)
app.post('/snpbyname', handle_snpbyname)
app.post('/dsdata', handle_dsdata) // old official ds, replace by mds

app.post('/tkbigwig', handle_tkbigwig)
app.post('/tkaicheck', handle_tkaicheck)

app.post('/snp', handle_snpbycoord)
app.post('/clinvarVCF', handle_clinvarVCF)
app.post('/isoformlst', handle_isoformlst)
app.post('/dbdata', handle_dbdata)
app.post('/img', handle_img)
app.post('/svmr', handle_svmr)
app.post('/dsgenestat', handle_dsgenestat)
app.post('/study', handle_study)
app.post('/textfile', handle_textfile)
app.post('/urltextfile', handle_urltextfile)
app.post('/junction', handle_junction) // legacy
app.post('/mdsjunction', handle_mdsjunction)
app.post('/mdscnv', handle_mdscnv)
app.post('/mdssvcnv', handle_mdssvcnv)
app.post('/mds2', mds2_load.handle_request(genomes))
app.post('/mdsexpressionrank', handle_mdsexpressionrank) // expression rank as a browser track
app.post('/mdsgeneboxplot', handle_mdsgeneboxplot)
app.post('/mdsgenevalueonesample', handle_mdsgenevalueonesample)
//app.post('/mdsgeneboxplot_svcnv',handle_mdsgeneboxplot_svcnv) // no longer used

app.post('/vcf', handle_vcf) // for old ds/vcf and old junction

app.post('/vcfheader', handle_vcfheader)

app.post('/translategm', handle_translategm)
app.post('/hicstat', handle_hicstat)
app.post('/hicdata', handle_hicdata)
app.post('/samplematrix', handle_samplematrix)
app.post('/mdssamplescatterplot', handle_mdssamplescatterplot)
app.post('/mdssamplesignature', handle_mdssamplesignature)
app.post('/mdssurvivalplot', handle_mdssurvivalplot)
app.post('/fimo', fimo.handle_closure(genomes))
app.get('/termdb', termdb.handle_request_closure(genomes))
app.get('/termdb-barsql', termdbbarsql.handle_request_closure(genomes))
app.post('/singlecell', singlecell.handle_singlecell_closure(genomes))
app.post('/isoformbycoord', handle_isoformbycoord)
app.post('/ase', handle_ase)
app.post('/bamnochr', handle_bamnochr)

// initialize using the serverconfig
// then start the server
pp_init()
	.then(err => {
		if (err) {
			console.error('\n!!!\n' + err + '\n\n')
			// when the app server is monitored by another process via the command line,
			// process.exit(1) is required to stop executiion flow with `set -e`
			// and thereby avoid unnecessary endless restarts of an invalid server
			// init with bad config, data, and/or code
			//
			// handle returned errors by downstream code
			//
			process.exit(1)
		}
		if (process.argv[2] == 'validate') {
			console.log('\nValidation succeeded. You may now run the server.\n')
			return
		}
		const port = serverconfig.port || 3000
		const server = app.listen(port)
		console.log('STANDBY AT PORT ' + port)
		// only uncomment below so phewas precompute won't timeout
		// server.setTimeout(500000)
	})
	.catch(err => {
		// same rationale as return err handling in the .then() callback above
		// catch errors as thrown by downstream code
		console.error('\n!!!\n' + err + '\n\n')
		process.exit(1)
	})

/*
this hardcoded term is kept same with notAnnotatedLabel in block.tk.mdsjunction.render
*/
const infoFilter_unannotated = 'Unannotated'
function handle_genomes(req, res) {
	const hash = {}
	if (req.query && req.query.genome) {
		hash[req.query.genome] = clientcopy_genome(req.query.genome)
	} else {
		for (const genomename in genomes) {
			hash[genomename] = clientcopy_genome(genomename)
		}
	}
	// detect if proteinpaint was called from outside the
	// project directory that installed it as an npm dependency
	const ppbin = process.argv.find(
		arg => arg.includes('/node_modules/@stjude/proteinpaint/bin.js') || arg.endsWith('/bin.js')
	)
	// if the pp binary did not start the process, assume that the
	// server was called in the same directory as the public dir or symlink
	const dirname = serverconfig.projectdir ? serverconfig.projectdir : ppbin ? path.dirname(ppbin) : 'public/..'
	const date1 = fs.statSync(dirname + '/server.js').mtime
	const date2 = fs.statSync('public/bin/proteinpaint.js').mtime
	const lastdate = date1 > date2 ? date1 : date2
	res.send({
		genomes: hash,
		debugmode: serverconfig.debugmode,
		headermessage: serverconfig.headermessage,
		base_zindex: serverconfig.base_zindex,
		lastdate: lastdate.toDateString(),
		features: exports.features
	})
}
function clientcopy_genome(genomename) {
	const g = genomes[genomename]
	const g2 = {
		species: g.species,
		name: genomename,
		hasSNP: g.snp ? true : false,
		hasClinvarVCF: g.clinvarVCF ? true : false,
		fimo_motif: g.fimo_motif ? true : false,
		geneset: g.geneset,
		defaultcoord: g.defaultcoord,
		isdefault: g.isdefault,
		majorchr: g.majorchr,
		majorchrorder: g.majorchrorder,
		minorchr: g.minorchr,
		tracks: g.tracks,
		hicenzymefragment: g.hicenzymefragment,
		datasets: {}
	}
	for (const dsname in g.datasets) {
		const ds = g.datasets[dsname]

		if (ds.isMds3) {
			g2.datasets[ds.label] = mds3_init.client_copy(ds)
			continue
		}

		if (ds.isMds) {
			const _ds = mds_clientcopy(ds)
			if (_ds) {
				g2.datasets[ds.label] = _ds
			}
			continue
		}

		// old official ds
		const ds2 = {
			isofficial: true,
			noHandleOnClient: ds.noHandleOnClient,
			sampleselectable: ds.sampleselectable,
			label: ds.label,
			dsinfo: ds.dsinfo,
			stratify: ds.stratify,
			cohort: ds.cohort,
			vcfinfofilter: ds.vcfinfofilter,
			info2table: ds.info2table,
			info2singletable: ds.info2singletable,
			url4variant: ds.url4variant,
			vcfcohorttrack: ds.vcfcohorttrack, // new
			itemlabelname: ds.itemlabelname
		}

		if (ds.snvindel_attributes) {
			ds2.snvindel_attributes = []
			for (const at of ds.snvindel_attributes) {
				const rep = {}
				for (const k in at) {
					if (k == 'lst') {
						rep.lst = []
						for (const e of at.lst) {
							const rep2 = {}
							for (const k2 in e) rep2[k2] = e[k2]
							rep.lst.push(rep2)
						}
					} else {
						rep[k] = at[k]
					}
				}
				ds2.snvindel_attributes.push(rep)
			}
		}
		if (ds.snvindel_legend) {
			ds2.snvindel_legend = ds.snvindel_legend
		}
		if (ds.variant2samples) {
			ds2.variant2samples = {
				variantkey: ds.variant2samples.variantkey,
				levels: ds.variant2samples.levels
			}
		}
		const vcfinfo = {}
		let hasvcf = false
		for (const q of ds.queries) {
			if (q.vcf) {
				hasvcf = true
				vcfinfo[q.vcf.vcfid] = q.vcf
			}
		}
		if (hasvcf) {
			ds2.id2vcf = vcfinfo
		}
		g2.datasets[dsname] = ds2
	}

	if (g.hicdomain) {
		g2.hicdomain = { groups: {} }
		for (const s1 in g.hicdomain.groups) {
			const tt = g.hicdomain.groups[s1]
			g2.hicdomain.groups[s1] = {
				name: tt.name,
				reference: tt.reference,
				sets: {}
			}
			for (const s2 in tt.sets) {
				g2.hicdomain.groups[s1].sets[s2] = {
					name: tt.sets[s2].name,
					longname: tt.sets[s2].longname
				}
			}
		}
	}
	return g2
}

function mds_clientcopy(ds) {
	// make client-side copy of a mds

	const ds2 = {
		isMds: true,
		noHandleOnClient: ds.noHandleOnClient,
		label: ds.label,
		about: ds.about,
		annotationsampleset2matrix: ds.annotationsampleset2matrix,
		mutationAttribute: ds.mutationAttribute,
		locusAttribute: ds.locusAttribute,
		alleleAttribute: ds.alleleAttribute,
		// these are quick fixes and should be deleted later
		hide_genotypedownload: ds.hide_genotypedownload,
		hide_phewas: ds.hide_phewas,
		sample2bam: ds.sample2bam
	}

	if (ds.queries) {
		ds2.queries = {}
	}

	if (ds.track) {
		ds2.track = mds2_init.client_copy(ds)
	}

	if (ds.singlesamplemutationjson) {
		ds2.singlesamplemutationjson = 1
	}
	if (ds.assayAvailability) {
		ds2.assayAvailability = 1
	}

	if (ds.cohort && ds.cohort.sampleAttribute) {
		// attr may be hidden from client
		const toclient = {}
		for (const k in ds.cohort.sampleAttribute.attributes) {
			const a = ds.cohort.sampleAttribute.attributes[k]
			if (!a.clientnoshow) toclient[k] = a
		}
		ds2.sampleAttribute = { attributes: toclient }
	}

	if (ds.cohort) {
		if (ds.cohort.termdb) {
			// let client know the existance, do not reveal details unless needed
			ds2.termdb = {
				selectCohort: ds.cohort.termdb.selectCohort
			}
		}

		if (ds.cohort.attributes && ds.cohort.attributes.defaulthidden) {
			/*
			.attributes.lst[] are not released to client
			default hidden attributes from sample annotation, tell client
			*/
			ds2.cohortHiddenAttr = ds.cohort.attributes.defaulthidden
		}

		if (ds.cohort.survivalplot) {
			ds2.survivalplot = {
				samplegroupattrlst: ds.cohort.survivalplot.samplegroupattrlst,
				plots: []
			}
			for (const k in ds.cohort.survivalplot.plots) {
				const p = ds.cohort.survivalplot.plots[k]
				ds2.survivalplot.plots.push({
					key: k,
					name: p.name,
					timelabel: p.timelabel
				})
			}
		}

		if (ds.cohort.mutation_signature) {
			const sets = {}
			for (const k in ds.cohort.mutation_signature.sets) {
				const s = ds.cohort.mutation_signature.sets[k]
				sets[k] = {
					name: s.name,
					signatures: s.signatures
				}
			}
			ds2.mutation_signature = { sets: sets }
		}
	}

	for (const k in ds.queries) {
		const q = ds.queries[k]

		const clientquery = {
			// revealed to client
			name: q.name,
			hideforthemoment: q.hideforthemoment // hide track not ready to show on client
		}

		if (q.istrack) {
			clientquery.istrack = true
			clientquery.type = q.type
			clientquery.isfull = q.isfull
			// track attributes, some are common, many are track type-specific
			if (q.nochr != undefined) {
				clientquery.nochr = q.nochr
			}
			if (q.infoFilter) {
				clientquery.infoFilter = q.infoFilter
			}
			// junction attributes
			if (q.readcountCutoff) {
				clientquery.readcountCutoff = q.readcountCutoff
			}
			// cnv attributes
			if (q.valueLabel) {
				clientquery.valueLabel = q.valueLabel
			}
			if (q.valueCutoff) {
				clientquery.valueCutoff = q.valueCutoff
			}
			if (q.bplengthUpperLimit) {
				clientquery.bplengthUpperLimit = q.bplengthUpperLimit
			}
			// loh attributes
			if (q.segmeanValueCutoff) {
				clientquery.segmeanValueCutoff = q.segmeanValueCutoff
			}
			if (q.lohLengthUpperLimit) {
				clientquery.lohLengthUpperLimit = q.lohLengthUpperLimit
			}

			if (q.type == common.tkt.mdssvcnv) {
				if (q.groupsamplebyattr) {
					clientquery.groupsamplebyattr = q.groupsamplebyattr
				}

				// flags
				clientquery.multihidelabel_fusion = q.multihidelabel_fusion
				clientquery.multihidelabel_sv = q.multihidelabel_sv
				clientquery.multihidelabel_vcf = q.multihidelabel_vcf
				clientquery.showfullmode = q.showfullmode
				clientquery.legend_vorigin = q.legend_vorigin
				clientquery.no_loh = q.no_loh // quick dirty fix

				if (q.expressionrank_querykey) {
					// for checking expression rank
					const e = ds.queries[q.expressionrank_querykey]
					clientquery.checkexpressionrank = {
						querykey: q.expressionrank_querykey,
						datatype: e.datatype
					}
					if (e.boxplotbysamplegroup && e.boxplotbysamplegroup.additionals) {
						// quick fix!!
						// array element 0 is boxplotbysamplegroup.attributes
						// rest of array, one ele for each of .additionals
						const lst = []
						if (e.boxplotbysamplegroup.attributes)
							lst.push(e.boxplotbysamplegroup.attributes.map(i => i.label).join(', '))
						for (const i of e.boxplotbysamplegroup.additionals) lst.push(i.label)
						clientquery.checkexpressionrank.boxplotgroupers = lst
					}
				}
				if (q.vcf_querykey) {
					clientquery.checkvcf = {
						querykey: q.vcf_querykey,
						info: ds.queries[q.vcf_querykey].info,
						format: {}
					}
					for (const tk of ds.queries[q.vcf_querykey].tracks) {
						if (tk.format) {
							for (const k in tk.format) {
								clientquery.checkvcf.format[k] = tk.format[k]
							}
						}
					}
				}
			}
		} else if (q.isgenenumeric) {
			clientquery.isgenenumeric = true
			clientquery.datatype = q.datatype
			clientquery.no_ase = q.no_ase
		} else {
			// this query is not to be revealed to client
			continue
		}

		ds2.queries[k] = clientquery
	}
	return ds2
}

function handle_genelookup(req, res) {
	if (reqbodyisinvalidjson(req, res)) return
	const g = genomes[req.query.genome]
	if (!g) return res.send({ error: 'invalid genome name' })
	if (!req.query.input) return res.send({ error: 'no input' })
	if (req.query.deep) {
		///////////// deep

		// isoform query must be converted to symbol first, so as to retrieve all gene models related to this gene

		// see if query string match directly with gene symbol
		let symbol
		{
			const tmp = g.genedb.getnamebynameorisoform.get(req.query.input, req.query.input)
			if (tmp) symbol = tmp.name
		}
		if (!symbol) {
			if (g.genedb.hasalias) {
				const tmp = g.genedb.getnamebyalias.get(req.query.input)
				if (tmp) symbol = tmp.name
			}
		}
		if (!symbol) {
			// no other means of matching it to symbol
			symbol = req.query.input
		}
		const tmp = g.genedb.getjsonbyname.all(symbol)
		res.send({
			gmlst: tmp.map(i => {
				const j = JSON.parse(i.genemodel)
				if (i.isdefault) j.isdefault = true
				return j
			})
		})
		return
	}
	////////////// shallow
	const input = req.query.input.toUpperCase()
	const lst = []
	const s = input.substr(0, 2)
	const tmp = g.genedb.getnameslike.all(input + '%')
	if (tmp.length) {
		tmp.sort()
		res.send({ hits: tmp.map(i => i.name) })
		return
	}
	// no direct name match, try alias
	if (g.genedb.hasalias) {
		const tmp = g.genedb.getnamebyalias.all(input)
		if (tmp.length) {
			res.send({ hits: tmp.map(i => i.name) })
			return
		}
	}
	res.send({ hits: [] })
}

function handle_img(req, res) {
	if (reqbodyisinvalidjson(req, res)) return
	const [e, file, isurl] = fileurl({ query: { file: req.query.file } })
	if (e) {
		res.send({ error: 'invalid image file' })
		return
	}
	fs.readFile(file, (err, data) => {
		if (err) {
			res.send({ error: 'error reading file' })
			return
		}
		const size = imagesize(file)
		const src = 'data:image/jpeg;base64,' + new Buffer(data).toString('base64')
		res.send({ src: src, size: size })
	})
}

function handle_ntseq(req, res) {
	try {
		req.query = JSON.parse(req.body)
	} catch (e) {
		res.send({ error: 'invalid request body' })
		return
	}
	log(req)
	var n = req.query.genome
	if (!n) return res.send({ error: 'no genome' })
	var g = genomes[n]
	if (!g) return res.send({ error: 'invalid genome' })
	if (!g.genomefile) return res.send({ error: 'no sequence file available' })
	var ps = spawn(samtools, ['faidx', g.genomefile, req.query.coord])
	var out = [],
		out2 = []
	ps.stdout.on('data', function(data) {
		out.push(data)
	})
	ps.stderr.on('data', function(data) {
		out2.push(data)
	})
	ps.on('close', function(code) {
		var err = out2.join('').trim()
		if (err.length) {
			res.send({ error: 'Error getting sequence!' })
			console.error(err)
			return
		}
		var lst = out
			.join('')
			.trim()
			.split('\n')
		res.send({ seq: lst.slice(1).join('') })
	})
}

function handle_pdomain(req, res) {
	if (reqbodyisinvalidjson(req, res)) return
	try {
		const gn = req.query.genome
		if (!gn) throw 'no genome'
		const g = genomes[gn]
		if (!g) throw 'invalid genome ' + gn
		if (!g.proteindomain) {
			// no error
			return res.send({ lst: [] })
		}
		if (!req.query.isoforms) throw 'isoforms missing'

		const lst = []
		for (const isoform of req.query.isoforms) {
			const tmp = g.proteindomain.getbyisoform.all(isoform)
			// FIXME returned {data} is text not json
			lst.push({
				name: isoform,
				pdomains: tmp.map(i => {
					const j = JSON.parse(i.data)
					j.refseq = isoform
					return j
				})
			})
		}
		res.send({ lst })
	} catch (e) {
		res.send({ error: e.message || e })
		if (e.stack) console.log(e.stack)
	}
}

function handle_tkbigwig_bedgraph_region(req, r, xoff, minv, maxv, file, bedgraphdir, ctx) {
	const hscale = makeyscale()
		.height(req.query.barheight)
		.min(minv)
		.max(maxv)
	const sf = r.width / (r.stop - r.start)

	return new Promise((resolve, reject) => {
		const ps = spawn(tabix, [file, r.chr + ':' + r.start + '-' + r.stop], { cwd: bedgraphdir })
		const rl = readline.createInterface({ input: ps.stdout })
		rl.on('line', line => {
			const l = line.split('\t')
			const start = Number.parseInt(l[1])
			if (Number.isNaN(start)) return
			const stop = Number.parseInt(l[2])
			if (Number.isNaN(stop)) return
			const v = Number.parseFloat(l[3])
			if (Number.isNaN(v)) return
			ctx.fillStyle = v > 0 ? req.query.pcolor : req.query.ncolor
			const tmp = hscale(v)
			const x1 = xoff + (Math.max(start, r.start) - r.start) * sf
			const x2 = xoff + (Math.min(stop, r.stop) - r.start) * sf
			const w = Math.max(1, x2 - x1)

			ctx.fillRect(x1, tmp.y, w, tmp.h)

			if (v > maxv) {
				ctx.fillStyle = req.query.pcolor2
				ctx.fillRect(x1, 0, w, 2)
			} else if (v < minv) {
				ctx.fillStyle = req.query.ncolor2
				ctx.fillRect(x1, req.query.barheight - 2, w, 2)
			}
		})

		ps.on('close', () => {
			resolve()
		})
	})
}

async function handle_tkbigwig_bedgraph(req, res, minv, maxv, file, bedgraphdir) {
	/*
	 */
	if (minv == undefined || maxv == undefined) throw 'Y axis scale must be defined for bedgraph track'
	const canvas = createCanvas(req.query.width, req.query.barheight)
	const ctx = canvas.getContext('2d')
	let xoff = 0
	for (let r of req.query.rglst) {
		await handle_tkbigwig_bedgraph_region(req, r, xoff, minv, maxv, file, bedgraphdir, ctx)
		xoff += r.width + req.query.regionspace
	}
	res.send({ src: canvas.toDataURL() })
}

async function handle_tkbigwig(req, res) {
	/*
if file/url ends with .gz, it is bedgraph
	- all bedgraph data from view range will be kept in mem, risk of running out of mem
	- not to be used in production!!!
	- bedgraph should render bars while reading data, with predefined y axis; no storing data
*/
	if (reqbodyisinvalidjson(req, res)) return

	let fixminv,
		fixmaxv,
		percentile,
		autoscale = false,
		isbedgraph = false,
		bedgraphdir

	const [e, file, isurl] = fileurl(req)
	if (e) return res.send({ error: e })

	if (file.endsWith('.gz')) {
		// is bedgraph, will cache index if is url
		isbedgraph = true
		if (isurl) {
			bedgraphdir = await cache_index_promise(req.query.indexURL || file + '.tbi')
		}
	}

	Promise.resolve()
		.then(() => {
			if (req.query.autoscale) {
				autoscale = true
			} else if (req.query.percentile) {
				percentile = req.query.percentile
				if (!Number.isFinite(percentile)) throw 'invalid percentile'
			} else {
				fixminv = req.query.minv
				fixmaxv = req.query.maxv
				if (!Number.isFinite(fixminv)) throw 'invalid minv'
				if (!Number.isFinite(fixmaxv)) throw 'invalid maxv'
			}
			if (!Number.isFinite(req.query.barheight)) throw 'invalid barheight'
			if (!Number.isFinite(req.query.regionspace)) throw 'invalid regionspace'
			if (!Number.isFinite(req.query.width)) throw 'invalid width'
			if (!req.query.rglst) throw 'region list missing'
			if (req.query.dotplotfactor) {
				if (!Number.isInteger(req.query.dotplotfactor)) throw 'dotplotfactor value should be positive integer'
			}

			if (isbedgraph) {
				return handle_tkbigwig_bedgraph(req, res, fixminv, fixmaxv, file, bedgraphdir)
			}

			const tasks = [] // one task per region

			for (const r of req.query.rglst) {
				tasks.push(
					new Promise((resolve, reject) => {
						const ps = spawn(bigwigsummary, [
							'-udcDir=' + serverconfig.cachedir,
							file,
							r.chr,
							r.start,
							r.stop,
							Math.ceil(r.width * (req.query.dotplotfactor || 1))
						])
						const out = []
						const out2 = []
						ps.stdout.on('data', i => out.push(i))
						ps.stderr.on('data', i => out2.push(i))
						ps.on('close', code => {
							const err = out2.join('')
							if (err.length) {
								if (err.startsWith('no data')) {
									r.nodata = true
								} else {
									// in case of invalid file the message is "Couldn't open /path/to/tp/..."
									// must not give away the tp path!!
									reject('Cannot read bigWig file')
								}
							} else {
								r.values = out
									.join('')
									.trim()
									.split('\t')
									.map(Number.parseFloat)
								if (req.query.dividefactor) {
									r.values = r.values.map(i => i / req.query.dividefactor)
								}
							}
							resolve()
						})
					})
				)
			}

			return Promise.all(tasks)
		})
		.then(() => {
			if (isbedgraph) return

			let nodata = true
			for (const r of req.query.rglst) {
				if (r.values) nodata = false
			}
			const canvas = createCanvas(
				req.query.width * req.query.devicePixelRatio,
				req.query.barheight * req.query.devicePixelRatio
			)
			const ctx = canvas.getContext('2d')
			if (req.query.devicePixelRatio > 1) {
				ctx.scale(req.query.devicePixelRatio, req.query.devicePixelRatio)
			}
			if (nodata) {
				// bigwig hard-coded stuff
				ctx.font = '14px Arial'
				ctx.fillStyle = '#858585'
				ctx.textAlign = 'center'
				ctx.textBaseline = 'middle'
				ctx.fillText(req.query.name + ': no data in view range', req.query.width / 2, req.query.barheight / 2)
				res.send({ src: canvas.toDataURL(), nodata: true })
				return
			}

			const pointwidth = 1 // line/dot plot width
			const pointshift = req.query.dotplotfactor ? 1 / req.query.dotplotfactor : 1 // shift distance

			let maxv = 0,
				minv = 0

			const values = []
			const result = {}

			if (autoscale || percentile) {
				const positive = []
				const negative = []
				for (const r of req.query.rglst) {
					if (r.values) {
						for (const v of r.values) {
							if (Number.isNaN(v)) continue
							if (v >= 0) positive.push(v)
							if (v <= 0) negative.push(v)
						}
					}
				}
				if (positive.length) {
					positive.sort((a, b) => a - b)
					if (autoscale) {
						maxv = positive[positive.length - 1]
					} else {
						maxv = positive[Math.floor((positive.length * percentile) / 100)]
					}
				}
				if (negative.length) {
					negative.sort((a, b) => b - a)
					if (autoscale) {
						minv = negative[negative.length - 1]
					} else {
						minv = negative[Math.floor((negative.length * percentile) / 100)]
					}
				}
				result.minv = minv
				result.maxv = maxv
			} else {
				minv = fixminv
				maxv = fixmaxv
			}
			if (req.query.barheight < 10) {
				/*
			heatmap
			*/
				let r = d3color.rgb(req.query.pcolor)
				const rgbp = r.r + ',' + r.g + ',' + r.b
				r = d3color.rgb(req.query.ncolor)
				const rgbn = r.r + ',' + r.g + ',' + r.b
				let x = 0
				for (const r of req.query.rglst) {
					if (r.values) {
						for (let i = 0; i < r.values.length; i++) {
							const v = r.values[i]
							if (Number.isNaN(v)) continue
							ctx.fillStyle =
								v >= maxv
									? req.query.pcolor2
									: v >= 0
									? 'rgba(' + rgbp + ',' + v / maxv + ')'
									: v <= minv
									? req.query.ncolor2
									: 'rgba(' + rgbn + ',' + v / minv + ')'
							const x2 = Math.ceil(x + (r.reverse ? r.width - pointshift * i : pointshift * i))
							ctx.fillRect(x2, 0, pointwidth, req.query.barheight)
						}
					}
					x += r.width + req.query.regionspace
				}
			} else {
				/*
			barplot
			*/
				const hscale = makeyscale()
					.height(req.query.barheight)
					.min(minv)
					.max(maxv)
				let x = 0
				for (const r of req.query.rglst) {
					if (r.values) {
						for (let i = 0; i < r.values.length; i++) {
							const v = r.values[i]
							if (Number.isNaN(v)) continue
							ctx.fillStyle = v > 0 ? req.query.pcolor : req.query.ncolor
							const x2 = Math.ceil(x + (r.reverse ? r.width - pointshift * i : pointshift * i))
							const tmp = hscale(v)

							if (v > 0) {
								ctx.fillRect(x2, tmp.y, pointwidth, req.query.dotplotfactor ? Math.min(2, tmp.h) : tmp.h)
							} else {
								// negative value
								if (req.query.dotplotfactor) {
									const _h = Math.min(2, tmp.h)
									ctx.fillRect(x2, tmp.y + tmp.h - _h, pointwidth, _h)
								} else {
									ctx.fillRect(x2, tmp.y, pointwidth, tmp.h)
								}
							}

							if (v > maxv) {
								ctx.fillStyle = req.query.pcolor2
								ctx.fillRect(x2, 0, pointwidth, 2)
							} else if (v < minv) {
								ctx.fillStyle = req.query.ncolor2
								ctx.fillRect(x2, req.query.barheight - 2, pointwidth, 2)
							}
						}
					}
					x += r.width + req.query.regionspace
				}
			}
			result.src = canvas.toDataURL()
			res.send(result)
		})
		.catch(err => {
			if (err.stack) {
				console.log(err.stack)
			}
			res.send({ error: typeof err == 'string' ? err : err.message })
		})
}

function handle_tkaicheck(req, res) {
	/*
	no caching markers, draw them as along as they are retrieved
	do not try to estimate marker size, determined by client
	*/

	if (reqbodyisinvalidjson(req, res)) return
	const [e, file, isurl] = fileurl(req)
	if (e) return res.send({ error: e })

	const coveragemax = req.query.coveragemax || 100
	if (!Number.isInteger(coveragemax)) return res.send({ error: 'invalid coveragemax' })

	const vafheight = req.query.vafheight
	if (!Number.isInteger(vafheight)) return res.send({ error: 'invalid vafheight' })
	const coverageheight = req.query.coverageheight
	if (!Number.isInteger(coverageheight)) return res.send({ error: 'invalid coverageheight' })
	const rowspace = req.query.rowspace
	if (!Number.isInteger(rowspace)) return res.send({ error: 'invalid rowspace' })
	const dotsize = req.query.dotsize || 1
	if (!Number.isInteger(dotsize)) return res.send({ error: 'invalid dotsize' })

	if (!req.query.rglst) return res.send({ error: 'region list missing' })

	const gtotalcutoff = req.query.gtotalcutoff
	const gmafrestrict = req.query.gmafrestrict

	const canvas = createCanvas(
		req.query.width * req.query.devicePixelRatio,
		(vafheight * 3 + rowspace * 4 + coverageheight * 2) * req.query.devicePixelRatio
	)
	const ctx = canvas.getContext('2d')
	if (req.query.devicePixelRatio > 1) {
		ctx.scale(req.query.devicePixelRatio, req.query.devicePixelRatio)
	}

	// vaf track background
	ctx.fillStyle = '#f1f1f1'
	ctx.fillRect(0, 0, req.query.width, vafheight / 2) // tumor
	ctx.fillRect(0, rowspace * 2 + vafheight + coverageheight, req.query.width, vafheight / 2) // normal
	ctx.fillStyle = '#FAFAD9'
	ctx.fillRect(0, vafheight / 2, req.query.width, vafheight / 2) // tumor
	ctx.fillRect(0, rowspace * 2 + vafheight * 1.5 + coverageheight, req.query.width, vafheight / 2) // normal

	Promise.resolve()
		.then(() => {
			if (!isurl) return { file: file }
			const indexurl = req.query.indexURL || file + '.tbi'

			return cache_index_promise(indexurl).then(dir => {
				return { file: file, dir: dir }
			})
		})

		.then(fileobj => {
			let x = 0
			for (const r of req.query.rglst) {
				r.x = x
				x += req.query.regionspace + r.width
			}

			const samplecolor = '#786312'
			const aicolor = '#122778'
			const barcolor = '#858585'
			const coverageabovemaxcolor = 'red'

			const tasks = [] // each region draw

			for (const r of req.query.rglst) {
				tasks.push(
					new Promise((resolve, reject) => {
						const ps = spawn(tabix, [fileobj.file, r.chr + ':' + r.start + '-' + r.stop])
						const out = []
						const out2 = []
						ps.stdout.on('data', i => out.push(i))
						ps.stderr.on('data', i => out2.push(i))
						ps.on('close', code => {
							const err = out2.join('')
							if (err && !tabixnoterror(err)) reject({ message: err })

							const xsf = r.width / (r.stop - r.start) // pixel per bp

							for (const line of out
								.join('')
								.trim()
								.split('\n')) {
								const l = line.split('\t')
								const pos = Number.parseInt(l[1])
								const mintumor = Number.parseInt(l[2])
								const tintumor = Number.parseInt(l[3])
								const minnormal = Number.parseInt(l[4])
								const tinnormal = Number.parseInt(l[5])
								if (
									Number.isNaN(mintumor) ||
									Number.isNaN(tintumor) ||
									Number.isNaN(minnormal) ||
									Number.isNaN(tinnormal)
								) {
									reject('line with invalid allele count: ' + line)
								}

								if (gtotalcutoff && tinnormal < gtotalcutoff) continue

								const x = Math.ceil(r.x + xsf * (r.reverse ? r.stop - pos : pos - r.start) - dotsize / 2)

								// marker maf
								ctx.fillStyle = samplecolor
								const vaftumor = mintumor / tintumor
								ctx.fillRect(x, vafheight * (1 - vaftumor), dotsize, 2)
								const vafnormal = minnormal / tinnormal

								if (gmafrestrict && (vafnormal < gmafrestrict || vafnormal > 1 - gmafrestrict)) continue

								ctx.fillRect(
									x,
									vafheight + rowspace + coverageheight + rowspace + vafheight * (1 - vafnormal),
									dotsize,
									2
								)
								ctx.fillStyle = aicolor
								// ai
								const ai = Math.abs(vaftumor - vafnormal)
								ctx.fillRect(x, vafheight * 2 + rowspace * 4 + coverageheight * 2 + vafheight * (1 - ai), dotsize, 2)

								// coverage bars
								//ctx.fillStyle = tintumor>=coveragemax ? coverageabovemaxcolor : barcolor
								ctx.fillStyle = barcolor
								let barh = ((tintumor >= coveragemax ? coveragemax : tintumor) * coverageheight) / coveragemax
								let y = coverageheight - barh
								ctx.fillRect(x, y + vafheight + rowspace, dotsize, barh)

								//ctx.fillStyle = tinnormal >=coveragemax ? coverageabovemaxcolor : barcolor
								ctx.fillStyle = barcolor
								barh = ((tinnormal >= coveragemax ? coveragemax : tinnormal) * coverageheight) / coveragemax
								y = coverageheight - barh
								ctx.fillRect(x, y + 3 * rowspace + 2 * vafheight + coverageheight, dotsize, barh)

								// coverage above max
								if (tintumor >= coveragemax) {
									ctx.fillStyle = coverageabovemaxcolor
									ctx.fillRect(x, vafheight + rowspace, dotsize, 2)
								}
								if (tinnormal >= coveragemax) {
									ctx.fillStyle = coverageabovemaxcolor
									ctx.fillRect(x, 3 * rowspace + 2 * vafheight + coverageheight, dotsize, 2)
								}
							}
							resolve()
						})
					})
				)
			}
			return Promise.all(tasks)
		})
		.then(() => {
			res.send({
				src: canvas.toDataURL(),
				coveragemax: coveragemax
			})
		})
		.catch(err => {
			res.send({ error: err.message })
			if (err.stack) {
				console.log(err.stack)
			}
		})
}

function handle_tkbedj(req, res) {
	/*
should guard against file content error e.g. two tabs separating columns

*/
	if (reqbodyisinvalidjson(req, res)) return
	const [e, tkfile, isurl] = fileurl(req)
	if (e) return res.send({ error: e })
	if (!req.query.genome) return res.send({ error: 'no genome' })
	const g = genomes[req.query.genome]
	if (!g) return res.send({ error: 'invalid genome: ' + req.query.genome })
	const genomefile = g.genomefile

	const stackheight = req.query.stackheight,
		stackspace = req.query.stackspace,
		regionspace = req.query.regionspace,
		width = req.query.width

	if (!Number.isInteger(stackheight)) return res.send({ error: 'stackheight is not integer' })
	const fontsize = Math.max(10, stackheight - 2)

	if (!Number.isInteger(stackspace)) return res.send({ error: 'stackspace is not integer' })
	if (!Number.isInteger(regionspace)) return res.send({ error: 'regionspace is not integer' })
	// width could be float!!
	if (!Number.isFinite(width)) return res.send({ error: 'width is not a number' })

	if (req.query.usevalue) {
		if (!req.query.usevalue.key) return res.send({ error: '.key missing from .usevalue' })
		if (req.query.usevalue.dropBelowCutoff && !Number.isFinite(req.query.usevalue.dropBelowCutoff))
			return res.send({ error: 'invalid value for .usevalue.dropBelowCutoff' })
	}

	if (req.query.bplengthUpperLimit && !Number.isInteger(req.query.bplengthUpperLimit))
		return res.send({ error: 'invalid value for bplengthUpperLimit' })

	const rglst = req.query.rglst
	if (!rglst) return res.send({ error: 'no rglst[]' })
	if (!Array.isArray(rglst)) return res.send({ error: 'rglst is not an array' })
	if (rglst.length == 0) return res.send({ error: 'empty rglst' })
	for (const r of rglst) {
		// TODO validate regions
		if (r.reverse) {
			r.scale = p => Math.ceil((r.width * (r.stop - p)) / (r.stop - r.start))
		} else {
			r.scale = p => Math.ceil((r.width * (p - r.start)) / (r.stop - r.start))
		}
	}

	const color = req.query.color || '#3D7A4B'
	const flag_gm = req.query.gmregion
	const gmisoform = req.query.isoform
	const flag_onerow = req.query.onerow
	const categories = req.query.categories
	const __isgene = req.query.__isgene

	Promise.resolve()
		.then(() => {
			/*********************************
		    1 - cache url index
		*********************************/

			if (!isurl) return { file: tkfile }
			const indexurl = req.query.indexURL || tkfile + '.tbi'

			return cache_index_promise(indexurl).then(dir => {
				return { file: tkfile, dir: dir }
			})
		})

		.then(fileobj => {
			// .file, .dir

			/*********************************
		    2 - fetch data

			somehow cannot use promise.resolve().then(), but must create new promise

		*********************************/

			if (flag_gm) {
				// query over the gene region
				return new Promise((resolve, reject) => {
					const ps = spawn(tabix, [fileobj.file, flag_gm.chr + ':' + flag_gm.start + '-' + flag_gm.stop], {
						cwd: fileobj.dir
					})
					const thisout = []
					const errout = []
					ps.stdout.on('data', i => thisout.push(i))
					ps.stderr.on('data', i => errout.push(i))
					ps.on('close', code => {
						const _e = errout.join('')
						if (_e && !tabixnoterror(_e)) {
							reject({ message: _e })
						}

						const lines = thisout
							.join('')
							.trim()
							.split('\n')
						let errlinecount = 0
						const items = []
						for (const line of lines) {
							if (line == '') continue
							const l = line.split('\t')
							let j
							try {
								j = JSON.parse(l[3])
							} catch (e) {
								errlinecount++
								continue
							}
							if (j.isoformonly && j.isoformonly != gmisoform) {
								continue
							}
							j.chr = l[0]
							j.start = Number.parseInt(l[1])
							if (Number.isNaN(j.start)) {
								errlinecount++
								continue
							}
							j.stop = Number.parseInt(l[2])
							if (Number.isNaN(j.stop)) {
								errlinecount++
								continue
							}
							j.rglst = []
							for (let i = 0; i < rglst.length; i++) {
								const r = rglst[i]
								// simply decide by the whole gene span, not by exons, otherwise there will result in gaps
								if (Math.max(j.start, r.start) < Math.min(j.stop, r.stop)) {
									j.rglst.push({
										idx: i
									})
								}
							}
							if (j.rglst.length == 0) continue
							items.push(j)
						}
						resolve([items])
					})
				})
			} else {
				// query over genomic regions
				// each item belong to only one region

				const tasklst = []

				for (const [idx, r] of req.query.rglst.entries()) {
					tasklst.push(
						new Promise((resolve, reject) => {
							const ps = spawn(tabix, [fileobj.file, r.chr + ':' + r.start + '-' + r.stop], { cwd: fileobj.dir })
							const thisout = []
							const errout = []
							ps.stdout.on('data', i => thisout.push(i))
							ps.stderr.on('data', i => errout.push(i))
							ps.on('close', code => {
								const _e = errout.join('')
								if (_e && !tabixnoterror(_e)) {
									reject({ message: _e })
								}

								const items = []

								const lines = thisout
									.join('')
									.trim()
									.split('\n')
								let errlinecount = 0
								for (const line of lines) {
									if (line == '') continue
									const l = line.split('\t')
									let j
									try {
										j = JSON.parse(l[3])
									} catch (e) {
										errlinecount++
										continue
									}
									j.chr = l[0]
									j.start = Number.parseInt(l[1])
									if (Number.isNaN(j.start)) {
										errlinecount++
										continue
									}
									j.stop = Number.parseInt(l[2])
									if (Number.isNaN(j.stop)) {
										errlinecount++
										continue
									}
									j.rglst = [{ idx: idx }]
									items.push(j)
								}
								resolve(items)
							})
						})
					)
				}
				return Promise.all(tasklst)
			}
		})

		.then(regionitems => {
			/*********************************
		    4 - render
		*********************************/

			const items = []

			// apply filtering
			for (const lst of regionitems) {
				for (const i of lst) {
					if (req.query.usevalue) {
						const v = i[req.query.usevalue.key]
						if (!Number.isFinite(v)) {
							continue
						}
						if (req.query.usevalue.dropBelowCutoff && v < req.query.usevalue.dropBelowCutoff) {
							continue
						}
					}
					if (req.query.bplengthUpperLimit && i.stop - i.start > req.query.bplengthUpperLimit) {
						continue
					}
					items.push(i)
				}
			}

			// TODO may return items without rendering

			if (items.length == 0) {
				// will draw, but no data
				const canvas = createCanvas(width * req.query.devicePixelRatio, stackheight * req.query.devicePixelRatio)
				const ctx = canvas.getContext('2d')
				if (req.query.devicePixelRatio > 1) ctx.scale(req.query.devicePixelRatio, req.query.devicePixelRatio)
				ctx.font = stackheight + 'px Arial'
				ctx.fillStyle = '#aaa'
				ctx.textAlign = 'center'
				ctx.textBaseline = 'middle'
				ctx.fillText('No data in view range', width / 2, stackheight / 2)
				return {
					src: canvas.toDataURL(),
					height: stackheight
				}
			}

			const thinpad = Math.ceil(stackheight / 4) - 1
			if (flag_onerow || items.length >= 400) {
				// __onerow__
				// may render strand
				const notmanyitem = items.length < 200
				const canvas = createCanvas(width * req.query.devicePixelRatio, stackheight * req.query.devicePixelRatio)
				const ctx = canvas.getContext('2d')
				if (req.query.devicePixelRatio > 1) ctx.scale(req.query.devicePixelRatio, req.query.devicePixelRatio)
				const mapisoform = items.length <= 200 ? [] : null
				for (const item of items) {
					const fillcolor =
						categories && item.category && categories[item.category]
							? categories[item.category].color
							: item.color || color
					ctx.fillStyle = fillcolor
					for (const _r of item.rglst) {
						let cumx = 0
						for (let i = 0; i < _r.idx; i++) {
							cumx += rglst[i].width + regionspace
						}
						const r = rglst[_r.idx]
						const thin = []
						if (item.utr5) {
							thin.push(...item.utr5)
						}
						if (item.utr3) {
							thin.push(...item.utr3)
						}
						if (item.exon && (!item.coding || item.coding.length == 0)) {
							thin.push(...item.exon)
						}
						for (const e of thin) {
							const a = Math.max(r.start, e[0])
							const b = Math.min(r.stop, e[1])
							const pxa = cumx + r.scale(r.reverse ? b : a)
							const pxb = cumx + r.scale(r.reverse ? a : b)
							ctx.fillRect(pxa, thinpad, Math.max(1, pxb - pxa), stackheight - thinpad * 2)
							bedj_may_mapisoform(mapisoform, pxa, pxb, 1, item)
						}
						const thick = []
						if (item.exon) {
							if (item.coding && item.coding.length > 0) {
								thick.push(...item.coding)
							}
						} else {
							thick.push([item.start, item.stop])
						}
						for (const e of thick) {
							const a = Math.max(r.start, e[0])
							const b = Math.min(r.stop, e[1])
							const pxa = cumx + r.scale(r.reverse ? b : a)
							const pxb = cumx + r.scale(r.reverse ? a : b)
							ctx.fillRect(pxa, 0, Math.max(1, pxb - pxa), stackheight)
							bedj_may_mapisoform(mapisoform, pxa, pxb, 1, item)
							if (item.strand && notmanyitem) {
								ctx.strokeStyle = 'white'
								strokearrow(ctx, item.strand, pxa, thinpad, pxb - pxa, stackheight - thinpad * 2)
							}
						}
					}
				}
				return {
					src: canvas.toDataURL(),
					height: stackheight,
					mapisoform: mapisoform
				}
				// end of __onerow__
			}

			let returngmdata = null
			if (__isgene && items.length < 50) {
				// gene data requested and not too many, so return data
				returngmdata = []
				for (const i of items) {
					const j = {}
					for (const k in i) {
						if (k == 'canvas' || k == 'rglst') continue
						j[k] = i[k]
					}
					returngmdata.push(j)
				}
			}

			const bpcount = rglst.reduce((a, b) => a + b.stop - b.start, 0)
			const maytranslate = req.query.translatecoding && bpcount < width * 3
			const translateitem = []
			const namespace = 1
			const namepad = 10 // box no struct: [pad---name---pad]
			const canvas = createCanvas(10, 10) // for measuring text only
			let ctx = canvas.getContext('2d')
			if (req.query.devicePixelRatio > 1) ctx.scale(req.query.devicePixelRatio, req.query.devicePixelRatio)
			ctx.font = 'bold ' + fontsize + 'px Arial'
			const packfull = items.length < 200
			const mapisoform = items.length < 200 ? [] : null
			// sort items
			// TODO from different chrs
			let sortreverse = false
			if (flag_gm) {
				sortreverse = flag_gm.reverse
			}
			for (const r of rglst) {
				if (r.reverse) {
					sortreverse = true
				}
			}

			items.sort((a, b) => {
				if (sortreverse) {
					if (a.stop == b.stop) {
						return a.start - b.start
					}
					return b.stop - a.stop
				} else {
					if (a.start == b.start) {
						return b.stop - a.stop
					}
					return a.start - b.start
				}
			})
			let hasstruct = false
			for (const i of items) {
				if (i.exon) hasstruct = true
			}

			// stack
			const stack = [0]
			let maxstack = 1,
				mapexon = null

			for (const item of items) {
				// px position in the whole view range
				let itemstartpx = null,
					itemstoppx = null

				for (const _r of item.rglst) {
					let cumx = 0
					for (let i = 0; i < _r.idx; i++) {
						cumx += rglst[i].width + regionspace
					}
					const r = rglst[_r.idx]
					const a = Math.max(item.start, r.start)
					const b = Math.min(item.stop, r.stop)
					if (a < b) {
						// item in this region
						const pxa = cumx + r.scale(r.reverse ? b : a)
						const pxb = cumx + r.scale(r.reverse ? a : b)
						if (itemstartpx == null) {
							itemstartpx = pxa
							itemstoppx = pxb
						} else {
							itemstartpx = Math.min(itemstartpx, pxa)
							itemstoppx = Math.max(itemstoppx, pxb)
						}
					}
				}
				if (itemstartpx == null) {
					continue
				}
				item.canvas = {
					start: itemstartpx,
					stop: itemstoppx,
					stranded: item.strand != undefined
				}
				if (item.coding && maytranslate) {
					item.willtranslate = true // so later the strand will not show
					translateitem.push(item)
				}
				let boxstart = itemstartpx
				let boxstop = itemstoppx
				if (packfull) {
					// check item name
					const namestr = item.name ? item.name : null
					if (namestr) {
						item.canvas.namestr = namestr
						const namewidth = ctx.measureText(namestr).width
						item.canvas.namewidth = namewidth

						if (hasstruct) {
							if (item.canvas.start >= namewidth + namespace) {
								item.canvas.namestart = item.canvas.start - namespace
								boxstart = item.canvas.namestart - namewidth
								item.canvas.textalign = 'right'
							} else if (item.canvas.stop + namewidth + namespace <= width) {
								item.canvas.namestart = item.canvas.stop + namespace
								boxstop = item.canvas.namestart + namewidth
								item.canvas.textalign = 'left'
							} else {
								item.canvas.namehover = true
								item.canvas.textalign = 'left'
							}
						} else {
							if (Math.min(width, item.canvas.stop) - Math.max(0, item.canvas.start) >= namewidth + namepad * 2) {
								item.canvas.namein = true
							} else if (item.canvas.start >= namewidth + namespace) {
								item.canvas.namestart = item.canvas.start - namespace
								boxstart = item.canvas.namestart - namewidth
								item.canvas.textalign = 'right'
							} else if (item.canvas.stop + namewidth + namespace <= width) {
								item.canvas.namestart = item.canvas.stop + namespace
								boxstop = item.canvas.namestart + namewidth
								item.canvas.textalign = 'left'
							} else {
								// why??
								item.canvas.namein = true
							}
						}
					}
				}
				if (item.canvas.stop - item.canvas.start > width * 0.3) {
					// enable
					mapexon = []
				}
				for (let i = 1; i <= maxstack; i++) {
					if (stack[i] == undefined || stack[i] < boxstart) {
						item.canvas.stack = i
						stack[i] = boxstop
						break
					}
				}
				if (item.canvas.stack == undefined) {
					maxstack++
					stack[maxstack] = boxstop
					item.canvas.stack = maxstack
				}
				bedj_may_mapisoform(mapisoform, item.canvas.start, item.canvas.stop, item.canvas.stack, item)
			}

			// render

			canvas.width = width * req.query.devicePixelRatio
			const finalheight = (stackheight + stackspace) * maxstack - stackspace
			canvas.height = finalheight * req.query.devicePixelRatio
			ctx = canvas.getContext('2d')
			if (req.query.devicePixelRatio > 1) ctx.scale(req.query.devicePixelRatio, req.query.devicePixelRatio)
			ctx.font = 'bold ' + fontsize + 'px Arial'
			ctx.textBaseline = 'middle'
			ctx.lineWidth = 1

			for (const item of items) {
				// render an item

				const c = item.canvas
				if (!c) {
					// invisible item
					continue
				}
				const fillcolor =
					categories && item.category && categories[item.category]
						? categories[item.category].color
						: item.color || color
				const y = (stackheight + stackspace) * (c.stack - 1)
				ctx.fillStyle = fillcolor
				if (item.exon || item.rglst.length > 1) {
					// through line
					ctx.strokeStyle = fillcolor
					ctx.beginPath()
					ctx.moveTo(c.start, Math.floor(y + stackheight / 2) + 0.5)
					ctx.lineTo(c.stop, Math.floor(y + stackheight / 2) + 0.5)
					ctx.stroke()
				}
				for (const _r of item.rglst) {
					let cumx = 0
					for (let i = 0; i < _r.idx; i++) {
						cumx += rglst[i].width + regionspace
					}
					const region = rglst[_r.idx]
					const thinbox = []
					if (item.utr3) {
						thinbox.push(...item.utr3)
					}
					if (item.utr5) {
						thinbox.push(...item.utr5)
					}
					if (item.exon && (!item.coding || item.coding.length == 0)) {
						thinbox.push(...item.exon)
					}
					for (const e of thinbox) {
						const a = Math.max(e[0], region.start)
						const b = Math.min(e[1], region.stop)
						if (a < b) {
							const pxa = cumx + region.scale(region.reverse ? b : a)
							const pxb = cumx + region.scale(region.reverse ? a : b)
							ctx.fillRect(pxa, y + thinpad, Math.max(1, pxb - pxa), stackheight - thinpad * 2)
						}
					}
					const thick = []
					if (item.exon) {
						if (item.coding && item.coding.length > 0) {
							thick.push(...item.coding)
						}
					} else {
						thick.push([item.start, item.stop])
					}
					let _strand = item.strand
					if (c.stranded && region.reverse) {
						_strand = item.strand == '+' ? '-' : '+'
					}
					for (const e of thick) {
						const a = Math.max(e[0], region.start)
						const b = Math.min(e[1], region.stop)
						if (a < b) {
							const pxa = cumx + region.scale(region.reverse ? b : a)
							const pxb = cumx + region.scale(region.reverse ? a : b)
							ctx.fillRect(pxa, y, Math.max(1, pxb - pxa), stackheight)

							// strand marks inside box

							if (c.stranded && !item.willtranslate) {
								ctx.strokeStyle = 'white'

								if (c.namein) {
									/*
								patch!!!
								to acknowledge name inside box cases
								this always happens to a singular item with no exon structure
								*/
									const w = (pxb - pxa - c.namewidth) / 2
									strokearrow(ctx, _strand, pxa, y + thinpad, w, stackheight - thinpad * 2)
									strokearrow(ctx, _strand, pxa + w + c.namewidth, y + thinpad, w, stackheight - thinpad * 2)
								} else {
									strokearrow(ctx, _strand, pxa, y + thinpad, pxb - pxa, stackheight - thinpad * 2)
								}
							}
						}
					}
					if (c.stranded && item.intron) {
						// intron arrows
						ctx.strokeStyle = fillcolor
						for (const e of item.intron) {
							const a = Math.max(e[0], region.start)
							const b = Math.min(e[1], region.stop)
							if (a < b) {
								const pxa = cumx + region.scale(region.reverse ? b : a)
								const pxb = cumx + region.scale(region.reverse ? a : b)
								strokearrow(ctx, _strand, pxa, y + thinpad, pxb - pxa, stackheight - thinpad * 2)
							}
						}
					}
					if (mapexon && item.exon) {
						for (let i = 0; i < item.exon.length; i++) {
							const e = item.exon[i]
							if (e[1] <= region.start || e[0] >= region.stop) continue
							const a = Math.max(e[0], region.start)
							const b = Math.min(e[1], region.stop)
							if (a < b) {
								const x1 = cumx + region.scale(region.reverse ? b : a)
								const x2 = cumx + region.scale(region.reverse ? a : b)
								mapexon.push({
									chr: item.chr,
									start: Math.min(e[0], e[1]),
									stop: Math.max(e[0], e[1]),
									x1: x1,
									x2: x2,
									y: c.stack,
									name: 'Exon ' + (i + 1) + '/' + item.exon.length
								})
							}
						}
						for (let i = 1; i < item.exon.length; i++) {
							const istart = item.exon[item.strand == '+' ? i - 1 : i][1],
								istop = item.exon[item.strand == '+' ? i : i - 1][0]
							if (istop <= region.start || istart >= region.stop) continue
							const a = Math.max(istart, region.start)
							const b = Math.min(istop, region.stop)
							if (a < b) {
								const x1 = cumx + region.scale(region.reverse ? b : a)
								const x2 = cumx + region.scale(region.reverse ? a : b)
								if (x2 < 0) continue
								mapexon.push({
									chr: item.chr,
									start: istart,
									stop: istop,
									x1: x1,
									x2: x2,
									y: c.stack,
									name: 'Intron ' + i + '/' + (item.exon.length - 1)
								})
							}
						}
					}
				}
				// name
				if (c.namestart != undefined) {
					ctx.textAlign = c.textalign
					ctx.fillStyle = fillcolor
					ctx.fillText(c.namestr, c.namestart, y + stackheight / 2)
				} else if (c.namehover) {
					const x = Math.max(10, c.start + 10)
					ctx.fillStyle = 'white'
					ctx.fillRect(x, y, c.namewidth + 10, stackheight)
					ctx.strokeStyle = fillcolor
					ctx.strokeRect(x + 1.5, y + 0.5, c.namewidth + 10 - 3, stackheight - 2)
					ctx.fillStyle = fillcolor
					ctx.textAlign = 'center'
					ctx.fillText(c.namestr, x + c.namewidth / 2 + 5, y + stackheight / 2)
				} else if (c.namein) {
					ctx.textAlign = 'center'
					ctx.fillStyle = 'white'
					ctx.fillText(c.namestr, (Math.max(0, c.start) + Math.min(width, c.stop)) / 2, y + stackheight / 2)
				}
			}

			const result = {
				height: finalheight,
				mapisoform: mapisoform,
				mapexon: mapexon,
				returngmdata: returngmdata
			}
			if (translateitem.length) {
				// items to be translated
				result.canvas = canvas
				result.ctx = ctx
				result.translateitem = translateitem
			} else {
				// nothing to be translated
				result.src = canvas.toDataURL()
			}
			return result
		})

		.then(result => {
			/*********************************
		    5 - translate
		*********************************/

			if (!result.translateitem) {
				// nothing to be translated
				return result
			}

			return new Promise((resolve, reject) => {
				const translateitem = result.translateitem
				const canvas = result.canvas
				const ctx = result.ctx
				delete result.translateitem
				delete result.canvas
				delete result.ctx

				const mapaa = []

				const arg = ['faidx', genomefile]
				for (const i of translateitem) {
					arg.push(i.chr + ':' + (i.start + 1) + '-' + i.stop)
				}
				const _out = [],
					_out2 = []
				const sp2 = spawn(samtools, arg)
				sp2.stdout.on('data', i => _out.push(i))
				sp2.stderr.on('data', i => _out2.push(i))
				sp2.on('close', code => {
					const dnalst = []
					let thisseq = null
					for (const line of _out
						.join('')
						.trim()
						.split('\n')) {
						if (line[0] == '>') {
							if (thisseq) {
								dnalst.push(thisseq)
							}
							thisseq = ''
							continue
						}
						thisseq += line
					}
					dnalst.push(thisseq)

					if (dnalst.length != translateitem.length) {
						console.error(
							'ERROR: number mismatch between gene and retrieved sequence: ' +
								translateitem.length +
								' ' +
								dnalst.length
						)
						result.src = canvas.toDataURL()
						resolve(result)
					}

					const altcolor = 'rgba(122,103,44,.7)',
						errcolor = 'red',
						startcolor = 'rgba(0,255,0,.4)',
						stopcolor = 'rgba(255,0,0,.5)'
					ctx.textAlign = 'center'
					ctx.textBaseline = 'middle'
					for (let i = 0; i < translateitem.length; i++) {
						// need i
						const item = translateitem[i]
						const fillcolor =
							categories && item.category && categories[item.category]
								? categories[item.category].color
								: item.color || color
						const c = item.canvas
						const y = (stackheight + stackspace) * (c.stack - 1)
						item.genomicseq = dnalst[i].toUpperCase()
						const aaseq = common.nt2aa(item)
						for (const _r of item.rglst) {
							const region = rglst[_r.idx]
							let cumx = 0
							for (let j = 0; j < _r.idx; j++) {
								cumx += rglst[j].width + regionspace
							}
							const bppx = region.width / (region.stop - region.start)
							const _fs = Math.min(stackheight, bppx * 3)
							const aafontsize = _fs < 8 ? null : _fs
							let minustrand = false
							if (c.stranded && item.strand == '-') {
								minustrand = true
							}
							let cds = 0
							if (aafontsize) {
								ctx.font = aafontsize + 'px Arial'
							}
							for (const e of item.coding) {
								// each exon, they are ordered 5' to 3'
								if (minustrand) {
									if (e[0] >= item.stop) {
										cds += e[1] - e[0]
										continue
									}
									if (e[1] <= item.start) {
										break
									}
								} else {
									if (e[1] <= item.start) {
										cds += e[1] - e[0]
										continue
									}
									if (e[0] >= item.stop) {
										break
									}
								}
								const lookstart = Math.max(item.start, e[0]),
									lookstop = Math.min(item.stop, e[1])
								if (minustrand) {
									cds += e[1] - lookstop
								} else {
									cds += lookstart - e[0]
								}
								let codonspan = 0
								for (let k = 0; k < lookstop - lookstart; k++) {
									// each coding base
									cds++
									codonspan++
									let aanumber
									if (cds % 3 == 0) {
										aanumber = cds / 3 - 1
									} else {
										if (k < lookstop - lookstart - 1) {
											continue
										} else {
											// at the 3' end of this exon
											aanumber = Math.floor(cds / 3)
										}
									}
									let aa = aaseq[aanumber],
										_fillcolor = Math.ceil(cds / 3) % 2 == 0 ? altcolor : null
									if (!aa) {
										aa = 4 // show text "4" to indicate error
										_fillcolor = errcolor
									} else if (aa == 'M') {
										_fillcolor = startcolor
									} else if (aa == '*') {
										_fillcolor = stopcolor
									}
									// draw aa
									let thispx,
										thiswidth = bppx * codonspan
									if (minustrand) {
										const thispos = lookstop - 1 - k
										thispx = cumx + region.scale(thispos)
									} else {
										const thispos = lookstart + k + 1 - codonspan
										thispx = cumx + region.scale(thispos)
									}
									if (region.reverse) {
										// correction!
										thispx -= thiswidth
									}
									codonspan = 0
									if (thispx >= cumx && thispx <= cumx + region.width) {
										// in view range
										// rect
										if (_fillcolor) {
											ctx.fillStyle = _fillcolor
											ctx.fillRect(thispx, y, thiswidth, stackheight)
										}
										if (aafontsize) {
											ctx.fillStyle = 'white'
											ctx.fillText(aa, thispx + thiswidth / 2, y + stackheight / 2)
										}
										mapaa.push({
											x1: thispx,
											x2: thispx + thiswidth,
											y: item.canvas.stack,
											name: aa + (aanumber + 1) + ' <span style="font-size:.7em;color:#858585">AA residue</span>'
										})
									}
								}
							}
						}
						if (c.namehover) {
							ctx.font = 'bold ' + fontsize + 'px Arial'
							const x = Math.max(10, c.start + 10)
							ctx.fillStyle = 'white'
							ctx.fillRect(x, y, c.namewidth + 10, stackheight)
							ctx.strokeStyle = fillcolor
							ctx.strokeRect(x + 1.5, y + 0.5, c.namewidth + 10 - 3, stackheight - 2)
							ctx.fillStyle = fillcolor
							ctx.fillText(c.namestr, x + c.namewidth / 2 + 5, y + stackheight / 2)
						}
					}
					// done translating
					result.src = canvas.toDataURL()
					result.mapaa = mapaa
					resolve(result)
				})
			})
		})
		.then(result => {
			/*********************************
		    6 - return
		*********************************/

			res.send(result)
		})
		.catch(err => {
			res.send({ error: err.message })
			if (err.stack) {
				console.error(err.stack)
			}
		})
}

function bedj_may_mapisoform(lst, pxa, pxb, y, item) {
	/* only handle singular bed items, or entire isoform
do not handle exon/intron parts
may return additional info for:
- creating url for clicking items
*/
	if (!lst) return // not to map
	if (!item.name && !item.isoform) return // no name
	const show = []
	if (item.name) show.push(item.name)
	if (item.isoform) show.push(item.isoform)
	lst.push({
		// return position for displaying in tooltip
		chr: item.chr,
		start: item.start,
		stop: item.stop,
		x1: pxa,
		x2: pxb,
		y: y, // stack number
		/* isoform is for client to select one and launch protein view
		 */
		isoform: item.isoform,
		//name:show.join(' ')+printcoord(item.chr, e[0], e[1])
		name: show.join(' ')
	})
}

function printcoord(chr, start, stop) {
	return (
		' <span style="font-size:.7em;color:#858585">' +
		chr +
		':' +
		(start + 1) +
		'-' +
		stop +
		' ' +
		common.bplen(stop - start) +
		'</span>'
	)
}

function handle_bedjdata(req, res) {
	/*
	.file
	.url
	.rglst []
	.gmregion
		.chr
		.start
		.stop
	.isbed
		if true, treat as bed and do not parse json

	bed items from all query regions are merged into one array to return
	*/

	try {
		req.query = JSON.parse(req.body)
	} catch (e) {
		res.send({ error: 'invalid request body' })
		return
	}
	log(req)
	const [e, tkfile, isurl] = fileurl(req)
	if (e) return res.send({ error: e })
	const rglst = req.query.rglst
	if (!rglst) return res.send({ error: 'no rglst[]' })
	if (!Array.isArray(rglst)) return res.send({ error: 'rglst is not an array' })
	if (rglst.length == 0) return res.send({ error: 'empty rglst' })

	const flag_gm = req.query.gmregion

	const isbed = req.query.isbed

	Promise.resolve()
		.then(() => {
			if (!isurl) return { file: tkfile }
			const indexurl = req.query.indexURL || tkfile + '.tbi'

			return cache_index_promise(indexurl).then(dir => {
				return { file: tkfile, dir: dir }
			})
		})

		.then(fileobj => {
			if (flag_gm) {
				// query over the gene region
				return new Promise((resolve, reject) => {
					const ps = spawn(tabix, [fileobj.file, flag_gm.chr + ':' + flag_gm.start + '-' + flag_gm.stop], {
						cwd: fileobj.dir
					})
					const thisout = []
					const errout = []
					ps.stdout.on('data', i => thisout.push(i))
					ps.stderr.on('data', i => errout.push(i))
					ps.on('close', code => {
						const _e = errout.join('')
						if (_e && !tabixnoterror(_e)) {
							reject(_e)
						}

						const lines = thisout
							.join('')
							.trim()
							.split('\n')
						let errlinecount = 0
						const items = []
						for (const line of lines) {
							if (line == '') continue
							const l = line.split('\t')

							let j
							if (isbed) {
								j = {
									chr: l[0],
									start: Number.parseInt(l[1]),
									stop: Number.parseInt(l[2]),
									rest: l.slice(3)
								}
								if (Number.isNaN(j.start)) {
									errlinecount++
									continue
								}
								if (Number.isNaN(j.stop)) {
									errlinecount++
									continue
								}
							} else {
								try {
									j = JSON.parse(l[3])
								} catch (e) {
									errlinecount++
									continue
								}
								j.chr = l[0]
								j.start = Number.parseInt(l[1])
								if (Number.isNaN(j.start)) {
									errlinecount++
									continue
								}
								j.stop = Number.parseInt(l[2])
								if (Number.isNaN(j.stop)) {
									errlinecount++
									continue
								}
							}
							items.push(j)
						}
						resolve([items])
					})
				})
			} else {
				// query over genomic regions
				// each item belong to only one region
				const tasks = []
				for (const r of rglst) {
					tasks.push(
						new Promise((resolve, reject) => {
							const items = []
							const ps = spawn(tabix, [fileobj.file, r.chr + ':' + r.start + '-' + r.stop], { cwd: fileobj.dir })
							const thisout = []
							const errout = []
							ps.stdout.on('data', i => thisout.push(i))
							ps.stderr.on('data', i => errout.push(i))
							ps.on('close', code => {
								const _e = errout.join('')
								if (_e && !tabixnoterror(_e)) {
									reject(_e)
								}

								const lines = thisout
									.join('')
									.trim()
									.split('\n')
								let errlinecount = 0
								for (const line of lines) {
									if (line == '') continue
									const l = line.split('\t')
									let j
									if (isbed) {
										j = {
											chr: l[0],
											start: Number.parseInt(l[1]),
											stop: Number.parseInt(l[2]),
											rest: l.slice(3)
										}
										if (Number.isNaN(j.start)) {
											errlinecount++
											continue
										}
										if (Number.isNaN(j.stop)) {
											errlinecount++
											continue
										}
									} else {
										try {
											j = JSON.parse(l[3])
										} catch (e) {
											errlinecount++
											continue
										}
										j.chr = l[0]
										j.start = Number.parseInt(l[1])
										if (Number.isNaN(j.start)) {
											errlinecount++
											continue
										}
										j.stop = Number.parseInt(l[2])
										if (Number.isNaN(j.stop)) {
											errlinecount++
											continue
										}
									}
									items.push(j)
								}
								resolve(items)
							})
						})
					)
				}
				return Promise.all(tasks)
			}
		})
		.then(data => {
			const items = []
			for (const d of data) {
				for (const i of d) items.push(i)
			}
			res.send({ items: items })
		})
		.catch(err => {
			res.send({ error: err.message })
		})
}

function handle_tkbampile(req, res) {
	try {
		req.query = JSON.parse(req.body)
	} catch (e) {
		res.send({ error: 'invalid request body' })
		return
	}
	log(req)
	const [e, tkfile, isurl] = fileurl(req)
	if (e) return res.send({ error: e })
	let usegrade = req.query.usegrade
	const allheight = req.query.allheight,
		fineheight = req.query.fineheight,
		fineymax = req.query.fineymax,
		midpad = req.query.midpad
	;(regionspace = req.query.regionspace), (width = req.query.width)
	if (!Number.isInteger(allheight)) return res.send({ error: 'allheight is not integer' })
	if (!Number.isInteger(fineheight)) return res.send({ error: 'fineheight is not integer' })
	if (!Number.isInteger(fineymax)) return res.send({ error: 'fineymax is not integer' })
	if (!Number.isInteger(midpad)) return res.send({ error: 'midpad is not integer' })
	if (!Number.isInteger(regionspace)) return res.send({ error: 'regionspace is not integer' })
	// width could be float!!
	if (!Number.isFinite(width)) return res.send({ error: 'width is not a number' })
	const rglst = req.query.rglst
	if (!rglst) return res.send({ error: 'no rglst[]' })
	if (!Array.isArray(rglst)) return res.send({ error: 'rglst is not an array' })
	if (rglst.length == 0) return res.send({ error: 'empty rglst' })
	for (const r of rglst) {
		// TODO validate reggions
		if (r.reverse) {
			r.scale = p => Math.ceil((r.width * (r.stop - p)) / (r.stop - r.start))
		} else {
			r.scale = p => Math.ceil((r.width * (p - r.start)) / (r.stop - r.start))
		}
	}

	const bampileloader = dir => {
		const loop = idx => {
			const r = rglst[idx]
			r.items = []
			// TODO store lines first, no parsing json if too many
			const ps = spawn(tabix, [tkfile, r.chr + ':' + r.start + '-' + r.stop], { cwd: dir })
			const thisout = []
			const errout = []
			ps.stdout.on('data', i => thisout.push(i))
			ps.stderr.on('data', i => errout.push(i))
			ps.on('close', code => {
				const _e = errout.join('')
				if (_e && !tabixnoterror(_e)) {
					res.send({ error: _e })
					return
				}

				const lines = thisout
					.join('')
					.trim()
					.split('\n')
				let errlinecount = 0
				for (const line of lines) {
					if (line == '') continue
					const l = line.split('\t')
					let j
					try {
						j = JSON.parse(l[2])
					} catch (e) {
						errlinecount++
						continue
					}
					const pos = Number.parseInt(l[1])
					if (Number.isNaN(pos)) {
						errlinecount++
						continue
					}
					r.items.push({ pos: pos, data: j })
				}
				if (idx == rglst.length - 1) {
					render()
				} else {
					loop(idx + 1)
				}
			})
		}
		loop(0)
	}

	if (isurl) {
		const indexURL = req.query.indexURL || tkfile + '.tbi'
		cache_index(indexURL, bampileloader, res)
	} else {
		bampileloader(null)
	}

	function render() {
		const height = allheight + midpad + fineheight
		const canvas = createCanvas(width, height)
		const itemcount = rglst.reduce((i, j) => i + j.items.length, 0)
		const ctx = canvas.getContext('2d')
		if (itemcount == 0) {
			// no data
			ctx.font = '15px Arial'
			ctx.fillStyle = '#aaa'
			ctx.textAlign = 'center'
			ctx.textBaseline = 'middle'
			ctx.fillText('No data in view range', width / 2, height / 2)
			res.send({ src: canvas.toDataURL() })
			return
		}
		let allgrades = null
		if (!usegrade) {
			// get all grades
			const gradeset = new Set()
			for (const r of rglst) {
				for (const i of r.items) {
					for (const k in i.data) {
						gradeset.add(k)
					}
				}
			}
			allgrades = [...gradeset]
			if (allgrades.length > 0) {
				usegrade = allgrades[0]
			}
			if (!usegrade) {
				res.send({ src: canvas.toDataURL() })
				return
			}
		}
		let allmax = 0
		for (const r of rglst) {
			for (const i of r.items) {
				if (i.data[usegrade]) {
					let sum = 0
					for (const nt in i.data[usegrade]) {
						sum += i.data[usegrade][nt]
					}
					allmax = Math.max(allmax, sum)
				}
			}
		}
		const gray = '#ededed'
		let x = 0
		const allhsf = allheight / allmax
		const allhsf2 = fineheight / fineymax
		for (const r of rglst) {
			const bpwidth = r.width / (r.stop - r.start)
			for (const item of r.items) {
				const ntd = item.data[usegrade]
				if (!ntd) continue
				const xx = r.scale(item.pos)
				let sum = 0
				const ntlst = []
				for (const nt in ntd) {
					ntlst.push({ nt: nt, v: ntd[nt] })
					sum += ntd[nt]
				}
				///////// allheight graph
				// gray bar atcg sum
				ctx.fillStyle = gray
				const thisbary = allhsf * (allmax - sum)
				ctx.fillRect(x + xx, thisbary, bpwidth, allhsf * sum)
				// other nt bases
				if (ntlst.length > 1) {
					ntlst.sort((a, b) => b.v - a.v)
					for (let i = 1; i < ntlst.length; i++) {
						let cum = 0
						for (let j = 0; j < i; j++) {
							cum += ntlst[j].v
						}
						ctx.fillStyle = common.basecolor[ntlst[i].nt]
						ctx.fillRect(x + xx, thisbary + allhsf * cum, bpwidth, allhsf * ntlst[i].v)
					}
				}
				/////// fineheight graph
				// gray bar atcg sum
				ctx.fillStyle = gray
				const thisbary2 = allheight + midpad + allhsf2 * (fineymax - Math.min(sum, fineymax))
				ctx.fillRect(x + xx, thisbary2, bpwidth, allhsf2 * Math.min(sum, fineymax))
				if (ntlst.length > 1) {
					for (let i = 1; i < ntlst.length; i++) {
						let cum = 0
						for (let j = 0; j < i; j++) {
							cum += ntlst[j].v
						}
						ctx.fillStyle = common.basecolor[ntlst[i].nt]
						ctx.fillRect(
							x + xx,
							thisbary2 + allhsf2 * (fineymax - Math.min(fineymax, sum - cum)),
							bpwidth,
							allhsf2 * Math.min(fineymax, ntlst[i].v)
						)
					}
				}
			}
			x += r.width + regionspace
		}
		res.send({
			src: canvas.toDataURL(),
			allgrades: allgrades,
			usegrade: usegrade,
			allmax: allmax
		})
	}
}

function strokearrow(ctx, strand, x, y, w, h) {
	const pad = h / 2,
		arrowwidth = h / 2,
		arrowpad = Math.max(h / 2, 6)
	if (w - pad * 2 < arrowwidth) return
	var arrownum = Math.ceil((w - pad * 2) / (arrowwidth + arrowpad))
	if (arrownum <= 0) return
	var forward = strand == '+'
	var x0 = Math.ceil(x + (w - arrowwidth * arrownum - arrowpad * (arrownum - 1)) / 2)
	for (var i = 0; i < arrownum; i++) {
		ctx.beginPath()
		if (forward) {
			ctx.moveTo(x0, y)
			ctx.lineTo(x0 + arrowwidth, y + h / 2)
			ctx.moveTo(x0 + arrowwidth, y + h / 2 + 1)
			ctx.lineTo(x0, y + h)
		} else {
			ctx.moveTo(x0 + arrowwidth, y)
			ctx.lineTo(x0, y + h / 2)
			ctx.moveTo(x0, y + h / 2 + 1)
			ctx.lineTo(x0 + arrowwidth, y + h)
		}
		ctx.stroke()
		x0 += arrowwidth + arrowpad
	}
}

function handle_snpbyname(req, res) {
	if (reqbodyisinvalidjson(req, res)) return
	const n = req.query.genome
	if (!n) return res.send({ error: 'no genome' })
	const g = genomes[n]
	if (!g) return res.send({ error: 'invalid genome' })
	if (!g.snp) return res.send({ error: 'snp is not configured for this genome' })
	const hits = []
	for (const n of req.query.lst) {
		const lst = g.snp.getbyname.all(n)
		for (const i of lst) {
			hits.push(i)
		}
	}
	res.send({ lst: hits })
}

function handle_snpbycoord(req, res) {
	if (reqbodyisinvalidjson(req, res)) return
	const n = req.query.genome
	if (!n) return res.send({ error: 'no genome' })
	const g = genomes[n]
	if (!g) return res.send({ error: 'invalid genome' })
	if (!g.snp) return res.send({ error: 'snp is not configured for this genome' })
	const hits = []
	for (const r of req.query.ranges) {
		const bin = getbin(r.start, r.stop)
		if (bin == null) continue
		const lst = g.snp.getbycoord.all(req.query.chr, bin, r.start, r.stop)
		for (const i of lst) {
			hits.push(i)
		}
	}
	res.send({ results: hits })
}

function handle_clinvarVCF(req, res) {
	if (reqbodyisinvalidjson(req, res)) return
	try {
		const g = genomes[req.query.genome]
		if (!g) throw 'unknown genome'
		if (!g.clinvarVCF) throw 'no clinvar for this genome'

		const ps = spawn(tabix, [
			g.clinvarVCF.file,
			(g.clinvarVCF.nochr ? req.query.chr.replace('chr', '') : req.query.chr) +
				':' +
				req.query.pos +
				'-' +
				(req.query.pos + 1)
		])
		const out = [],
			out2 = []
		ps.stdout.on('data', i => out.push(i))
		ps.on('close', () => {
			const str = out.join('').trim()
			if (!str) {
				res.send({})
				return
			}
			for (const line of str.split('\n')) {
				const [badinfok, mlst, altinvalid] = vcf.vcfparseline(line, g.clinvarVCF)
				for (const m of mlst) {
					if (m.pos == req.query.pos && m.ref == req.query.ref && m.alt == req.query.alt) {
						// match
						const k = m.info[g.clinvarVCF.infokey]
						const v = g.clinvarVCF.categories[k]
						res.send({
							hit: {
								id: m.vcf_ID,
								value: v ? v.label : k,
								bg: v ? v.color : '#858585',
								textcolor: v && v.textcolor ? v.textcolor : 'black'
							}
						})
						return
					}
				}
			}
			res.send({})
		})
	} catch (e) {
		res.send({ error: e.message || e })
	}
}

async function handle_dsvariantsummary(req, res) {
	log(req)
	try {
		const genome = genomes[req.query.genome]
		if (!genome) throw 'invalid genome'
		const ds = genome.datasets[req.query.dsname]
		if (!ds) throw 'dataset not found'
		if (!ds.stratify) throw 'stratify not supported on this dataset'
		const strat = ds.stratify.find(i => i.label == req.query.stratify)
		if (!strat) throw 'unknown stratify method'

		const item2mclass = new Map()
		// k: item name/key
		// v: Map
		//    k: mclass
		//    v: set of case id
		if (ds.queries) {
			await handle_dsvariantsummary_dsqueries(req, ds, strat, item2mclass)
		} else {
			throw 'unknown query method'
		}
		const items = []
		for (const [itemname, m2c] of item2mclass) {
			const item = {
				name: itemname,
				count: 0,
				m2c: []
			}
			for (const [mclass, s] of m2c) {
				item.count += s.size
				item.m2c.push([mclass, s.size])
			}
			item.m2c.sort((a, b) => b[1] - a[1])
			if (ds.onetimequery_projectsize) {
				if (ds.onetimequery_projectsize.results.has(itemname)) {
					item.cohortsize = ds.onetimequery_projectsize.results.get(itemname)
				}
			}
			items.push(item)
		}
		items.sort((a, b) => b.count - a.count)
		res.send({ items })
	} catch (e) {
		res.send({ error: e.message || e })
		if (e.stack) console.log(e.stack)
	}
}

async function handle_dsvariantsummary_dsqueries(req, ds, strat, item2mclass) {
	for (const query of ds.queries) {
		if (query.gdcgraphql_snvindel) {
			// duplicate code with handle_dsdata_gdcgraphql_snvindel_isoform2variants
			const hits = await gdcgraphql_snvindel_byisoform(query, req.query.isoform)
			for (const hit of hits) {
				if (!hit._source) throw '._source{} missing from one of re.hits[]'
				if (!hit._source.consequence) continue
				const ts = hit._source.consequence.find(i => i.transcript.transcript_id == req.query.isoform)
				// get mclass of this variant
				let mclass
				if (ts && ts.transcript.consequence_type) {
					const [dt, _mclass, rank] = common.vepinfo(ts.transcript.consequence_type)
					mclass = _mclass
				}
				if (!mclass) continue
				// for each occurrence, add to counter
				if (!hit._source.occurrence) continue
				if (!Array.isArray(hit._source.occurrence)) throw '.occurrence[] is not array for a hit'
				for (const acase of hit._source.occurrence) {
					if (!acase.case) throw '.case{} missing from a case'
					let stratvalue = acase.case
					for (const key of strat.keys) {
						stratvalue = stratvalue[key]
					}
					if (stratvalue) {
						// has a valid item for this strat category
						if (!item2mclass.has(stratvalue)) item2mclass.set(stratvalue, new Map())
						if (!item2mclass.get(stratvalue).has(mclass)) item2mclass.get(stratvalue).set(mclass, new Set())
						item2mclass
							.get(stratvalue)
							.get(mclass)
							.add(acase.case.case_id)
						//const c = item2mclass.get(stratvalue)
						//c.set(mclass, 1 + (c.get(mclass) || 0))
					}
				}
			}
		}
	}
	return item2mclass
}

async function handle_dsdata(req, res) {
	/*
	poor mechanism, only for old-style official dataset

	to be totally replaced by mds, which can identify queries in a mds by querykeys
	*/

	if (reqbodyisinvalidjson(req, res)) return
	try {
		if (!genomes[req.query.genome]) throw 'invalid genome'
		if (!req.query.dsname) throw '.dsname missing'
		const ds = genomes[req.query.genome].datasets[req.query.dsname]
		if (!ds) throw 'invalid dsname'

		/**** for now, process this query here
		as the /dsdata query will always run before sunburst or stratify queries that rely on project total size
		***/
		await may_onetimequery_projectsize(ds)

		const data = []

		for (const query of ds.queries) {
			if (req.query.expressiononly && !query.isgeneexpression) {
				/*
				expression data only
				TODO mds should know exactly which data type to query, or which vending button to use
				*/
				continue
			}
			if (req.query.noexpression && query.isgeneexpression) {
				// skip expression data
				continue
			}

			if (query.dsblocktracklst) {
				/*
				do not load any tracks here yet
				TODO should allow loading some/all, when epaint is not there
				*/
				continue
			}

			if (query.vcffile) {
				const d = await handle_dsdata_vcf(query, req)
				data.push(d)
				continue
			}

			if (query.makequery) {
				const d = handle_dsdata_makequery(ds, query, req)
				data.push(d)
				continue
			}

			if (query.gdcgraphql_snvindel) {
				const d = await handle_dsdata_gdcgraphql_snvindel_isoform2variants(ds, query, req)
				data.push(d)
				continue
			}
			throw 'unknow type from one of ds.queries[]'
		}

		res.send({ data })
	} catch (e) {
		if (e.stack) console.log(e.stack)
		res.send({ error: e.message || e })
	}
}

async function handle_dsdata_gdcgraphql_snvindel_isoform2variants(ds, query, req) {
	// query variants by isoforms
	try {
		const hits = await gdcgraphql_snvindel_byisoform(query, req.query.isoform)
		const lst = [] // parse snv/indels into this list
		for (const hit of hits) {
			if (!hit._source) throw '._source{} missing from one of re.hits[]'
			if (!hit._source.ssm_id) throw 'hit._source.ssm_id missing'
			if (!Number.isInteger(hit._source.start_position)) throw 'hit._source.start_position is not integer'
			const m = {
				ssm_id: hit._source.ssm_id,
				dt: common.dtsnvindel,
				chr: req.query.range.chr,
				pos: hit._source.start_position - 1,
				ref: hit._source.reference_allele,
				alt: hit._source.tumor_allele,
				isoform: req.query.isoform,
				info: {}
			}

			// sneaky, implies that .occurrence_key is required here
			m.info[query.gdcgraphql_snvindel.occurrence_key] = hit._score

			gdcgraphql_snvindel_addclass(m, hit._source.consequence)
			lst.push(m)
		}
		const data = { lst }
		if (ds.stratify) {
			data.stratifycount = gdcgraphql_snvindel_stratifycount(ds, hits)
		}
		return data
	} catch (e) {
		if (e.stack) console.log(e.stack)
		throw e.message || e
	}
}

async function gdcgraphql_snvindel_byisoform(query, isoform) {
	// used in two placed
	const variables = JSON.parse(JSON.stringify(query.gdcgraphql_snvindel.byisoform.variables))
	variables.filters.content.value = [isoform]
	const response = await got.post('https://api.gdc.cancer.gov/v0/graphql', {
		headers: { 'Content-Type': 'application/json', Accept: 'application/json' },
		body: JSON.stringify({
			query: query.gdcgraphql_snvindel.byisoform.query,
			variables
		})
	})
	let re
	try {
		const tmp = JSON.parse(response.body)
		if (
			!tmp.data ||
			!tmp.data.analysis ||
			!tmp.data.analysis.protein_mutations ||
			!tmp.data.analysis.protein_mutations.data
		)
			throw 'structure is not .data.analysis.protein_mutations.data'
		re = JSON.parse(tmp.data.analysis.protein_mutations.data)
	} catch (e) {
		throw 'invalid JSON returned by GDC'
	}
	if (!re.hits) throw 'data.analysis.protein_mutations.data.hits missing'
	if (!Array.isArray(re.hits)) throw 'data.analysis.protein_mutations.data.hits[] is not array'
	return re.hits
}

function gdcgraphql_snvindel_addclass(m, consequence) {
	if (consequence) {
		// [ { transcript } ]
		const ts = consequence.find(i => i.transcript.transcript_id == m.isoform)
		if (ts && ts.transcript.consequence_type) {
			const [dt, mclass, rank] = common.vepinfo(ts.transcript.consequence_type)
			m.class = mclass
			m.mname = ts.transcript.aa_change // may be null!

			// hardcoded logic: { vep_impact, sift_impact, polyphen_impact, polyphen_score, sift_score}
			if (ts.transcript.annotation) {
				for (const k in ts.transcript.annotation) {
					m.info[k] = ts.transcript.annotation[k]
				}
			}
		}
	}

	if (!m.mname) {
		m.mname = m.ref + '>' + m.alt
	}

	if (!m.class) {
		if (common.basecolor[m.ref] && common.basecolor[m.alt]) {
			m.class = common.mclasssnv
		} else {
			if (m.ref == '-') {
				m.class = common.mclassinsertion
			} else if (m.alt == '-') {
				m.class = common.mclassdeletion
			} else {
				m.class = common.mclassmnv
			}
		}
	}
}

function gdcgraphql_snvindel_stratifycount(ds, hits) {
	/*
variants returned from query should include occurrence
from occurrence count the number of unique project/disease/site,
hardcoded logic only for gdc!!!
*/

	const label2set = new Map()
	// k: stratify label, v: Set() of items from this category
	for (const s of ds.stratify) {
		label2set.set(s.label, new Set())
	}
	for (const hit of hits) {
		if (!hit._source.occurrence) continue
		if (!Array.isArray(hit._source.occurrence)) throw '.occurrence[] is not array for a hit'
		for (const acase of hit._source.occurrence) {
			if (!acase.case) throw '.case{} missing from a case'
			for (const strat of ds.stratify) {
				let stratvalue = acase.case
				for (const key of strat.keys) {
					stratvalue = stratvalue[key]
				}
				if (stratvalue) {
					label2set.get(strat.label).add(stratvalue)
				}
			}
		}
	}
	const labelcount = []
	for (const [lab, s] of label2set) {
		labelcount.push([lab, s.size])
	}
	return labelcount
}

async function may_onetimequery_projectsize(ds) {
	if (!ds.onetimequery_projectsize) return
	if (ds.onetimequery_projectsize.results) {
		// already got result
		return
	}
	// do the one time query
	if (ds.onetimequery_projectsize.gdcgraphql) {
		const response = await got.post('https://api.gdc.cancer.gov/v0/graphql', {
			headers: { 'Content-Type': 'application/json', Accept: 'application/json' },
			body: JSON.stringify(ds.onetimequery_projectsize.gdcgraphql)
		})
		let re
		try {
			re = JSON.parse(response.body)
		} catch (e) {
			throw 'invalid JSON from GDC for onetimequery_projectsize'
		}
		if (
			!re.data ||
			!re.data.viewer ||
			!re.data.viewer.explore ||
			!re.data.viewer.explore.cases ||
			!re.data.viewer.explore.cases.total ||
			!re.data.viewer.explore.cases.total.project__project_id ||
			!re.data.viewer.explore.cases.total.project__project_id.buckets
		)
			throw 'data structure not data.viewer.explore.cases.total.project__project_id.buckets'
		if (!Array.isArray(re.data.viewer.explore.cases.total.project__project_id.buckets))
			throw 'data.viewer.explore.cases.total.project__project_id.buckets not array'

		ds.onetimequery_projectsize.results = new Map()
		for (const t of re.data.viewer.explore.cases.total.project__project_id.buckets) {
			if (!t.key) throw 'key missing from one bucket'
			if (!Number.isInteger(t.doc_count)) throw '.doc_count not integer for bucket: ' + t.key
			ds.onetimequery_projectsize.results.set(t.key, t.doc_count)
		}
		return
	}
	throw 'unknown query method for onetimequery_projectsize'
}

function handle_dsdata_makequery(ds, query, req) {
	// query from ds.newconn
	const sqlstr = query.makequery(req.query)
	if (!sqlstr) {
		// when not using gm, will not query tables such as expression
		return
	}
	const rows = ds.newconn.prepare(sqlstr).all()
	let lst
	if (query.tidy) {
		lst = rows.map(i => query.tidy(i))
	} else {
		lst = rows
	}
	const result = {}
	if (query.isgeneexpression) {
		result.lst = lst
		result.isgeneexpression = true
		result.config = query.config

		/*
			loading of junction track as a dependent of epaint
			attach junction track info in this result, for making the junction button in epaint
			await user to click that button

			replace-by-mds

			*/

		for (const q2 of ds.queries) {
			if (!q2.dsblocktracklst) continue
			for (const tk of q2.dsblocktracklst) {
				if (tk.type == common.tkt.junction) {
					result.config.dsjunctiontk = tk
				}
			}
		}
	} else {
		result.lst = lst
	}
	return result
}

function handle_dsdata_vcf(query, req) {
	const par = [
		path.join(serverconfig.tpmasterdir, query.vcffile),
		(query.vcf.nochr ? req.query.range.chr.replace('chr', '') : req.query.range.chr) +
			':' +
			req.query.range.start +
			'-' +
			req.query.range.stop
	]
	return new Promise((resolve, reject) => {
		const ps = spawn(tabix, par)
		const out = [],
			out2 = []
		ps.stdout.on('data', i => out.push(i))
		ps.stderr.on('data', i => out2.push(i))
		ps.on('close', code => {
			const e = out2.join('').trim()
			if (e != '') reject('error querying vcf file')
			const tmp = out.join('').trim()
			resolve({
				lines: tmp == '' ? [] : tmp.split('\n'),
				vcfid: query.vcf.vcfid
			})
		})
	})
}

function handle_isoformlst(req, res) {
	if (reqbodyisinvalidjson(req, res)) return
	try {
		const g = genomes[req.query.genome]
		if (!g) throw 'invalid genome'
		if (!req.query.lst) return res.send({ lst: [] })
		const lst = []
		for (const isoform of req.query.lst) {
			const tmp = g.genedb.getjsonbyisoform.all(isoform)
			lst.push(
				tmp.map(i => {
					const j = JSON.parse(i.genemodel)
					if (i.isdefault) j.isdefault = true
					return j
				})
			)
		}
		res.send({ lst })
	} catch (e) {
		res.send({ error: e.message || e })
		if (e.stack) console.log(e.stack)
	}
}

function handle_dbdata(req, res) {
	try {
		req.query = JSON.parse(req.body)
	} catch (e) {
		res.send({ error: 'invalid request body' })
		return
	}
	log(req)
	const query = () => {
		const config = ch_dbtable.get(req.query.db)
		let sql
		if (config.makequery) {
			sql = config.makequery(req.query)
			if (!sql) {
				res.send({ error: 'cannot make query' })
				return
			}
		} else {
			if (!req.query.tablename) {
				res.send({ error: 'no db table name' })
				return
			}
			if (!req.query.keyname) {
				res.send({ error: 'no db table key name' })
				return
			}
			if (!req.query.key) {
				res.send({ error: 'no value to query for' })
				return
			}
			sql =
				'select * from ' +
				req.query.tablename +
				' where ' +
				req.query.keyname +
				'="' +
				req.query.key.toLowerCase() +
				'"'
		}
		config.db.all(sql, (err, rows) => {
			if (err) return res.send({ error: 'error querying db: ' + err })
			if (config.tidy) {
				config.tidy(rows)
			}
			res.send({ rows: rows })
		})
	}
	// req.query.db db file path
	if (ch_dbtable.has(req.query.db)) {
		query()
	} else {
		const config = {}
		const [e, file, isurl] = fileurl({ query: { file: req.query.db } })
		if (e) {
			res.send({ error: 'db file error: ' + e })
			return
		}
		config.db = new sqlite3.Database(file, sqlite3.OPEN_READONLY, err => {
			if (err) {
				res.send({ error: 'error connecting db' })
				return
			}
			ch_dbtable.set(req.query.db, config)
			query()
		})
	}
}

function handle_svmr(req, res) {
	try {
		req.query = JSON.parse(req.body)
	} catch (e) {
		res.send({ error: 'invalid request body' })
		return
	}
	if (req.query.file) {
		const [e, file, isurl] = fileurl(req)
		if (e) {
			res.send({ error: 'illegal file name' })
			return
		}
		fs.readFile(file, 'utf8', (err, data) => {
			if (err) {
				res.send({ error: 'cannot read file' })
				return
			}
			res.send({ raw: data })
			return
		})
	} else {
		res.send({ error: 'missing file' })
	}
}

function handle_hicstat(req, res) {
	if (reqbodyisinvalidjson(req, res)) return
	const [e, file, isurl] = fileurl(req)
	if (e) {
		res.send({ error: 'illegal file name' })
		return
	}

	new Promise((resolve, reject) => {
		if (isurl) {
			// do not stat
			resolve()
		} else {
			// is file, find
			fs.stat(file, (err, stat) => {
				if (err) {
					if (err.code == 'ENOENT') reject({ message: 'file not found' })
					if (err.code == 'EACCES') reject({ message: 'no access to the file' })
				}
				resolve()
			})
		}
	})
		.then(() => {
			// quote the file or url to prevent arbitrary code execution,
			// in combination to fileurl() checking that there are no
			// illegal characters in the filename or url
			exec(hicstat + ' "' + file + '"', (err, stdout, stderr) => {
				if (err) {
					res.send({ error: err })
					return
				}
				if (stderr) {
					res.send({ error: stderr })
					return
				}
				res.send({ out: stdout })
			})
		})
		.catch(err => {
			res.send({ error: err.message })
		})
}

function handle_hicdata(req, res) {
	// juicebox straw
	try {
		req.query = JSON.parse(req.body)
	} catch (e) {
		res.send({ error: 'invalid request body' })
		return
	}
	log(req)
	const [e, file, isurl] = fileurl(req)
	if (e) {
		res.send({ error: 'illegal file name' })
		return
	}
	const par = [
		req.query.nmeth || 'NONE',
		file,
		req.query.pos1,
		req.query.pos2,
		req.query.isfrag ? 'FRAG' : 'BP',
		req.query.resolution
	]

	const ps = spawn(hicstraw, par)
	const rl = readline.createInterface({ input: ps.stdout })

	const items = []
	const erroutput = []
	let linenot3fields = 0
	let fieldnotnumerical = 0

	rl.on('line', line => {
		// straw output: pos1 \t pos2 \t value
		const l = line.split('\t')
		if (l.length != 3) {
			linenot3fields++
			return
		}
		const n1 = Number.parseInt(l[0])
		const n2 = Number.parseInt(l[1])
		const v = Number.parseFloat(l[2])
		if (Number.isNaN(n1) || Number.isNaN(n2) || Number.isNaN(v)) {
			fieldnotnumerical++
			return
		}
		if (req.query.mincutoff != undefined && v <= req.query.mincutoff) {
			return
		}
		items.push([n1, n2, v])
	})

	ps.stderr.on('data', i => erroutput.push(i))
	ps.on('close', () => {
		const err = erroutput.join('')
		if (err) return res.send({ error: err })
		if (linenot3fields) return res.send({ error: linenot3fields + ' lines have other than 3 fields' })
		if (fieldnotnumerical)
			return res.send({ error: fieldnotnumerical + ' lines have non-numerical values in any of the 3 fields' })
		res.send({ items: items })
		return
	})
}

/*
function handle_putfile(req,res) {
	const id=Math.random().toString()
	const file=path.join(serverconfig.tpmasterdir,putfiledir,id)
	fs.writeFile(file,req.body,err=>{
		if(err) {
			res.send({error:'cannot write file'})
			return
		}
		res.send({id:path.join(putfiledir,id)})
	})
}
*/

function handle_dsgenestat(req, res) {
	try {
		req.query = JSON.parse(req.body)
	} catch (e) {
		res.send({ error: 'invalid request body' })
		return
	}
	log(req)
	const gn = req.query.genome
	if (!gn) return res.send({ error: 'genome unspecified' })
	const g = genomes[gn]
	if (!g) return res.send({ error: 'invalid genome: ' + gn })
	if (!g.datasets) return res.send({ error: 'no datasets available for this genome' })
	if (!req.query.dsname) return res.send({ error: 'dataset name unspecified' })
	const dsc = g.datasets[req.query.dsname]
	if (!dsc) return res.send({ error: 'invalid dataset: ' + req.query.dsname })
	if (!dsc.queries) return res.send({ error: '.queries missing for dataset ' + req.query.dsname })
	if (!(gn in ch_genemcount)) {
		ch_genemcount[gn] = {}
	}
	const genemcount = ch_genemcount[gn]
	const usesilent = req.query.silent
	const genedata = {} // to be returned
	const qlst2 = [] // actually queried
	for (const i of req.query.lst) {
		if (i in genemcount && req.query.dsname in genemcount[i]) {
			const rec = genemcount[i][req.query.dsname]
			genedata[i] = {
				sample: rec.sample,
				total: rec.total
			}
			const class2 = {}
			for (const n in rec.class) {
				class2[n] = rec.class[n]
			}
			if (!usesilent) {
				// FIXME hardcoded silent class
				delete class2['S']
			}
			genedata[i].class = class2
			continue
		}
		qlst2.push(i)
		genedata[i] = {
			class: {},
			disease: {},
			sample: {},
			total: 0
		}
	}
	if (qlst2.length == 0) {
		res.send({ result: genedata, totalsample: dsc.samplecount })
		return
	}
	const tasks = []
	for (const q of dsc.queries) {
		if (!q.genemcount) continue
		tasks.push(next => {
			var idx = 0
			function run() {
				if (idx == qlst2.length) {
					next(null)
					return
				}
				const sql = q.genemcount.query(qlst2[idx])
				idx++
				dsc.db.all(sql, (err, results) => {
					if (err) {
						console.error('dsgenestat: ' + err)
						run()
						return
					}
					q.genemcount.summary(results, genedata)
					run()
				})
			}
			run()
		})
	}
	async.series(tasks, err => {
		if (err) {
			res.send({ error: err })
			return
		}
		const result = {} // returned result is a copy of genedata, since silent data may be modified
		for (const i in genedata) {
			result[i] = {
				total: genedata[i].total
			}
			// this genedata is not cached
			let c = 0
			for (const n in genedata[i].sample) {
				c++
			}
			genedata[i].sample = c
			result[i].sample = c
			if (!(i in genemcount)) {
				genemcount[i] = {}
			}
			// cache
			genemcount[i][req.query.dsname] = genedata[i]
			// decide whether to report silent
			const class2 = {}
			for (const n in genedata[i].class) {
				class2[n] = genedata[i].class[n]
			}
			/*
			if(!usesilent) {
				delete class2['S']
			}
			*/
			result[i].class = class2
		}
		res.send({ result: result, totalsample: dsc.samplecount })
		return
	})
}

function handle_study(req, res) {
	if (reqbodyisinvalidjson(req, res)) return
	if (illegalpath(req.query.file)) {
		res.send({ error: 'Illegal file path' })
		return
	}
	const file = path.join(
		serverconfig.tpmasterdir,
		req.query.file.endsWith('.json') ? req.query.file : req.query.file + '.json'
	)
	fs.readFile(file, 'utf8', (err, text) => {
		if (err) {
			res.send({ error: 'Error reading JSON file' })
			return
		}
		let cohort
		try {
			cohort = JSON.parse(text)
		} catch (e) {
			res.send({ error: 'Invalid JSON syntax' })
			return
		}
		if (!cohort.genome) {
			res.send({ error: 'genome missing' })
			return
		}
		if (cohort.dbexpression) {
			const dd = cohort.dbexpression
			if (!dd.dbfile) return res.send({ error: 'dbfile missing for dbexpression' })
			/*
		if(!ch_dbtable.has(dd.dbfile)) {
			const db=new sqlite3.Database(path.join(serverconfig.tpmasterdir,dd.dbfile),sqlite3.OPEN_READONLY,err=>{
				if(err) {
					dd.db=null
					console.error('cannot connect to dbfile: '+dd.dbfile)
				} else {
					console.log('Db opened: '+dd.dbfile)
					ch_dbtable.set(dd.dbfile,{db:db})
				}
			})
		}
		*/
			if (!dd.tablename) return res.send({ error: '.tablename missing from dbexpression' })
			if (!dd.keyname) return res.send({ error: '.keyname missing from dbexpression' })
			if (!dd.config) return res.send({ error: 'config missing from dbexpression' })
			cohort.dbexpression = {
				dbfile: dd.dbfile,
				tablename: dd.tablename,
				keyname: dd.keyname,
				tidy: dd.tidy,
				config: dd.config
			}
		}
		const tasklst = []
		const flagset = {}
		if (cohort.mutationset) {
			let nameless = 0
			for (const mset of cohort.mutationset) {
				const flag = bulk.init_bulk_flag(cohort.genome)
				if (!flag) {
					res.send({ error: 'init_bulk_flag() failed' })
					return
				}
				if (cohort.mutationset.length > 1) {
					flag.tpsetname = mset.name ? mset.name : 'set' + ++nameless
				}
				flagset[Math.random()] = flag
				if (mset.snvindel) {
					tasklst.push(next => {
						fs.readFile(path.join(serverconfig.tpmasterdir, mset.snvindel), 'utf8', (err, text) => {
							if (err) {
								next('file error: ' + mset.snvindel)
								return
							}
							const lines = text.trim().split(/\r?\n/)
							const herr = bulksnv.parseheader(lines[0], flag)
							if (herr) {
								next('snvindel header line error: ' + herr)
								return
							}
							for (let i = 1; i < lines.length; i++) {
								bulksnv.parseline(i, lines[i], flag)
							}
							next(null)
						})
					})
				}
				if (mset.sv) {
					tasklst.push(next => {
						fs.readFile(path.join(serverconfig.tpmasterdir, mset.sv), 'utf8', (err, text) => {
							if (err) {
								next('file error: ' + mset.sv)
								return
							}
							const lines = text.trim().split(/\r?\n/)
							const herr = bulksv.parseheader(lines[0], flag, true)
							if (herr) {
								next('sv header line error: ' + herr)
								return
							}
							for (let i = 1; i < lines.length; i++) {
								bulksv.parseline(i, lines[i], flag, true)
							}
							next(null)
						})
					})
				}
				if (mset.fusion) {
					tasklst.push(next => {
						fs.readFile(path.join(serverconfig.tpmasterdir, mset.fusion), 'utf8', (err, text) => {
							if (err) {
								next('file error: ' + mset.fusion)
								return
							}
							const lines = text.trim().split(/\r?\n/)
							const herr = bulksv.parseheader(lines[0], flag, false)
							if (herr) {
								next('fusion header line error: ' + herr)
								return
							}
							for (let i = 1; i < lines.length; i++) {
								bulksv.parseline(i, lines[i], flag, false)
							}
							next(null)
						})
					})
				}
				if (mset.svjson) {
					tasklst.push(next => {
						fs.readFile(path.join(serverconfig.tpmasterdir, mset.svjson), 'utf8', (err, text) => {
							if (err) {
								next('file error: ' + mset.svjson)
								return
							}
							const lines = text.trim().split(/\r?\n/)
							const [herr, header] = bulksvjson.parseheader(lines[0], flag)
							if (herr) {
								next('svjson header line error: ' + herr)
								return
							}
							for (let i = 1; i < lines.length; i++) {
								bulksvjson.parseline(i, lines[i], flag, header)
							}
							next(null)
						})
					})
				}
				if (mset.cnv) {
					tasklst.push(next => {
						fs.readFile(path.join(serverconfig.tpmasterdir, mset.cnv), 'utf8', function(err, text) {
							if (err) {
								next('file error: ' + mset.cnv)
								return
							}
							const lines = text.trim().split(/\r?\n/)
							const herr = bulkcnv.parseheader(lines[0], flag)
							if (herr) {
								next('cnv header line error: ' + herr)
								return
							}
							for (let i = 1; i < lines.length; i++) {
								bulkcnv.parseline(i, lines[i], flag)
							}
							next(null)
						})
					})
				}
				if (mset.itd) {
					tasklst.push(next => {
						fs.readFile(path.join(serverconfig.tpmasterdir, mset.itd), 'utf8', (err, text) => {
							if (err) {
								next('file error: ' + mset.itd)
								return
							}
							const lines = text.trim().split(/\r?\n/)
							const herr = bulkitd.parseheader(lines[0], flag)
							if (herr) {
								next('itd header line error: ' + herr)
								return
							}
							for (let i = 1; i < lines.length; i++) {
								bulkitd.parseline(i, lines[i], flag)
							}
							next(null)
						})
					})
				}
				if (mset.deletion) {
					tasklst.push(next => {
						fs.readFile(path.join(serverconfig.tpmasterdir, mset.deletion), 'utf8', (err, text) => {
							if (err) {
								next('file error: ' + mset.deletion)
								return
							}
							const lines = text.trim().split(/\r?\n/)
							const herr = bulkdel.parseheader(lines[0], flag)
							if (herr) {
								next('deletion header line error: ' + herr)
								return
							}
							for (let i = 1; i < lines.length; i++) {
								bulkdel.parseline(i, lines[i], flag)
							}
							next(null)
						})
					})
				}
				if (mset.truncation) {
					tasklst.push(next => {
						fs.readFile(path.join(serverconfig.tpmasterdir, mset.truncation), 'utf8', (err, text) => {
							if (err) {
								next('file error: ' + mset.truncation)
								return
							}
							const lines = text.trim().split(/\r?\n/)
							const herr = bulktrunc.parseheader(lines[0], flag)
							if (herr) {
								next('Truncation header line error: ' + herr)
								return
							}
							for (let i = 1; i < lines.length; i++) {
								bulktrunc.parseline(i, lines[i], flag)
							}
							next(null)
						})
					})
				}
				if (mset.variant_gene_assoc) {
					tasklst.push(next => {
						fs.readFile(path.join(serverconfig.tpmasterdir, mset.variant_gene_assoc), 'utf8', (err, text) => {
							if (err) {
								return next('file error: ' + mset.variant_gene_assoc)
							}
							const lines = text.trim().split(/\r?\n/)
							const [err2, header] = parse_header_variantgene(lines[0])
							if (err2) {
								next('variant-gene-association header line error: ' + err)
								return
							}
							const errlst = [],
								mlst = []
							for (let i = 1; i < lines.length; i++) {
								if (lines[i][0] == '#') continue
								const [err3, m] = parse_variantgene(lines[i], header)
								if (err3) {
									errlst.push(err)
									continue
								}
								mlst.push(m)
							}
							flag.variantgene = {
								header: header,
								errlst: errlst,
								mlst: mlst
							}
							next(null)
						})
					})
				}
				// newdt
			}
		}
		if (cohort.hardcodemap) {
			if (!Array.isArray(cohort.hardcodemap)) return res.send({ error: 'hardcodemap value should be an array' })
			for (const hcmap of cohort.hardcodemap) {
				if (!hcmap.file) {
					return res.send({ error: '.file missing for one hard-coded map' })
				}
				if (!hcmap.metadata) {
					return res.send({ error: '.metadata missing for one hard-coded map' })
				}
				tasklst.push(next => {
					fs.readFile(path.join(serverconfig.tpmasterdir, hcmap.file), 'utf8', (err, text) => {
						if (err) {
							return next('cannot read file ' + hcmap.file + ' for hard-coded map')
						}
						hcmap.text = text
						next(null)
					})
				})
			}
		}
		if (cohort.annotations) {
			const idkey = cohort.annotations.idkey ? cohort.annotations.idkey : 'sample'
			cohort.annotations.data = {}
			cohort.annotations.files.forEach(filename => {
				tasklst.push(next => {
					fs.readFile(path.join(serverconfig.tpmasterdir, filename), 'utf8', (err, text) => {
						if (err) {
							return next('file error: ' + filename)
						}
						d3dsv.tsvParse(text).forEach(d => {
							const id = d[idkey].trim()
							if (!cohort.annotations.data[id]) {
								cohort.annotations.data[id] = []
							}
							cohort.annotations.data[id].push(d)
						})
						next(null)
					})
				})
			})
		}
		async.series(tasklst, err => {
			if (err) {
				res.send({ error: err })
				return
			}
			for (const k in flagset) {
				local_end_flag(flagset[k])
			}
			delete cohort.mutationset
			res.send({
				cohort: cohort,
				flagset: flagset
			})
		})
	})
}

function handle_textfile(req, res) {
	/*
	load a server hosted text file
	argument is json object
	.file
		path from <TP>
	.from
	.to
		optional, if present, will get range [from to] 1-based, else will get the entire file
	*/
	if (reqbodyisinvalidjson(req, res)) return
	if (!req.query.file) return res.send({ error: 'no file' })
	if (illegalpath(req.query.file)) return res.send({ error: 'invalid file name' })

	const file = path.join(serverconfig.tpmasterdir, req.query.file)

	if (req.query.from != undefined) {
		// get range [from to]
		if (!Number.isInteger(req.query.from)) {
			res.send({ error: 'invalid value for from' })
			return
		}
		if (!Number.isInteger(req.query.to)) {
			res.send({ error: 'invalid value for to' })
			return
		}
		const lines = []
		// TODO replace by readline
		lazy(fs.createReadStream(file))
			.on('end', () => {
				res.send({ text: lines.join('\n') })
			})
			.lines.map(String)
			.skip(req.query.from - 1)
			.take(req.query.to)
			.forEach(line => {
				lines.push(line)
			})
	} else {
		// get entire file
		fs.readFile(file, { encoding: 'utf8' }, (err, data) => {
			if (err) {
				res.send({ error: 'error reading file' })
				return
			}
			res.send({ text: data })
		})
	}
}

function handle_urltextfile(req, res) {
	if (reqbodyisinvalidjson(req, res)) return
	const url = req.query.url
	request(url, (error, response, body) => {
		if (error) {
			// request encounters error, abort
			return res.send({ error: 'Error downloading file: ' + url })
		}
		switch (response.statusCode) {
			case 200:
				res.send({ text: utils.stripJsScript(body) })
				return
			case 404:
				res.send({ error: 'File not found: ' + url })
				return
			default:
				res.send({ error: 'unknown status code: ' + response.statusCode })
		}
	})
}

function handle_junction(req, res) {
	try {
		req.query = JSON.parse(req.body)
	} catch (e) {
		res.send({ error: 'invalid request body' })
		return
	}
	log(req)
	const [e, file, isurl] = fileurl(req)
	if (e) {
		return res.send({ error: e })
	}
	if (!req.query.rglst) {
		// TODO validate regions
		return res.send({ error: 'rglst missing' })
	}

	if (req.query.rglst.reduce((i, j) => j.stop - j.start + i, 0) > 1000000) {
		return res.send({ error: 'Zoom in below 1 Mb to show junctions' })
	}

	const junctionloader = usedir => {
		const errout = []
		const items = []
		const loopdone = () => {
			const e = errout.join('')
			if (e && !tabixnoterror(e)) {
				res.send({ error: e })
				return
			}
			res.send({ lst: items })
		}
		const loop = idx => {
			const r = req.query.rglst[idx]
			// TODO store lines first, no parsing json if too many
			const ps = spawn(tabix, [file, r.chr + ':' + r.start + '-' + r.stop], { cwd: usedir })
			const thisout = []
			ps.stdout.on('data', i => thisout.push(i))
			ps.stderr.on('data', i => errout.push(i))
			ps.on('close', code => {
				const lines = thisout
					.join('')
					.trim()
					.split('\n')
				for (const line of lines) {
					if (line == '') continue
					const l = line.split('\t')
					const start = Number.parseInt(l[1]),
						stop = Number.parseInt(l[2])
					if ((start >= r.start && start <= r.stop) || (stop >= r.start && stop <= r.stop)) {
						// only use those with either start/stop in region
						const j = {
							chr: r.chr,
							start: start,
							stop: stop,
							type: l[4],
							rawdata: []
						}
						for (let i = 5; i < l.length; i++) {
							j.rawdata.push(Number.parseInt(l[i]))
						}
						items.push(j)
					}
				}
				if (idx == req.query.rglst.length - 1) {
					loopdone()
				} else {
					loop(idx + 1)
				}
			})
		}
		loop(0)
	}
	if (isurl) {
		const indexURL = req.query.indexURL || file + '.tbi'
		cache_index(indexURL, junctionloader, res)
	} else {
		junctionloader()
	}
}

function mds_query_arg_check(q) {
	if (!q.genome) return ['no genome']
	const g = genomes[q.genome]
	if (!g) return ['invalid genome']
	if (!g.datasets) return ['genome is not equipped with datasets']
	if (!q.dslabel) return ['dslabel missing']
	const ds = g.datasets[q.dslabel]
	if (!ds) return ['invalid dslabel']
	if (!ds.queries) return ['dataset is not equipped with queries']
	if (!q.querykey) return ['querykey missing']
	const query = ds.queries[q.querykey]
	if (!query) return ['invalid querykey']
	return [null, g, ds, query]
}

function handle_mdscnv(req, res) {
	/*
	get all cnv in view range, make stats for:
		- sample annotation


	****** filter attributes (added by addFilterToLoadParam)

	.cohortHiddenAttr (for dropping sample by annotation)
		.key
			.value


	******* routes

	*/

	if (reqbodyisinvalidjson(req, res)) return

	const [err, gn, ds, dsquery] = mds_query_arg_check(req.query)
	if (err) return res.send({ error: err })

	///////////////// getting all cnv from view range

	if (!req.query.rglst) return res.send({ error: 'rglst missing' })
	if (!req.query.gain) return res.send({ error: '.gain missing' })
	if (!req.query.loss) return res.send({ error: '.loss missing' })

	if (dsquery.viewrangeupperlimit) {
		const len = req.query.rglst.reduce((i, j) => i + j.stop - j.start, 0)
		if (len >= dsquery.viewrangeupperlimit) {
			return res.send({ error: 'zoom in under ' + common.bplen(dsquery.viewrangeupperlimit) + ' to view details' })
		}
	}

	if (req.query.permanentHierarchy) {
		const err = mds_tkquery_parse_permanentHierarchy(req.query, ds)
		if (err) return res.send({ error: 'permanentHierarchy error: ' + err })
	}

	const tasks = []

	// cnv event number in view range, and samples, gain/loss separately
	const gain = {
		count: 0, // number of lines
		samples: new Set()
	}
	const loss = {
		count: 0,
		samples: new Set()
	}

	for (const r of req.query.rglst) {
		const task = new Promise((resolve, reject) => {
			const ps = spawn(
				tabix,
				[
					dsquery.file ? path.join(serverconfig.tpmasterdir, dsquery.file) : dsquery.url,
					r.chr + ':' + r.start + '-' + r.stop
				],
				{ cwd: dsquery.usedir }
			)
			const rl = readline.createInterface({
				input: ps.stdout
			})

			/* r.width (# of pixels) is number of bins in this region
			bin resolution is # of bp per bin
			*/
			const binresolution = (r.stop - r.start) / r.width

			// cumulative value per pixel, for this region
			const regioncumv = []
			for (let i = 0; i < r.width; i++) {
				regioncumv.push({ positive: 0, negative: 0 })
			}

			rl.on('line', line => {
				const l = line.split('\t')
				const start0 = Number.parseInt(l[1])
				const stop0 = Number.parseInt(l[2])

				if (req.query.bplengthUpperLimit) {
					if (stop0 - start0 > req.query.bplengthUpperLimit) {
						return
					}
				}

				const j = JSON.parse(l[3])

				if (req.query.valueCutoff) {
					if (Math.abs(j.value) < req.query.valueCutoff) {
						return
					}
				}

				if (j.sample && ds.cohort && ds.cohort.annotation) {
					// may apply sample annotation filtering
					const anno = ds.cohort.annotation[j.sample]
					if (!anno) {
						// this sample has no annotation at all, since it's doing filtering, will drop it
						return
					}

					if (req.query.cohortOnlyAttr && ds.cohort && ds.cohort.annotation) {
						/*
						from subtrack, will only use samples for one attribute (from hierarchies)
						cannot refer ds.cohort.attributes
						*/
						let keep = false // if match with any in cohortOnlyAttr, will keep the sample
						for (const attrkey in req.query.cohortOnlyAttr) {
							const value = anno[attrkey]
							if (value && req.query.cohortOnlyAttr[attrkey][value]) {
								keep = true
								break
							}
						}
						if (!keep) {
							return
						}
					}

					if (req.query.cohortHiddenAttr && ds.cohort.attributes) {
						let hidden = false

						for (const attrkey in req.query.cohortHiddenAttr) {
							// this attribute in registry, so to be able to tell if it's numeric
							const attr = ds.cohort.attributes.lst.find(i => i.key == attrkey)

							if (attr.isNumeric) {
								//continue
							}

							// categorical
							const value = anno[attrkey]
							if (value) {
								// this sample has annotation for this attrkey
								if (req.query.cohortHiddenAttr[attrkey][value]) {
									hidden = true
									break
								}
							} else {
								// this sample has no value for attrkey
								if (req.query.cohortHiddenAttr[attrkey][infoFilter_unannotated]) {
									// to drop unannotated ones
									hidden = true
									break
								}
							}
						}
						if (hidden) {
							// this sample has a hidden value for an attribute, skip
							return
						}
					}
				}
				// this item is acceptable
				if (j.value > 0) {
					gain.count++
					gain.samples.add(j.sample)
				} else if (j.value < 0) {
					loss.count++
					loss.samples.add(j.sample)
				}

				// accumulate
				const start = Math.max(r.start, start0)
				const stop = Math.min(r.stop, stop0)

				let startidx, stopidx
				if (r.reverse) {
					startidx = Math.floor((r.stop - stop) / binresolution)
					stopidx = Math.floor((r.stop - start) / binresolution)
				} else {
					startidx = Math.floor((start - r.start) / binresolution)
					stopidx = Math.floor((stop - r.start) / binresolution)
				}
				for (let i = startidx; i < stopidx; i++) {
					if (j.value > 0) {
						//regioncumv[i].positive += j.value
						regioncumv[i].positive++
					} else if (j.value < 0) {
						//regioncumv[i].negative += -j.value
						regioncumv[i].negative++
					}
				}
			})

			const errout = []
			ps.stderr.on('data', i => errout.push(i))
			ps.on('close', code => {
				const e = errout.join('')
				if (e && !tabixnoterror(e)) {
					reject(e)
					return
				}
				resolve(regioncumv)
			})
		})
		tasks.push(task)
	}

	Promise.all(tasks)
		.then(data => {
			// canvas width
			const width = req.query.rglst.reduce((i, j) => i + j.width + req.query.regionspace, 0) - req.query.regionspace
			const canvas = createCanvas(width, req.query.gain.barheight + req.query.loss.barheight)
			const ctx = canvas.getContext('2d')

			const result = {
				gain: {
					count: gain.count,
					samplenumber: gain.samples.size
				},
				loss: {
					count: loss.count,
					samplenumber: loss.samples.size
				},
				maxvalue: 0 // max cumulative cnv value, shared for both negative & positive
			}

			if (gain.count + loss.count == 0) {
				// no data
				ctx.font = '15px Arial'
				ctx.fillStyle = '#aaa'
				ctx.textAlign = 'center'
				ctx.textBaseline = 'middle'
				ctx.fillText('No data in view range', width / 2, req.query.gain.barheight)
				result.src = canvas.toDataURL()
				res.send(result)
				return
			}

			for (const r of data) {
				for (const c of r) {
					result.maxvalue = Math.max(result.maxvalue, c.positive, c.negative)
				}
			}

			const maxvalue = req.query.maxvalue || result.maxvalue

			// render
			let x = 0
			for (const regioncumv of data) {
				for (const c of regioncumv) {
					if (c.positive) {
						ctx.fillStyle = req.query.gain.color || '#67a9cf'
						const h = Math.ceil((req.query.gain.barheight * Math.min(maxvalue, c.positive)) / maxvalue)
						const y = req.query.gain.barheight - h
						ctx.fillRect(x, y, 1, h)
					}
					if (c.negative) {
						ctx.fillStyle = req.query.loss.color || '#ef8a62'
						const h = Math.ceil((req.query.loss.barheight * Math.min(maxvalue, c.negative)) / maxvalue)
						const y = req.query.gain.barheight
						ctx.fillRect(x, y, 1, h)
					}
					x++
				}
				x += req.query.regionspace
			}

			result.src = canvas.toDataURL()

			/* annotation summary
		must pool gain & loss samples together for annotation summary
		*/
			if (gain.samples.size || loss.samples.size) {
				const allsamples = new Set([...gain.samples, ...loss.samples])
				const [attributeSummary, hierarchySummary] = mds_tkquery_samplesummary(ds, dsquery, [...allsamples])
				if (attributeSummary) {
					for (const attr of attributeSummary) {
						for (const value of attr.values) {
							value.gain = 0
							value.loss = 0
							for (const samplename of value.sampleset) {
								if (gain.samples.has(samplename)) value.gain++
								if (loss.samples.has(samplename)) value.loss++
							}
							delete value.sampleset
						}
					}
					result.attributeSummary = attributeSummary
				}
				if (hierarchySummary) {
					for (const k in hierarchySummary) {
						for (const node of hierarchySummary[k]) {
							if (!node.sampleset) continue
							node.gain = 0
							node.loss = 0
							for (const samplename of node.sampleset) {
								if (gain.samples.has(samplename)) node.gain++
								if (loss.samples.has(samplename)) node.loss++
							}
						}
					}
					result.hierarchySummary = hierarchySummary
				}
			}

			res.send(result)
		})
		.catch(err => {
			res.send({ error: err })
			if (err.stack) {
				// debug
				console.error(err.stack)
			}
		})
}

async function handle_mdssvcnv(req, res) {
	/*
	cnv & vcf & expression rank done in one query
		- get all cnv/loh in view range:
			- filtering
			- group events by sample
			- group samples by hierarchy, for client rendering

		- if to make expression rank:
			- expression file for official or custom
			- calculate expression rank for genes in each sample

	vcf matrix and ase computation

	****** filter attributes (added by addFilterToLoadParam)

	.singlesample
	.showonlycnvwithsv

	*/

	if (reqbodyisinvalidjson(req, res)) return

	let gn, ds, dsquery

	if (req.query.iscustom) {
		// is custom track
		gn = genomes[req.query.genome]
		if (!gn) return res.send({ error: 'invalid genome' })

		// in ase by vcf and rnabam mode, svcnv file is optional
		//if(!req.query.file && !req.query.url) return res.send({error:'no file or url for svcnv track'})

		ds = {}
		dsquery = {
			iscustom: 1,
			file: req.query.file,
			url: req.query.url,
			indexURL: req.query.indexURL,
			allow_getallsamples: true
		}

		if (req.query.checkexpressionrank) {
			if (!req.query.checkexpressionrank.file && !req.query.checkexpressionrank.url)
				return res.send({ error: 'no file or url for checkexpressionrank' })
			dsquery.checkexpressionrank = {
				file: req.query.checkexpressionrank.file,
				url: req.query.checkexpressionrank.url,
				indexURL: req.query.checkexpressionrank.indexURL
			}
		}

		if (req.query.checkvcf) {
			let vcf
			try {
				vcf = JSON.parse(req.query.checkvcf)
			} catch (e) {
				return res.send({ error: 'invalid JSON for VCF object' })
			}
			if (!vcf.file && !vcf.url) return res.send({ error: 'no file or url for custom VCF track' })
			vcf.type = common.mdsvcftype.vcf
			dsquery.checkvcf = {
				info: vcf.info,
				tracks: [vcf]
			}
		}

		if (req.query.checkrnabam) {
			if (!req.query.checkrnabam.samples) return res.send({ error: 'samples{} missing from checkrnabam' })
			let n = 0
			for (const k in req.query.checkrnabam.samples) n++
			if (n > 13) return res.send({ error: 'no more than 13 BAM files allowed' })
			const e = ase_testarg(req.query.checkrnabam)
			if (e) return res.send({ error: e })
			dsquery.checkrnabam = req.query.checkrnabam
		}
	} else {
		// is native track
		const [err, gn1, ds1, dsquery1] = mds_query_arg_check(req.query)
		if (err) return res.send({ error: err })
		gn = gn1
		ds = ds1
		dsquery = dsquery1
	}

	///////////////// exits
	if (req.query.gettrack4singlesample) return mdssvcnv_exit_gettrack4singlesample(req, res, gn, ds, dsquery)
	if (req.query.findsamplename) return mdssvcnv_exit_findsamplename(req, res, gn, ds, dsquery)
	if (req.query.getsample4disco) return mdssvcnv_exit_getsample4disco(req, res, gn, ds, dsquery)
	if (req.query.getexpression4gene) return mdssvcnv_exit_getexpression4gene(req, res, gn, ds, dsquery)
	if (req.query.ifsamplehasvcf) return mdssvcnv_exit_ifsamplehasvcf(req, res, gn, ds, dsquery)
	if (req.query.assaymap) return mdssvcnv_exit_assaymap(req, res, gn, ds, dsquery)

	if (!req.query.rglst) return res.send({ error: 'rglst missing' })

	if (dsquery.viewrangeupperlimit) {
		// hard limit from official dataset
		const len = req.query.rglst.reduce((i, j) => i + j.stop - j.start, 0)
		if (len >= dsquery.viewrangeupperlimit) {
			return res.send({ error: 'zoom in under ' + common.bplen(dsquery.viewrangeupperlimit) + ' to view details' })
		}
	}

	/*******
	TODO rewrite: helper func return {} attached with all possible filters
	***/

	// single or multi: hidden dt, for cnv/loh/sv/fusion/itd, all from one file
	let hiddendt
	if (req.query.hiddendt) {
		hiddendt = new Set(req.query.hiddendt)
	}

	/*
	multi: mutation attributes selected to be hidden from client
	terms defined in ds.mutationAttribute
	*/
	let hiddenmattr
	if (req.query.hiddenmattr) {
		hiddenmattr = {}
		for (const key in req.query.hiddenmattr) {
			hiddenmattr[key] = new Set(req.query.hiddenmattr[key])
		}
	}

	/*
	multi: vcf info field allele-level
	*/
	let filteralleleattr
	if (req.query.filteralleleattr) {
		filteralleleattr = {}
		for (const key in req.query.filteralleleattr) {
			const v = req.query.filteralleleattr[key]
			if (v.cutoffvalue != undefined) {
				// numeric
				filteralleleattr[key] = v
			} else {
				// categorical
			}
		}
	}

	let filter_sampleset
	if (req.query.sampleset) {
		filter_sampleset = {
			set: new Set(),
			sample2group: new Map()
		}
		for (const i of req.query.sampleset) {
			for (const s of i.samples) {
				filter_sampleset.set.add(s)
				filter_sampleset.sample2group.set(s, i.name)
			}
		}
	}

	// TODO terms from locusAttribute

	/*
	multi: sample attributes selected to be hidden from client
	as defined in ds.cohort.sampleAttribute
	*/
	let hiddensampleattr
	if (req.query.hiddensampleattr) {
		hiddensampleattr = {}
		for (const key in req.query.hiddensampleattr) {
			hiddensampleattr[key] = new Set(req.query.hiddensampleattr[key])
		}
	}

	// cache svcnv tk url index
	if (dsquery.url) {
		dsquery.dir = await cache_index_promise(dsquery.indexURL || dsquery.url + '.tbi')
	}

	// query svcnv
	const data_cnv = await handle_mdssvcnv_cnv(
		ds,
		dsquery,
		req,
		hiddendt,
		hiddensampleattr,
		hiddenmattr,
		filter_sampleset
	)

	// expression query
	const [expressionrangelimit, gene2sample2obj] = await handle_mdssvcnv_expression(ds, dsquery, req, data_cnv)

	// vcf query
	// for both single- and multi sample
	// each member track has its own data type
	// querying procedure is the same for all types, data parsing will be different
	const [vcfrangelimit, data_vcf] = await handle_mdssvcnv_vcf(
		gn,
		ds,
		dsquery,
		req,
		filteralleleattr,
		hiddendt,
		hiddenmattr,
		hiddensampleattr,
		filter_sampleset
	)

	// group samples by svcnv, calculate expression rank
	const sample2item = mdssvcnv_do_sample2item(data_cnv)

	/*
	if(req.query.showonlycnvwithsv) {
		mdssvcnv_do_showonlycnvwithsv(sample2item)
	}
	*/

	if (req.query.singlesample) {
		/*
		exit
		single sample does not include expression
		but will include vcf
		*/
		const result = {
			lst: sample2item.get(req.query.singlesample)
		}

		if (vcfrangelimit) {
			// out of range
			result.vcfrangelimit = vcfrangelimit
		} else {
			result.data_vcf = data_vcf
		}

		res.send(result)
		return
	}

	const samplegroups = handle_mdssvcnv_groupsample(ds, dsquery, data_cnv, data_vcf, sample2item, filter_sampleset)

	const result = {
		samplegroups: samplegroups,
		vcfrangelimit: vcfrangelimit,
		data_vcf: data_vcf
	}

	// QUICK FIX!!
	if (req.query.getallsamples && dsquery.allow_getallsamples) {
		result.getallsamples = true
	}

	if (dsquery.checkrnabam) {
		// should be only one querying region
		await handle_mdssvcnv_rnabam(req.query.rglst[0], gn, dsquery, result)
		// added result.checkrnabam[{}]
	} else {
		handle_mdssvcnv_addexprank(result, ds, expressionrangelimit, gene2sample2obj)
	}

	handle_mdssvcnv_end(ds, result)

	res.send(result)
}

async function mdssvcnv_exit_assaymap(req, res, gn, ds, dsquery) {
	try {
		if (!ds.assayAvailability) throw 'assay availability not enabled for this dataset'
		const skip_termids = new Set(req.query.skip_termids || [])
		const sample2assay = new Map()
		// k: sample
		// v: Map( assay => 'yes')
		for (const n in ds.cohort.annotation) {
			if (req.query.key) {
				// only keep samples matching with key/value
				const s = ds.cohort.annotation[n]
				if (s[req.query.key] != req.query.value) continue
			}
			sample2assay.set(n, new Map())
		}
		for (const [sample, k2v] of sample2assay) {
			const a = ds.assayAvailability.samples.get(sample)
			if (!a) continue
			for (const t of ds.assayAvailability.assays) {
				if (skip_termids.has(t.id)) continue
				if (a[t.id]) {
					k2v.set(t.id, 'yes')
				}
			}
		}
		for (const sample of sample2assay.keys()) {
			if (sample2assay.get(sample).size == 0) sample2assay.delete(sample)
		}
		const data = {}
		data.totalsample = sample2assay.size
		data.terms = draw_partition({
			sample2term: sample2assay,
			terms: ds.assayAvailability.assays,
			config: {
				termidorder: req.query.termidorder // optional
			}
		})
		res.send(data)
	} catch (e) {
		res.send({ error: e.message || e })
	}
}

async function handle_mdssvcnv_rnabam(region, genome, dsquery, result) {
	/*
	runs on a vcf matrix, and one rna bam file for each sample
	hardcoded to query first region
	irrelevant to samplegroup from svcnv query
	*/

	if (!dsquery.checkvcf) return
	if (region.stop - region.start >= 500000) {
		result.expressionrangelimit = 500000
		return
	}

	const genetk = genome.tracks.find(i => i.__isgene)

	const genes = await handle_ase_getgenes(genome, genetk, region.chr, region.start, region.stop)

	let start = null,
		stop
	for (const o of genes.values()) {
		if (start == null) {
			start = o.start
			stop = o.stop
		} else {
			start = Math.min(start, o.start)
			stop = Math.max(stop, o.stop)
		}
	}

	await handle_mdssvcnv_rnabam_do(genes, region.chr, start, stop, dsquery, result)
}

async function handle_mdssvcnv_rnabam_do(genes, chr, start, stop, dsquery, result) {
	/* actually do
	works for normal query and adding fixed gene in expression column
	*/

	const snps = await handle_mdssvcnv_rnabam_getsnp(dsquery, chr, start, stop)
	const testlines = []

	for (const samplename in dsquery.checkrnabam.samples) {
		// for each gene, record het snp from this sample of this gene
		const sbam = dsquery.checkrnabam.samples[samplename]
		sbam.hetsnps = [] // all het for this sample

		for (const m of snps) {
			const het = handle_ase_hetsnp4sample(m, samplename, dsquery.checkrnabam)
			if (het && het.dnacount.ishet) sbam.hetsnps.push(het)
		}

		if (sbam.url) {
			// even if no het snp still init dir, will calculate fpkm later for all bams
			sbam.dir = await cache_index_promise(sbam.indexURL || sbam.url + '.bai')
		} else if (sbam.file) {
			sbam.file = path.join(serverconfig.tpmasterdir, sbam.file)
		}

		if (sbam.hetsnps.length > 0) {
			// do one pileup for these snp over this bam
			await handle_mdssvcnv_rnabam_pileup(sbam, sbam.hetsnps, chr, dsquery.checkrnabam)
			for (const m of sbam.hetsnps) {
				if (m.rnacount.nocoverage) continue
				if (m.rnacount.ref + m.rnacount.alt < dsquery.checkrnabam.rna_mintotalreads) continue
				testlines.push(
					samplename +
						'.' +
						m.pos +
						'.' +
						m.ref +
						'.' +
						m.alt +
						'\t\t\t\t\t\t\t\t' +
						m.rnacount.ref +
						'\t' +
						m.rnacount.alt
				)
			}
		}
	}

	if (testlines.length > 0) {
		await handle_mdssvcnv_rnabam_binom(testlines, dsquery.checkrnabam.samples)
	}

	result.checkrnabam = []

	for (const samplename in dsquery.checkrnabam.samples) {
		const sbam = dsquery.checkrnabam.samples[samplename]

		const thisgenes = []
		for (const [genename, genepos] of genes) {
			// one obj for each gene
			const outputgene = {
				gene: genename,
				chr: chr,
				start: genepos.start,
				stop: genepos.stop
			}

			// het snps within this gene
			const thishetsnp = sbam.hetsnps.filter(m => m.pos >= genepos.start && m.pos <= genepos.stop)
			// het snps covered in rna
			const rnasnp = thishetsnp.filter(m => !m.rnacount.nocoverage)

			if (rnasnp.length > 0) {
				const deltasum = rnasnp.reduce((i, j) => i + Math.abs(j.rnacount.f - 0.5), 0)

				// geometric mean
				let mean = null
				// number of ase markers by pvalue cutoff
				let ase_markers = 0
				for (const s of rnasnp) {
					// if rna read count below cutoff, then pvalue is undefined
					if (s.rnacount.pvalue != undefined) {
						if (mean == null) mean = s.rnacount.pvalue
						else mean *= s.rnacount.pvalue

						if (s.rnacount.pvalue <= dsquery.checkrnabam.binompvaluecutoff) {
							ase_markers++
						}
					}
				}

				if (mean != null) {
					// has snp with valid pvalue
					outputgene.ase = {
						markers: thishetsnp.filter(i => i.dnacount.ishet).length,
						ase_markers: ase_markers,
						mean_delta: deltasum / rnasnp.length,
						geometricmean: Math.pow(mean, 1 / rnasnp.length)
					}
				}
			}

			let count
			if (sbam.pairedend) {
				count = await handle_mdssvcnv_rnabam_genefragcount(sbam, chr, genepos)
			} else {
				count = await handle_mdssvcnv_rnabam_genereadcount(sbam, chr, genepos)
			}

			outputgene.fpkm = (count * 1000000000) / (sbam.totalreads * genepos.exonlength)
			outputgene.snps = thishetsnp

			thisgenes.push(outputgene)
		}
		if (thisgenes.length) {
			result.checkrnabam.push({
				sample: samplename,
				genes: thisgenes
			})
		}
	}
}

function handle_mdssvcnv_rnabam_genereadcount(bam, chr, gene) {
	/* get # of reads for single-end sequencing over exons
	.exonunion[
		[ start, stop ], e2, ...
	]
	*/
	return new Promise((resolve, reject) => {
		const args = ['view', '-c', '-M', bam.url || bam.file]
		for (const e of gene.exonunion) {
			args.push((bam.nochr ? chr.replace('chr', '') : chr) + ':' + (e[0] + 1) + '-' + (e[1] + 1))
		}
		const sp = spawn(samtools, args, { cwd: bam.dir })
		const out = [],
			out2 = []
		sp.stdout.on('data', i => out.push(i))
		sp.stderr.on('data', i => out2.push(i))
		sp.on('close', () => {
			resolve(Number.parseInt(out.join('')))
		})
	})
}

function handle_mdssvcnv_rnabam_genefragcount(bam, chr, gene) {
	// for paired-end, over exons
	return new Promise((resolve, reject) => {
		const args = ['view', '-M', bam.url || bam.file]
		for (const e of gene.exonunion) {
			args.push((bam.nochr ? chr.replace('chr', '') : chr) + ':' + (e[0] + 1) + '-' + (e[1] + 1))
		}

		const p1 = spawn(samtools, args, { cwd: bam.dir })
		const p2 = spawn('cut', ['-f1'], { cwd: bam.dir })
		const p3 = spawn('sort', ['-u'], { cwd: bam.dir })
		const p4 = spawn('wc', ['-l'], { cwd: bam.dir })
		p1.stdout.pipe(p2.stdin)
		p2.stdout.pipe(p3.stdin)
		p3.stdout.pipe(p4.stdin)
		const out = [],
			out2 = []
		p4.stdout.on('data', i => out.push(i))
		p4.stderr.on('data', i => out2.push(i))
		p4.on('close', () => {
			resolve(Number.parseInt(out.join('')))
		})
	})
}

async function handle_mdssvcnv_rnabam_binom(lines, samples) {
	const infile = await handle_mdssvcnv_rnabam_binom_write(lines)
	const pfile = await handle_ase_binom_test(infile)
	await handle_mdssvcnv_rnabam_binom_result(pfile, samples)
	fs.unlink(infile, () => {})
	fs.unlink(pfile, () => {})
}

function handle_mdssvcnv_rnabam_binom_write(lines) {
	const snpfile = path.join(serverconfig.cachedir, Math.random().toString())
	return new Promise((resolve, reject) => {
		fs.writeFile(snpfile, lines.join('\n') + '\n', err => {
			if (err) reject('cannot write')
			resolve(snpfile)
		})
	})
}

function handle_mdssvcnv_rnabam_binom_result(pfile, samples) {
	return new Promise((resolve, reject) => {
		fs.readFile(pfile, 'utf8', (err, data) => {
			if (err) reject('cannot read binom pvalue')
			if (!data) resolve()
			for (const line of data.trim().split('\n')) {
				const l = line.split('\t')
				const tmp = l[0].split('.')
				const sbam = samples[tmp[0]]
				if (!sbam) {
					// should not happen
					continue
				}
				const m = sbam.hetsnps.find(i => i.pos + '.' + i.ref + '.' + i.alt == tmp[1] + '.' + tmp[2] + '.' + tmp[3])
				if (m) {
					m.rnacount.pvalue = Number.parseFloat(l[10])
				}
			}
			resolve()
		})
	})
}

function handle_mdssvcnv_rnabam_pileup(bam, snps, chr, arg) {
	// only query said snps
	const lst = []
	for (const m of snps) {
		m.rnacount = {
			nocoverage: 1
		}
		lst.push((bam.nochr ? chr.replace('chr', '') : chr) + ':' + (m.pos + 1) + '-' + (m.pos + 1))
	}

	return new Promise((resolve, reject) => {
		const sp = spawn(
			bcftools,
			[
				'mpileup',
				'--no-reference',
				'-a',
				'INFO/AD',
				'-d',
				999999,
				'-r',
				lst.join(','),
				'-q',
				arg.rnapileup_q,
				'-Q',
				arg.rnapileup_Q,
				bam.url || bam.file
			],
			{ cwd: bam.dir }
		)

		const rl = readline.createInterface({ input: sp.stdout })
		rl.on('line', line => {
			if (line[0] == '#') return

			const m0 = mpileup_parsevcf_dp_ad(line)
			if (!m0) return

			const m = snps.find(m => m.pos == m0.pos)
			if (m) {
				// a het snp
				const c1 = m0.allele2count[m.ref] || 0
				const c2 = m0.allele2count[m.alt] || 0

				if (c1 + c2 > 0) {
					// has coverage at this snp
					m.rnacount = {
						ref: c1,
						alt: c2,
						f: c2 / (c1 + c2)
					}
				}
			}
		})

		sp.on('close', () => {
			resolve()
		})
	})
}

async function handle_mdssvcnv_rnabam_getsnp(dsquery, chr, start, stop) {
	/*
	hardcoded to query first vcf track
	*/

	const x = dsquery.checkvcf.tracks[0]
	const vobj = {
		file: x.file,
		url: x.url,
		indexURL: x.indexURL,
		dir: x.dir,
		nochr: x.nochr,
		samples: x.samples,
		info: dsquery.checkvcf.info,
		format: x.format
	}

	const lines = await tabix_getlines(
		vobj.file ? path.join(serverconfig.tpmasterdir, vobj.file) : vobj.url,
		(vobj.nochr ? chr.replace('chr', '') : chr) + ':' + start + '-' + stop,
		vobj.dir
	)

	const allsnps = []

	for (const line of lines || []) {
		const [badinfo, mlst, altinvalid] = vcf.vcfparseline(line, vobj)

		for (const m of mlst) {
			if (!common.basecolor[m.ref] || !common.basecolor[m.alt]) {
				// is not snp
				continue
			}
			if (!m.sampledata) continue
			allsnps.push(m)
		}
	}
	return allsnps
}

function handle_mdssvcnv_groupsample(ds, dsquery, data_cnv, data_vcf, sample2item, filter_sampleset) {
	// multi sample

	mdssvcnv_do_copyneutralloh(sample2item)

	// group sample by available attributes
	const samplegroups = []

	if (filter_sampleset) {
		// custom sample set

		const key2group = new Map()
		// key: group name, v: list of samples from that group

		for (const [n, items] of sample2item) {
			const groupname = filter_sampleset.sample2group.get(n)
			if (!key2group.has(groupname)) key2group.set(groupname, [])
			key2group.get(groupname).push({
				samplename: n, // hardcoded
				items: items
			})
		}

		if (data_vcf) {
			// has vcf data and not custom track
			for (const m of data_vcf) {
				if (m.dt == common.dtsnvindel) {
					for (const s of m.sampledata) {
						let notfound = true
						const groupname = filter_sampleset.sample2group.get(s.sampleobj.name)
						if (!key2group.has(groupname)) key2group.set(groupname, [])
						if (!key2group.get(groupname).find(i => i.samplename == s.sampleobj.name)) {
							key2group.get(groupname).push({
								samplename: s.sampleobj.name,
								items: []
							})
						}
					}
					continue
				}

				console.log('unknown dt when grouping samples from vcf: ' + m.dt)
			}
		}
		for (const [name, samples] of key2group) {
			samplegroups.push({ name, samples })
		}
	} else if (ds.cohort && ds.cohort.annotation && dsquery.groupsamplebyattr) {
		/**** group samples by predefined annotation attributes
		only for official ds

		when vcf data is present, must include them samples in the grouping too, but not the variants

		expression samples don't participate in grouping
		*/

		const key2group = new Map()
		// k: group name string
		// v: [] list of samples

		// head-less samples
		const headlesssamples = []

		//// group the sv-cnv samples
		for (const [samplename, items] of sample2item) {
			mdssvcnv_grouper(samplename, items, key2group, headlesssamples, ds, dsquery)
		}

		if (data_vcf) {
			// group the vcf samples
			for (const m of data_vcf) {
				if (m.dt == common.dtsnvindel) {
					for (const s of m.sampledata) {
						mdssvcnv_grouper(s.sampleobj.name, [], key2group, headlesssamples, ds, dsquery)
					}
					continue
				}

				console.log('unknown dt when grouping samples from vcf data: ' + m.dt)
			}
		}

		// done grouping all samples

		for (const g of key2group.values()) {
			samplegroups.push(g)
			// add precomputed total count for each group
			if (dsquery.groupsamplebyattr.key2group) {
				const o = dsquery.groupsamplebyattr.key2group.get(g.name)
				if (o) g.sampletotalnum = o.samples.length
			}
		}

		if (headlesssamples.length) {
			samplegroups.push({
				name: 'Unannotated',
				samples: headlesssamples
			})
		}

		///////// FIXME jinghui nbl cell line mixed into st/nbl, to identify that this sample is cell line on client
		for (const g of samplegroups) {
			for (const s of g.samples) {
				if (ds.cohort.annotation[s.samplename]) {
					s.sampletype = ds.cohort.annotation[s.samplename].sample_type
				}
			}
		}
	} else {
		// custom track or no annotation, lump all in one group

		// cnv
		const samples = []
		for (const [n, items] of sample2item) {
			samples.push({
				samplename: n, // hardcoded
				items: items
			})
		}

		if (data_vcf) {
			// has vcf data and not custom track
			for (const m of data_vcf) {
				if (m.dt == common.dtsnvindel) {
					for (const s of m.sampledata) {
						let notfound = true
						for (const s2 of samples) {
							if (s2.samplename == s.sampleobj.name) {
								notfound = false
								break
							}
						}
						if (notfound) {
							samples.push({
								samplename: s.sampleobj.name,
								items: []
							})
						}
					}
					continue
				}

				console.log('unknown dt when grouping samples from vcf: ' + m.dt)
			}
		}

		if (samples.length) {
			samplegroups.push({ samples: samples })
		}
	}
	return samplegroups
}

function handle_mdssvcnv_addexprank(result, ds, expressionrangelimit, gene2sample2obj) {
	///////// assign expression rank for all samples listed in samplegroup
	if (expressionrangelimit) {
		// view range too big above limit set by official track, no checking expression
		result.expressionrangelimit = expressionrangelimit
	} else if (gene2sample2obj) {
		// report coordinates for each gene back to client
		result.gene2coord = {}
		for (const [n, g] of gene2sample2obj) {
			result.gene2coord[n] = { chr: g.chr, start: g.start, stop: g.stop }
		}

		if (result.getallsamples) {
			// QUICK FIX - only for custom track
			// merge all fpkm samples into result.samplegroups[0], so all samples will show
			const hassamples = new Set(result.samplegroups[0].samples.map(i => i.samplename))
			const toaddsamples = new Set()
			for (const [n, g] of gene2sample2obj) {
				for (const sample of g.samples.keys()) {
					if (hassamples.has(sample)) continue
					toaddsamples.add(sample)
				}
			}
			for (const sample of toaddsamples) {
				result.samplegroups[0].samples.push({ samplename: sample, items: [] })
			}
		}

		for (const g of result.samplegroups) {
			// expression ranking is within each sample group
			// collect expression data for each gene for all samples of this group
			const gene2allvalues = new Map()
			// k: gene, v: [ obj ]

			for (const [gene, tmp] of gene2sample2obj) {
				gene2allvalues.set(gene, [])

				for (const [sample, obj] of tmp.samples) {
					if (g.attributes && ds.cohort && ds.cohort.annotation) {
						/*
						a group from official track could still be unannotated, skip them
						*/
						const anno = ds.cohort.annotation[sample]
						if (!anno) continue
						let annomatch = true
						for (const attr of g.attributes) {
							if (anno[attr.k] != attr.kvalue) {
								annomatch = false
								break
							}
						}
						if (annomatch) {
							gene2allvalues.get(gene).push(obj)
						}
					} else {
						// custom track, just one group for all samples
						gene2allvalues.get(gene).push(obj)
					}
				}
			}

			// for each gene, sort samples
			for (const [gene, lst] of gene2allvalues) {
				lst.sort((i, j) => i.value - j.value)
			}

			// for each sample, compute rank within its group
			for (const sample of g.samples) {
				sample.expressionrank = {}
				for (const [gene, allvalue] of gene2allvalues) {
					// allvalue is expression of this gene in all samples of this group
					// for this gene
					// expression value of this gene in this sample
					const thisobj = gene2sample2obj.get(gene).samples.get(sample.samplename)
					if (thisobj == undefined) {
						// not expressed
						continue
					}

					const rank = get_rank_from_sortedarray(thisobj.value, allvalue)
					sample.expressionrank[gene] = { rank: rank }

					for (const k in thisobj) {
						sample.expressionrank[gene][k] = thisobj[k]
					}
				}
			}
		}
	}
}

function handle_mdssvcnv_end(ds, result) {
	if (ds.cohort && ds.cohort.sampleAttribute && ds.cohort.sampleAttribute.attributes && ds.cohort.annotation) {
		result.sampleannotation = {}

		const useattrkeys = [] // some attr keys are hidden from client
		for (const key in ds.cohort.sampleAttribute.attributes) {
			const a = ds.cohort.sampleAttribute.attributes[key]
			if (!a.clientnoshow) useattrkeys.push(key)
		}

		for (const g of result.samplegroups) {
			for (const sample of g.samples) {
				const anno = ds.cohort.annotation[sample.samplename]
				if (anno) {
					const toclient = {} // annotations to client
					let hasannotation = false
					for (const key of useattrkeys) {
						const value = anno[key]
						if (value != undefined) {
							hasannotation = true
							toclient[key] = value
						}
					}
					if (hasannotation) {
						// ony pass on if this sample has valid annotation
						result.sampleannotation[sample.samplename] = toclient
					}
				}
			}
		}
	}
}

async function handle_mdssvcnv_vcf(
	genome,
	ds,
	dsquery,
	req,
	filteralleleattr,
	hiddendt,
	hiddenmattr,
	hiddensampleattr,
	filter_sampleset
) {
	let vcfquery
	if (dsquery.iscustom) {
		vcfquery = dsquery.checkvcf
	} else {
		// official
		if (dsquery.vcf_querykey) {
			if (ds.queries[dsquery.vcf_querykey]) {
				vcfquery = ds.queries[dsquery.vcf_querykey]
			}
		}
	}
	if (!vcfquery) {
		// no vcf query
		return [null, null]
	}

	if (req.query.singlesample && vcfquery.singlesamples) {
		const tmp = vcfquery.singlesamples.samples[req.query.singlesample]
		if (tmp) {
			// has a vcf file for this sample, query this instead
			const thisvcf = {
				file: path.join(serverconfig.tpmasterdir, tmp)
			}

			// meta and header
			const mlines = await tabix_getvcfmeta(thisvcf.file)

			const [info, format, samples, err] = vcf.vcfparsemeta(mlines)
			if (err) throw err
			thisvcf.info = info
			thisvcf.format = format
			thisvcf.samples = samples
			thisvcf.nochr = await tabix_ifnochr(thisvcf.file, genome)
			return handle_mdssvcnv_vcf_singlesample(
				req,
				ds,
				thisvcf,
				filteralleleattr,
				hiddendt,
				hiddenmattr,
				hiddensampleattr
			)
		}
	}

	let viewrangeupperlimit = vcfquery.viewrangeupperlimit
	if (!viewrangeupperlimit && dsquery.iscustom) {
		// no limit set for custom track, set a hard limit
		viewrangeupperlimit = 1000000
	}

	if (req.query.singlesample) {
		// still limit in singlesample
		viewrangeupperlimit *= 5
	}

	if (viewrangeupperlimit) {
		const len = req.query.rglst.reduce((i, j) => i + j.stop - j.start, 0)
		if (len >= viewrangeupperlimit) {
			return [viewrangeupperlimit, null]
		}
	}

	const tracktasks = []

	for (const vcftk of vcfquery.tracks) {
		const thistracktask = Promise.resolve()
			.then(() => {
				// for custom url the index has already been cached at initial load
				// still need to get cache dir for loading index
				if (vcftk.file) return ''
				return cache_index_promise(vcftk.indexURL || vcftk.url + '.tbi')
			})
			.then(dir => {
				vcftk.dir = dir // reuse in rnabam

				// get vcf data
				const variants = []

				const tasks = []
				for (const r of req.query.rglst) {
					const task = new Promise((resolve, reject) => {
						const ps = spawn(
							tabix,
							[
								vcftk.file ? path.join(serverconfig.tpmasterdir, vcftk.file) : vcftk.url,
								(vcftk.nochr ? r.chr.replace('chr', '') : r.chr) + ':' + r.start + '-' + r.stop
							],
							{ cwd: dir }
						)
						const rl = readline.createInterface({
							input: ps.stdout
						})
						rl.on('line', line => {
							if (vcftk.type == common.mdsvcftype.vcf) {
								// bgzip vcf file

								const [badinfok, mlst, altinvalid] = vcf.vcfparseline(line, {
									nochr: vcftk.nochr,
									samples: vcftk.samples,
									info: vcfquery.info,
									format: vcftk.format
								})

								for (const m of mlst) {
									if (!m.sampledata) {
										// do not allow
										continue
									}

									if (filteralleleattr) {
										// filter using allele INFO

										let todrop = false

										for (const key in filteralleleattr) {
											const value = m.altinfo[key]
											if (value == undefined) {
												// no value
												todrop = true
												break
											}

											const attr = filteralleleattr[key]
											if (attr.cutoffvalue != undefined) {
												// is a numeric cutoff

												if (!Number.isFinite(value)) {
													// value of this mutation is not a number
													todrop = true
													break
												}

												if (attr.keeplowerthan) {
													if (value > attr.cutoffvalue) {
														todrop = true
														break
													}
												} else {
													if (value < attr.cutoffvalue) {
														todrop = true
														break
													}
												}
											}
										}
										if (todrop) {
											// drop this variant
											continue
										}
									}

									// TODO filter with locus INFO

									{
										// for germline track:
										const lst = []
										for (const s of m.sampledata) {
											if (s.gtallref) {
												// drop ref/ref sample, should only happen for germline vcf
												continue
											}

											if (s.__gtalleles) {
												// germline - m.sampledata[] always have all the samples due to the old vcf processing
												// even if the sample does not carry m's alt allele
												if (s.__gtalleles.indexOf(m.alt) == -1) {
													continue
												}
												delete s.__gtalleles
											}

											lst.push(s)
										}
										if (lst.length == 0) {
											continue
										}
										m.sampledata = lst
									}

									// filters on samples

									if (req.query.singlesample) {
										let thissampleobj = null
										for (const s of m.sampledata) {
											if (s.sampleobj.name == req.query.singlesample) {
												thissampleobj = s
												break
											}
										}
										if (!thissampleobj) {
											// this variant is not in this sample
											continue
										}
										// alter
										m.sampledata = [thissampleobj]
									} else if (filter_sampleset) {
										const lst = m.sampledata.filter(s => filter_sampleset.set.has(s.sampleobj.name))
										if (lst.length) {
											m.sampledata = lst
										} else {
											continue
										}
									}

									if (hiddenmattr) {
										const samplesnothidden = []
										for (const s of m.sampledata) {
											let nothidden = true
											for (const key in hiddenmattr) {
												// attribute keys are FORMAT fields
												let value = s[key]
												if (value == undefined) {
													value = common.not_annotated
												}
												if (hiddenmattr[key].has(value)) {
													nothidden = false
													break
												}
											}
											if (nothidden) {
												samplesnothidden.push(s)
											}
										}
										if (samplesnothidden.length == 0) {
											// skip this variant
											continue
										}
										m.sampledata = samplesnothidden
									}

									if (hiddensampleattr && ds.cohort && ds.cohort.annotation) {
										/*
									drop sample by annotation
									FIXME this is not efficient
									ideally should identify samples from this vcf file to be dropped, the column # of them
									after querying the vcf file, cut these columns away
									*/
										const samplesnothidden = []
										for (const s of m.sampledata) {
											const sanno = ds.cohort.annotation[s.sampleobj.name]
											if (!sanno) {
												// sample has no annotation?
												continue
											}
											let nothidden = true
											for (const key in hiddensampleattr) {
												const value = sanno[key]
												if (hiddensampleattr[key].has(value)) {
													nothidden = false
													break
												}
											}
											if (nothidden) {
												samplesnothidden.push(s)
											}
										}
										if (samplesnothidden.length == 0) {
											// skip this variant
											continue
										}
										m.sampledata = samplesnothidden
									}

									// delete the obsolete attr
									for (const sb of m.sampledata) {
										delete sb.allele2readcount
									}

									delete m._m
									delete m.vcf_ID
									delete m.name

									m.dt = common.dtsnvindel
									variants.push(m)
									// mclass and rest will be determined at client, according to whether in gmmode and such
								}
							} else {
								console.error('unknown "type" from a vcf file')
							}
						})
						const errout = []
						ps.stderr.on('data', i => errout.push(i))
						ps.on('close', code => {
							const e = errout.join('')
							if (e && !tabixnoterror(e)) {
								reject(e)
								return
							}
							resolve()
						})
					})
					tasks.push(task)
				}

				return Promise.all(tasks).then(() => {
					return variants
				})
			})

		tracktasks.push(thistracktask)
	}

	return Promise.all(tracktasks).then(vcffiles => {
		// snv/indel/itd data aggregated from multiple tracks
		const mmerge = []

		for (const eachvcf of vcffiles) {
			for (const m of eachvcf) {
				if (m.dt == common.dtsnvindel) {
					// snv/indel all follows vcf matrix, using sampledata[]

					if (!m.sampledata) {
						// no sample data, won't show
						continue
					}
					let notfound = true
					for (const m2 of mmerge) {
						if (m.chr == m2.chr && m.pos == m2.pos && m.ref == m2.ref && m.alt == m2.alt) {
							for (const s of m.sampledata) {
								m2.sampledata.push(s)
							}
							notfound = false
							break
						}
					}
					if (notfound) {
						mmerge.push(m)
					}
					continue
				}

				console.error('unknown dt: ' + m.dt)
			}
		}

		// variants may come from multiple files, sort again to avoid curious batch effect
		mmerge.sort((i, j) => i.pos - j.pos)

		return [null, mmerge]
	})
}

function handle_mdssvcnv_vcf_singlesample(req, ds, thisvcf, filteralleleattr, hiddendt, hiddenmattr, hiddensampleattr) {
	/*
query variants for a single sample, from a single vcf file

bad repetition
*/
	const variants = []

	const tasks = []
	for (const r of req.query.rglst) {
		const task = new Promise((resolve, reject) => {
			const ps = spawn(tabix, [
				thisvcf.file,
				(thisvcf.nochr ? r.chr.replace('chr', '') : r.chr) + ':' + r.start + '-' + r.stop
			])
			const rl = readline.createInterface({ input: ps.stdout })
			rl.on('line', line => {
				const [badinfok, mlst, altinvalid] = vcf.vcfparseline(line, thisvcf)

				for (const m of mlst) {
					if (!m.sampledata) {
						// do not allow
						continue
					}

					// restrict to queried sample
					const thissampleobj = m.sampledata.find(i => i.sampleobj.name == req.query.singlesample)
					if (!thissampleobj) {
						// this variant is not in this sample
						continue
					}
					// delete the obsolete attr
					delete thissampleobj.allele2readcount
					// alter
					m.sampledata = [thissampleobj]

					if (filteralleleattr) {
						// filter using allele INFO

						let todrop = false

						for (const key in filteralleleattr) {
							const value = m.altinfo[key]
							if (value == undefined) {
								// no value
								todrop = true
								break
							}

							const attr = filteralleleattr[key]
							if (attr.cutoffvalue != undefined) {
								// is a numeric cutoff

								if (!Number.isFinite(value)) {
									// value of this mutation is not a number
									todrop = true
									break
								}

								if (attr.keeplowerthan) {
									if (value > attr.cutoffvalue) {
										todrop = true
										break
									}
								} else {
									if (value < attr.cutoffvalue) {
										todrop = true
										break
									}
								}
							}
						}
						if (todrop) {
							// drop this variant
							continue
						}
					}

					// TODO filter with locus INFO

					// for germline track:
					if (thissampleobj.gtallref) {
						// drop ref/ref sample, should only happen for germline vcf
						continue
					}
					if (thissampleobj.__gtalleles) {
						// germline - m.sampledata[] always have all the samples due to the old vcf processing
						// even if the sample does not carry m's alt allele
						if (thissampleobj.__gtalleles.indexOf(m.alt) == -1) {
							continue
						}
						delete thissampleobj.__gtalleles
					}

					if (hiddenmattr) {
						const samplesnothidden = []
						for (const s of m.sampledata) {
							let nothidden = true
							for (const key in hiddenmattr) {
								// attribute keys are FORMAT fields
								let value = s[key]
								if (value == undefined) {
									value = common.not_annotated
								}
								if (hiddenmattr[key].has(value)) {
									nothidden = false
									break
								}
							}
							if (nothidden) {
								samplesnothidden.push(s)
							}
						}
						if (samplesnothidden.length == 0) {
							// skip this variant
							continue
						}
						m.sampledata = samplesnothidden
					}

					if (hiddensampleattr && ds.cohort && ds.cohort.annotation) {
						/*
						drop sample by annotation
						FIXME this is not efficient
						ideally should identify samples from this vcf file to be dropped, the column # of them
						after querying the vcf file, cut these columns away
						*/
						const samplesnothidden = []
						for (const s of m.sampledata) {
							const sanno = ds.cohort.annotation[s.sampleobj.name]
							if (!sanno) {
								// sample has no annotation?
								continue
							}
							let nothidden = true
							for (const key in hiddensampleattr) {
								const value = sanno[key]
								if (hiddensampleattr[key].has(value)) {
									nothidden = false
									break
								}
							}
							if (nothidden) {
								samplesnothidden.push(s)
							}
						}
						if (samplesnothidden.length == 0) {
							// skip this variant
							continue
						}
						m.sampledata = samplesnothidden
					}

					delete m._m
					delete m.vcf_ID
					delete m.name

					m.dt = common.dtsnvindel
					variants.push(m)
				}
			})
			const errout = []
			ps.stderr.on('data', i => errout.push(i))
			ps.on('close', code => {
				const e = errout.join('')
				if (e && !tabixnoterror(e)) {
					reject(e)
					return
				}
				resolve()
			})
		})
		tasks.push(task)
	}

	return Promise.all(tasks).then(() => {
		return [null, variants]
	})
}

function handle_mdssvcnv_expression(ds, dsquery, req, data_cnv) {
	if (req.query.singlesample) {
		// no expression rank check in single-sample: will be handled in a separate track
		return []
	}

	// multi-sample
	// expression data?
	let expressionquery
	if (dsquery.iscustom) {
		expressionquery = dsquery.checkexpressionrank
	} else {
		// official
		if (dsquery.expressionrank_querykey) {
			if (ds.queries[dsquery.expressionrank_querykey]) {
				expressionquery = ds.queries[dsquery.expressionrank_querykey]
			}
		}
	}
	if (!expressionquery) {
		// no expression query
		return []
	}

	let viewrangeupperlimit = expressionquery.viewrangeupperlimit
	if (!viewrangeupperlimit && dsquery.iscustom) {
		// no limit set for custom track, set a hard limit
		viewrangeupperlimit = 5000000
	}
	if (viewrangeupperlimit) {
		const len = req.query.rglst.reduce((i, j) => i + j.stop - j.start, 0)
		if (len >= viewrangeupperlimit) {
			return [viewrangeupperlimit]
		}
	}

	return Promise.resolve()
		.then(() => {
			// cache expression index

			if (expressionquery.file) return ''
			return cache_index_promise(expressionquery.indexURL || expressionquery.url + '.tbi')
		})
		.then(dir => {
			// get expression data

			const gene2sample2obj = new Map()
			// k: gene
			// v: { chr, start, stop, samples:Map }
			//    sample : { value:V, outlier:{}, ase:{} }

			const tasks = []
			for (const r of req.query.rglst) {
				const task = new Promise((resolve, reject) => {
					const data = []
					const ps = spawn(
						tabix,
						[
							expressionquery.file ? path.join(serverconfig.tpmasterdir, expressionquery.file) : expressionquery.url,
							r.chr + ':' + r.start + '-' + r.stop
						],
						{ cwd: dir }
					)
					const rl = readline.createInterface({
						input: ps.stdout
					})
					rl.on('line', line => {
						const l = line.split('\t')
						let j
						try {
							j = JSON.parse(l[3])
						} catch (e) {
							// invalid json
							return
						}
						if (!j.gene) return
						if (!j.sample) return
						if (!Number.isFinite(j.value)) return

						/* hiddenmattr hiddensampleattr are not applied here
					cnv/vcf data from those samples will be dropped, so their expression won't show
					but their expression will still be used in calculating rank of visible samples
					*/

						if (!gene2sample2obj.has(j.gene)) {
							gene2sample2obj.set(j.gene, {
								chr: l[0],
								start: Number.parseInt(l[1]),
								stop: Number.parseInt(l[2]),
								samples: new Map()
							})
						}
						gene2sample2obj.get(j.gene).samples.set(j.sample, {
							value: j.value,
							ase: j.ase,
							outlier: j.outlier
						})
					})
					const errout = []
					ps.stderr.on('data', i => errout.push(i))
					ps.on('close', code => {
						const e = errout.join('')
						if (e && !tabixnoterror(e)) {
							reject(e)
							return
						}
						resolve()
					})
				})
				tasks.push(task)
			}

			return Promise.all(tasks).then(() => {
				return [false, gene2sample2obj]
			})
		})
}

function handle_mdssvcnv_cnv(ds, dsquery, req, hiddendt, hiddensampleattr, hiddenmattr, filter_sampleset) {
	if (!dsquery.file && !dsquery.url) {
		// svcnv file is optional now
		return []
	}

	const tasks = []

	for (const r of req.query.rglst) {
		const task = new Promise((resolve, reject) => {
			const data = []
			const ps = spawn(
				tabix,
				[
					dsquery.file ? path.join(serverconfig.tpmasterdir, dsquery.file) : dsquery.url,
					r.chr + ':' + r.start + '-' + r.stop
				],
				{ cwd: dsquery.dir }
			)
			const rl = readline.createInterface({
				input: ps.stdout
			})

			rl.on('line', line => {
				const l = line.split('\t')
				const start0 = Number.parseInt(l[1])
				const stop0 = Number.parseInt(l[2])

				let j
				try {
					j = JSON.parse(l[3])
				} catch (e) {
					// invalid json, todo: report error
					return
				}

				if (j.dt == undefined) {
					// todo: report bad lines
					return
				}

				if (hiddendt && hiddendt.has(j.dt)) {
					return
				}

				///// data-type specific handling and filtering

				if (j.dt == common.dtloh) {
					// loh
					if (j.segmean && req.query.segmeanValueCutoff && j.segmean < req.query.segmeanValueCutoff) {
						return
					}
					if (req.query.lohLengthUpperLimit) {
						if (stop0 - start0 > req.query.lohLengthUpperLimit) {
							return
						}
					}
					j.chr = l[0]
					j.start = start0
					j.stop = stop0
				} else if (j.dt == common.dtfusionrna || j.dt == common.dtsv) {
					// sv
					j._chr = l[0]
					j._pos = start0
					if (j.chrA) {
						j.chrB = l[0]
						j.posB = start0
					} else {
						j.chrA = l[0]
						j.posA = start0
					}
				} else if (j.dt == common.dtcnv) {
					// cnv
					if (req.query.hide_cnvloss && j.value < 0) return
					if (req.query.hide_cnvgain && j.value > 0) return

					if (req.query.valueCutoff) {
						if (Math.abs(j.value) < req.query.valueCutoff) {
							return
						}
					}
					if (req.query.bplengthUpperLimit) {
						if (stop0 - start0 > req.query.bplengthUpperLimit) {
							return
						}
					}
					j.chr = l[0]
					j.start = start0
					j.stop = stop0
				} else if (j.dt == common.dtitd) {
					j.chr = l[0]
					j.start = start0
					j.stop = stop0
				} else {
					console.error('unknown dt from svcnv file: ' + j.dt)
					return
				}

				if (req.query.singlesample) {
					// in single-sample mode
					if (j.sample != req.query.singlesample) {
						return
					}
				} else if (filter_sampleset) {
					if (!filter_sampleset.set.has(j.sample)) return
				} else if (j.sample && ds.cohort && ds.cohort.annotation) {
					// not single-sample
					// only for official ds

					// may apply sample annotation filtering
					const anno = ds.cohort.annotation[j.sample]
					if (!anno) {
						// this sample has no annotation at all, since it's doing filtering, will drop it
						return
					}

					// only check this here, because it requires sample annotation
					if (hiddensampleattr) {
						for (const key in hiddensampleattr) {
							const samplevalue = anno[key]
							if (hiddensampleattr[key].has(samplevalue)) {
								// this sample has hidden annotation
								return
							}
						}
					}
				}

				if (hiddenmattr) {
					// check mutation-level annotation
					for (const key in hiddenmattr) {
						let itemvalue = j.mattr ? j.mattr[key] : undefined
						if (itemvalue == undefined) {
							itemvalue = common.not_annotated
						}

						if (hiddenmattr[key].has(itemvalue)) {
							// this item has hidden annotation
							return
						}
					}
				}

				// this item is acceptable
				data.push(j)
			})

			const errout = []
			ps.stderr.on('data', i => errout.push(i))
			ps.on('close', code => {
				const e = errout.join('')
				if (e && !tabixnoterror(e)) {
					reject(e)
					return
				}
				resolve(data)
			})
		})
		tasks.push(task)
	}
	return Promise.all(tasks)
}

function mdssvcnv_do_sample2item(data_cnv) {
	/*
	transform data_cnv[] to sample2item

	to dedup, as the same cnv event may be retrieved multiple times by closeby regions, also gets set of samples for summary
	k: sample
	v: list of sv, cnv, loh

	do not include snvindel from vcf
	the current data_vcf is variant-2-sample
	if snvindel is spread across samples, the variant annotation must be duplicated too
	just pass the lot to client, there each variant will sort out annotation, then spread to samples while keeping pointers in sample-m to original m

	yet further complexity due to the need of grouping samples by server-side annotation
	which will require vcf samples all to be included in samplegroups

	expression rank will be assigned to samples in all groups
	for vcf samples to get expression rank, it also require them to be grouped!
	*/
	const sample2item = new Map()

	for (const tmp of data_cnv) {
		for (const item of tmp) {
			if (!item.sample) {
				// must have sample
				continue
			}
			const sn = item.sample
			if (!sample2item.has(sn)) {
				sample2item.set(sn, [])
			}

			if (item._chr) {
				// sv, no checking against coordset
				sample2item.get(sn).push(item)
				continue
			}

			// new event
			delete item.sample
			delete item.sampletype
			sample2item.get(sn).push(item)
		}
	}
	return sample2item
}

function mdssvcnv_do_showonlycnvwithsv(sample2item) {
	/*
!!!do not use!!!!
for a cnv with both ends out of view range, there is no way to query the sv at its boundary regions so no way to know if "sv-supported"

arg is a map of sample to list of items
in each sample, for a cnv to be displayed, its ends must 
*/
	// if a sv breakpoint falls within this distance to a cnv boundary, will say this boundary is "sv-supported"
	//const maxsupportdist = 1000

	for (const [sample, lst] of sample2item) {
		const svchr2pos = {}
		// k: sv chr
		// v: set of sv breakpoint positions
		for (const j of lst) {
			if (j.dt == common.dtsv) {
				if (!svchr2pos[j.chrA]) {
					svchr2pos[j.chrA] = new Set()
				}
				svchr2pos[j.chrA].add(j.posA)
				if (!svchr2pos[j.chrB]) {
					svchr2pos[j.chrB] = new Set()
				}
				svchr2pos[j.chrB].add(j.posB)
			}
		}

		const keepitems = []
		for (const j of lst) {
			if (j._chr || j.loh) {
				keepitems.push(j)
				continue
			}
			if (!svchr2pos[j.chr]) continue

			let match = false
			for (const pos of svchr2pos[j.chr]) {
				if (pos >= j.start - 1000 && pos <= j.stop + 1000) {
					match = true
					break
				}
			}
			if (match) {
				keepitems.push(j)
			}
		}
		if (keepitems.length) {
			sample2item.set(sample, keepitems)
		} else {
			sample2item.delete(sample)
		}
	}
}

function mdssvcnv_do_copyneutralloh(sample2item) {
	/*
decide what's copy neutral loh
only keep loh with no overlap with cnv
*/
	for (const [sample, lst] of sample2item) {
		// put cnv and loh into respective maps, keyed by chr
		const chr2loh = new Map()
		const chr2cnv = new Map()
		const thissampleitems = []
		for (const i of lst) {
			if (i.dt == common.dtloh) {
				if (!chr2loh.has(i.chr)) chr2loh.set(i.chr, [])
				chr2loh.get(i.chr).push(i)
				continue
			}
			if (i.dt == common.dtcnv) {
				if (!chr2cnv.has(i.chr)) chr2cnv.set(i.chr, [])
				chr2cnv.get(i.chr).push(i)
			}
			thissampleitems.push(i)
		}

		if (chr2loh.size == 0) continue

		for (const [chr, lohlst] of chr2loh) {
			const cnvlst = chr2cnv.get(chr)
			if (!cnvlst) {
				// this sample has no cnv in view range, use all loh as copy neutral
				for (const i of lohlst) thissampleitems.push(i)
				continue
			}

			for (const loh of lohlst) {
				// for each loh
				let nocnvmatch = true
				for (const cnv of cnvlst) {
					if (Math.max(loh.start, cnv.start) < Math.min(loh.stop, cnv.stop)) {
						// this loh overlaps with a cnv, then it isn't copy neutral
						nocnvmatch = false
						break
					}
				}
				if (nocnvmatch) thissampleitems.push(loh)
			}
		}

		sample2item.set(sample, thissampleitems)
	}
}

function mdssvcnv_customtk_altersg_server(result, gene2sample2obj) {
	/*
	call this when there is vcf file for custom track
	will add all expression samples to sg
	*/
	const allsamplenames = new Set()
	for (const [gene, tmp] of gene2sample2obj) {
		for (const [sample, o] of tmp.samples) {
			allsamplenames.add(sample)
		}
	}

	if (!result.samplegroups[0]) {
		// not a group, add all
		result.samplegroups[0] = { samples: [] }
		for (const s of allsamplenames) {
			result.samplesgroups[0].samples.push({
				samplename: s,
				items: []
			})
		}
		return
	}

	// add missing
	for (const s of allsamplenames) {
		if (!result.samplegroups[0].samples.find(s2 => s2.samplename == s)) {
			result.samplegroups[0].samples.push({
				samplename: s,
				items: []
			})
		}
	}
}

function mdssvcnv_grouper(samplename, items, key2group, headlesssamples, ds, dsquery) {
	/*
	helper function, used by both cnv and vcf
	to identify which group a sample is from, insert the group, then insert the sample
	*/

	const sanno = ds.cohort.annotation[samplename]
	if (!sanno) {
		// this sample has no annotation
		headlesssamples.push({
			samplename: samplename, // hardcoded attribute name
			items: items
		})
		return
	}

	const headname = sanno[dsquery.groupsamplebyattr.attrlst[0].k]
	if (headname == undefined) {
		// head-less
		headlesssamples.push({
			samplename: samplename, // hardcoded
			items: items
		})
		return
	}

	const attrnames = []
	for (let i = 1; i < dsquery.groupsamplebyattr.attrlst.length; i++) {
		const v = sanno[dsquery.groupsamplebyattr.attrlst[i].k]
		if (v == undefined) {
			break
		}
		attrnames.push(v)
	}

	attrnames.unshift(headname)

	const groupname = attrnames.join(dsquery.groupsamplebyattr.attrnamespacer)

	if (!key2group.has(groupname)) {
		/*
		a new group
		need to get available full name for each attribute value for showing on client
		if attr.full is not available, just use key value
		*/
		const attributes = []
		for (const attr of dsquery.groupsamplebyattr.attrlst) {
			const v = sanno[attr.k]
			if (v == undefined) {
				// ordered list, look no further
				break
			}
			const a = { k: attr.k, kvalue: v }
			if (attr.full) {
				a.full = attr.full
				a.fullvalue = sanno[attr.full]
			}
			attributes.push(a)
		}

		// to be replaced
		const levelnames = []
		for (const attr of dsquery.groupsamplebyattr.attrlst) {
			const v = sanno[attr.k]
			if (v == undefined) {
				break
			}
			const lname = (attr.full ? sanno[attr.full] : null) || v
			levelnames.push(lname)
		}

		key2group.set(groupname, {
			name: groupname,
			samples: [],
			attributes: attributes
		})
	}

	let notfound = true
	for (const s of key2group.get(groupname).samples) {
		if (s.samplename == samplename) {
			// same sample, can happen for vcf samples
			// combine data, actually none for vcf
			for (const m of items) {
				s.items.push(m)
			}
			notfound = false
			break
		}
	}

	if (notfound) {
		key2group.get(groupname).samples.push({
			samplename: samplename, // hardcoded
			items: items
		})
	}
}

function ase_testarg(q) {
	if (!Number.isFinite(q.dna_mintotalreads)) return 'invalid value for dna_mintotalreads'
	if (!Number.isFinite(q.rna_mintotalreads)) return 'invalid value for rna_mintotalreads'
	if (!Number.isFinite(q.hetsnp_minbaf)) return 'invalid value for hetsnp_minbaf'
	if (!Number.isFinite(q.hetsnp_maxbaf)) return 'invalid value for hetsnp_maxbaf'
	if (!Number.isFinite(q.rnapileup_q)) return 'invalid value for rnapileup_q'
	if (!Number.isFinite(q.rnapileup_Q)) return 'invalid value for rnapileup_Q'
}

async function handle_ase(req, res) {
	if (reqbodyisinvalidjson(req, res)) return
	const q = req.query

	const fpkmrangelimit = 3000000
	const covplotrangelimit = 500000

	try {
		const genome = genomes[q.genome]
		if (!genome) throw 'invalid genome'
		if (!q.samplename) throw 'samplename missing'
		if (!q.chr) throw 'no chr'
		if (!q.start || !q.stop) throw 'no start/stop'
		if (!q.rnabarheight) throw 'no rnabarheight'
		if (!q.dnabarheight) throw 'no dnabarheight'
		if (!Number.isInteger(q.barypad)) throw 'invalid barypad'
		if (q.rnamax && !Number.isFinite(q.rnamax)) throw 'invalid value for rnamax'
		if (!q.checkrnabam) throw '.checkrnabam{} missing'
		const e = ase_testarg(q.checkrnabam)
		if (e) throw e

		if (!q.refcolor) q.refcolor = 'blue'
		if (!q.altcolor) q.altcolor = 'red'

		if (!genome.tracks) throw 'genome.tracks[] missing'

		// may designate specific gene track

		const genetk = genome.tracks.find(i => i.__isgene)
		if (!genetk) throw 'no gene track from this genome'

		await handle_ase_prepfiles(q, genome)

		const genes = await handle_ase_getgenes(genome, genetk, q.chr, q.start, q.stop)
		// k: symbol, v: {start,stop,exonlength}

		const result = {}

		if (q.stop - q.start < fpkmrangelimit) {
			for (const [n, g] of genes) {
				const b = {
					file: q.rnabamfile,
					url: q.rnabamurl,
					dir: q.rnabamurl_dir,
					nochr: q.rnabam_nochr
				}
				let count
				if (q.rnabamispairedend) {
					count = await handle_mdssvcnv_rnabam_genefragcount(b, q.chr, g)
				} else {
					count = await handle_mdssvcnv_rnabam_genereadcount(b, q.chr, g)
				}
				g.fpkm = (count * 1000000000) / (q.rnabamtotalreads * g.exonlength)
			}
		} else {
			// range too big for fpkm
			result.fpkmrangelimit = fpkmrangelimit
		}

		const [searchstart, searchstop, renderstart, renderstop] = handle_ase_definerange(q, genes)

		// all
		const snps = await handle_ase_getsnps(q, genome, genes, searchstart, searchstop)

		for (const m of snps) {
			m.rnacount = {
				nocoverage: 1
			}
		}

		let rnamax
		let plotter

		if (renderstop - renderstart >= covplotrangelimit) {
			// range too big for cov plot
			result.covplotrangelimit = covplotrangelimit
		} else {
			if (q.rnamax) {
				// fixed max
				rnamax = q.rnamax
			} else {
				rnamax = await handle_ase_bamcoverage1stpass(q, renderstart, renderstop)
				result.rnamax = rnamax
			}
			// plot coverage
			plotter = await handle_ase_bamcoverage2ndpass(q, renderstart, renderstop, snps, rnamax)
		}

		// check rna bam and plot markers
		result.coveragesrc = await handle_ase_pileup_plotsnp(
			q,
			snps,
			searchstart,
			searchstop,
			renderstart,
			renderstop,
			plotter,
			rnamax
		)

		// binom test
		await handle_ase_binom(snps, q)

		result.genes = handle_ase_generesult(snps, genes, q)

		// find dna max coverage for snps in plot range
		let dnamax = 0
		for (const m of snps) {
			if (m.dnacount && m.pos >= renderstart && m.pos <= renderstop) {
				dnamax = Math.max(dnamax, m.dnacount.ref + m.dnacount.alt)
			}
		}
		result.dnamax = dnamax

		res.send(result)
	} catch (e) {
		if (e.stack) console.log(e.stack)
		res.send({ error: e.message || e })
	}
}

async function handle_ase_binom(snps, q) {
	if (snps.length == 0) return
	const rnasnp = [] // should have suffcient coverage
	for (const m of snps) {
		if (m.rnacount.nocoverage) continue
		if (m.rnacount.ref + m.rnacount.alt < q.checkrnabam.rna_mintotalreads) continue
		rnasnp.push(m)
	}
	if (rnasnp.length == 0) return
	const snpfile = await handle_ase_binom_write(rnasnp)
	const pfile = await handle_ase_binom_test(snpfile)
	await handle_ase_binom_result(snps, pfile)
	fs.unlink(snpfile, () => {})
	fs.unlink(pfile, () => {})
}

function handle_ase_binom_result(snps, pfile) {
	return new Promise((resolve, reject) => {
		fs.readFile(pfile, 'utf8', (err, data) => {
			if (err) reject('cannot read binom pvalue')
			if (!data) resolve()
			for (const line of data.trim().split('\n')) {
				const l = line.split('\t')
				const m = snps.find(i => l[0] == i.pos + '.' + i.ref + '.' + i.alt)
				if (m) {
					m.rnacount.pvalue = Number.parseFloat(l[10])
				}
			}
			resolve()
		})
	})
}

function handle_ase_binom_test(snpfile) {
	const pfile = snpfile + '.pvalue'
	return new Promise((resolve, reject) => {
		const sp = spawn('Rscript', ['utils/binom.R', snpfile, pfile])
		sp.on('close', () => {
			resolve(pfile)
		})
		sp.on('error', e => {
			reject('cannot do binom test')
		})
	})
}

function handle_ase_binom_write(snps) {
	const snpfile = path.join(serverconfig.cachedir, Math.random().toString()) + '.snp'
	const data = []
	for (const s of snps) {
		if (s.rnacount.nocoverage) continue
		if (s.rnacount.ref == undefined || s.rnacount.alt == undefined) continue
		data.push(s.pos + '.' + s.ref + '.' + s.alt + '\t\t\t\t\t\t\t\t' + s.rnacount.ref + '\t' + s.rnacount.alt)
	}
	return new Promise((resolve, reject) => {
		fs.writeFile(snpfile, data.join('\n') + '\n', err => {
			if (err) {
				reject('cannot write')
			}
			resolve(snpfile)
		})
	})
}

function handle_ase_definerange(q, genes) {
	// may alter search start/stop by gene range

	let searchstart = q.start,
		searchstop = q.stop
	for (const [name, g] of genes) {
		searchstart = Math.min(searchstart, g.start)
		searchstop = Math.max(searchstop, g.stop)
	}

	const renderstart = q.start,
		renderstop = q.stop

	return [searchstart, searchstop, renderstart, renderstop]
}

function handle_ase_generesult(snps, genes, q) {
	/*
	snps
	genes
	k: symbol, v: {start,stop}
	*/
	const out = []
	for (const [symbol, gene] of genes) {
		out.push(gene)

		const thissnps = snps.filter(m => m.pos >= gene.start && m.pos <= gene.stop)
		if (thissnps.length == 0) {
			gene.nosnp = 1
			continue
		}

		gene.snps = thissnps

		const rnasnp = thissnps.filter(i => i.rnacount.pvalue != undefined)
		if (rnasnp.length == 0) {
			gene.nornasnp = 1
			continue
		}
		const deltasum = rnasnp.reduce((i, j) => i + Math.abs(j.rnacount.f - 0.5), 0)

		// geometric mean
		let mean = null
		let ase_markers = 0
		for (const s of rnasnp) {
			if (mean == null) mean = s.rnacount.pvalue
			else mean *= s.rnacount.pvalue
			if (s.rnacount.pvalue <= q.checkrnabam.binompvaluecutoff) {
				ase_markers++
			}
		}
		gene.ase = {
			markers: thissnps.filter(i => i.dnacount.ishet).length,
			ase_markers: ase_markers,
			mean_delta: deltasum / rnasnp.length,
			geometricmean: Math.pow(mean, 1 / rnasnp.length)
		}
	}

	return out
}

function handle_ase_bamcoverage1stpass(q, start, stop) {
	/*
	1st pass: get max
	*/
	let m = 0
	return new Promise((resolve, reject) => {
		const sp = spawn(
			samtools,
			[
				'depth',
				'-r',
				(q.rnabam_nochr ? q.chr.replace('chr', '') : q.chr) + ':' + (start + 1) + '-' + (stop + 1),
				q.rnabamurl || q.rnabamfile
			],
			{ cwd: q.rnabamurl_dir }
		)

		const rl = readline.createInterface({ input: sp.stdout })
		rl.on('line', line => {
			const l = line.split('\t')
			if (l.length != 3) return
			const v = Number.parseInt(l[2])
			if (!Number.isInteger(v)) return
			m = Math.max(m, v)
		})

		sp.on('close', () => {
			resolve(m)
		})
	})
}

function handle_ase_bamcoverage2ndpass(q, start, stop, snps, rnamax) {
	/*
	2nd pass: plot coverage bar at each covered bp
	*/

	// snps default to be no coverage in rna
	// for those in viewrange and covered in rna, record bar h
	const pos2snp = new Map()
	for (const m of snps) {
		if (!m.dnacount.ishet) {
			// not het
			continue
		}
		if (m.pos >= start && m.pos <= stop) {
			// in render range
			pos2snp.set(m.pos, m)
		}
	}

	const canvas = createCanvas(
		q.width * q.devicePixelRatio,
		(q.rnabarheight + q.barypad + q.dnabarheight) * q.devicePixelRatio
	)
	const ctx = canvas.getContext('2d')
	if (q.devicePixelRatio > 1) {
		ctx.scale(q.devicePixelRatio, q.devicePixelRatio)
	}

	let isbp = false,
		binbpsize,
		binpxw
	if (stop - start <= q.width) {
		// each bin is one bp
		isbp = true
		binbpsize = 1
		binpxw = q.width / (stop - start)
		ctx.lineWidth = binpxw
	} else {
		// each bin is one px
		binpxw = 1
		binbpsize = (stop - start) / q.width
		// line width is 1 by default
	}

	return new Promise((resolve, reject) => {
		const sp = spawn(
			samtools,
			[
				'depth',
				'-r',
				(q.rnabam_nochr ? q.chr.replace('chr', '') : q.chr) + ':' + (start + 1) + '-' + (stop + 1),
				q.rnabamurl || q.rnabamfile
			],
			{ cwd: q.rnabamurl_dir }
		)

		const rl = readline.createInterface({ input: sp.stdout })
		rl.on('line', line => {
			const l = line.split('\t')
			if (l.length != 3) return

			const pos = Number.parseInt(l[1]) - 1
			if (!Number.isInteger(pos)) return
			const v = Number.parseInt(l[2])
			if (!Number.isInteger(v)) return

			const h = (q.rnabarheight * Math.min(v, rnamax)) / rnamax
			const x = isbp ? (pos - start) * binpxw : (pos - start) / binbpsize
			ctx.strokeStyle = '#ccc'
			ctx.beginPath()
			ctx.moveTo(x + binpxw / 2, q.rnabarheight)
			ctx.lineTo(x + binpxw / 2, q.rnabarheight - h)
			ctx.stroke()
			ctx.closePath()
			if (v > rnamax) {
				ctx.strokeStyle = 'blue'
				ctx.beginPath()
				ctx.moveTo(x + binpxw / 2, 0)
				ctx.lineTo(x + binpxw / 2, 2)
				ctx.stroke()
				ctx.closePath()
			}
			const m = pos2snp.get(pos)
			if (m) {
				// matching a snp, record bar h
				m.rnacount.h = h
			}
		})

		sp.on('close', () => {
			resolve({
				canvas: canvas,
				ctx: ctx,
				isbp: isbp,
				binpxw: binpxw,
				binbpsize: binbpsize
			})
		})
	})
}

function handle_ase_pileup_plotsnp(q, snps, searchstart, searchstop, renderstart, renderstop, plotter, rnamax) {
	/*
q {}
.refcolor  .altcolor
.rnabam_nochr
.checkrnabam{}
*/

	const snpstr = [] // het only
	for (const m of snps) {
		if (!m.dnacount.ishet) {
			// not het
			continue
		}
		snpstr.push((q.rnabam_nochr ? q.chr.replace('chr', '') : q.chr) + ':' + (m.pos + 1) + '-' + (m.pos + 1))
	}

	return new Promise((resolve, reject) => {
		const sp = spawn(
			bcftools,
			[
				'mpileup',
				'-q',
				q.checkrnabam.rnapileup_q,
				'-Q',
				q.checkrnabam.rnapileup_Q,
				'--no-reference',
				'-a',
				'INFO/AD',
				'-d',
				999999,
				'-r',
				snpstr.join(','),
				q.rnabamurl || q.rnabamfile
			],
			{ cwd: q.rnabamurl_dir }
		)

		const rl = readline.createInterface({ input: sp.stdout })
		rl.on('line', line => {
			if (line[0] == '#') return

			const m0 = mpileup_parsevcf_dp_ad(line)
			if (!m0) return

			let renderx // for this nt; if set, means this nt is plotted

			if (m0.pos >= renderstart && m0.pos <= renderstop && m0.DP) {
				// in render range
			}

			const m = snps.find(m => m.pos == m0.pos)
			if (m) {
				// a het snp from query range, but may not in render range
				m.__x = renderx // could be undefined

				const c1 = m0.allele2count[m.ref] || 0
				const c2 = m0.allele2count[m.alt] || 0

				if (c1 + c2 > 0) {
					// has rna coverage at this snp
					delete m.rnacount.nocoverage
					m.rnacount.ref = c1
					m.rnacount.alt = c2
					m.rnacount.f = c2 / (c1 + c2)
				}
			}
		})

		sp.on('close', () => {
			if (!plotter) {
				// won't do plotting, beyond range
				resolve()
				return
			}

			const { canvas, ctx, binpxw } = plotter
			ctx.lineWidth = Math.max(3, binpxw) // temp fix to make snp bar thicker

			// done piling up, plot all snps in view range
			let dnamax = 0
			for (const m of snps) {
				if (!m.dnacount) continue
				if (m.pos < renderstart || m.pos > renderstop) continue
				m.__x = (q.width * (m.pos - renderstart)) / (renderstop - renderstart)
				dnamax = Math.max(dnamax, m.dnacount.ref + m.dnacount.alt)
			}

			for (const m of snps) {
				if (m.__x == undefined) continue

				if (!m.rnacount.nocoverage) {
					// rna
					// h is computed in 1st pass so could be missing...
					if (m.rnacount.h == undefined) {
						m.rnacount.h = (q.rnabarheight * (m.rnacount.ref + m.rnacount.alt)) / rnamax
					}
					ctx.strokeStyle = q.refcolor
					ctx.beginPath()
					ctx.moveTo(m.__x + binpxw / 2, q.rnabarheight)
					ctx.lineTo(m.__x + binpxw / 2, q.rnabarheight - (1 - m.rnacount.f) * m.rnacount.h)
					ctx.stroke()
					ctx.closePath()
					ctx.strokeStyle = q.altcolor
					ctx.beginPath()
					ctx.moveTo(m.__x + binpxw / 2, q.rnabarheight - (1 - m.rnacount.f) * m.rnacount.h)
					ctx.lineTo(m.__x + binpxw / 2, q.rnabarheight - m.rnacount.h)
					ctx.stroke()
					ctx.closePath()
				}

				// dna
				const h = (q.dnabarheight * (m.dnacount.ref + m.dnacount.alt)) / dnamax
				if (m.dnacount.ishet) {
					ctx.strokeStyle = q.refcolor
					ctx.beginPath()
					ctx.moveTo(m.__x + binpxw / 2, q.rnabarheight + q.barypad)
					ctx.lineTo(m.__x + binpxw / 2, q.rnabarheight + q.barypad + (1 - m.dnacount.f) * h)
					ctx.stroke()
					ctx.closePath()
					ctx.strokeStyle = q.altcolor
					ctx.beginPath()
					ctx.moveTo(m.__x + binpxw / 2, q.rnabarheight + q.barypad + (1 - m.dnacount.f) * h)
					ctx.lineTo(m.__x + binpxw / 2, q.rnabarheight + q.barypad + h)
					ctx.stroke()
					ctx.closePath()
				} else {
					/*
					// not het, do not plot for now, should make it optional on UI
					ctx.strokeStyle = '#ccc'
					ctx.beginPath()
					ctx.moveTo(m.__x + binpxw / 2, q.rnabarheight + q.barypad)
					ctx.lineTo(m.__x + binpxw / 2, q.rnabarheight + q.barypad + h)
					ctx.stroke()
					ctx.closePath()
					*/
				}
				delete m.__x
			}

			resolve(canvas.toDataURL())
		})
	})
}

function mpileup_parsevcf_dp_ad(line) {
	// quick dirty, no header
	// hardcoded for AD DP
	// <ID=DP,Number=1,Type=Integer,Description="Raw read depth">
	// <ID=AD,Number=R,Type=Integer,Description="Total allelic depths">
	// 1	47838652	.	N	G,A,<*>	0	.	DP=200;AD=0,97,97,0;I16=0,0,125,69,

	const l = line.split('\t')
	if (l.length < 8) return

	const m = {
		pos: Number.parseInt(l[1]) - 1
	}
	const alleles = [l[3], ...l[4].split(',')]
	const info = {}
	for (const s of l[7].split(';')) {
		const k = s.split('=')
		info[k[0]] = k[1]
	}
	if (info.DP) m.DP = Number.parseInt(info.DP)
	if (info.AD) {
		m.allele2count = {}
		const lst = info.AD.split(',')
		for (const [i, allele] of alleles.entries()) {
			m.allele2count[allele] = Number.parseInt(lst[i])
		}
	}
	return m
}

async function handle_bamnochr(req, res) {
	if (reqbodyisinvalidjson(req, res)) return
	const q = req.query
	try {
		const genome = genomes[q.genome]
		if (!genome) throw 'invalid genome'
		if (q.file) {
			q.file = path.join(serverconfig.tpmasterdir, q.file)
		} else {
			if (!q.url) throw 'no bam file or url'
			q.url_dir = await cache_index_promise(q.indexURL || q.url + '.bai')
		}

		const nochr = await bam_ifnochr(q.file || q.url, genome, q.url_dir)
		res.send({ nochr: nochr })
	} catch (e) {
		if (e.stack) console.log(e.stack)
		res.send({ error: e.message || e })
	}
}

async function handle_ase_prepfiles(q, genome) {
	if (q.rnabamfile) {
		q.rnabamfile = path.join(serverconfig.tpmasterdir, q.rnabamfile)
	} else {
		if (!q.rnabamurl) throw 'no file or url for rna bam'
		q.rnabamurl_dir = await cache_index_promise(q.rnabamindexURL || q.rnabamurl + '.bai')
	}

	q.rnabam_nochr = await bam_ifnochr(q.rnabamfile || q.rnabamurl, genome, q.rnabamurl_dir)

	if (q.vcffile) {
		q.vcffile = path.join(serverconfig.tpmasterdir, q.vcffile)
	} else {
		if (!q.vcfurl) throw 'no file or url for vcf'
		q.vcfurl_dir = await cache_index_promise(q.vcfindexURL || q.vcfurl + '.tbi')
	}
	q.vcf_nochr = await tabix_ifnochr(q.vcffile || q.vcfurl, genome, q.vcfurl_dir)
}

async function handle_ase_getsnps(q, genome, genes, searchstart, searchstop) {
	/*
	get all for showing in cov plot
	q:
	.checkrnabam{}
	.samplename
	.vcffile
	.vcfurl
	.vcfindexURL
	.chr
	*/
	const mlines = await tabix_getvcfmeta(q.vcffile || q.vcfurl, q.vcfurl_dir)

	const [info, format, samples, err] = vcf.vcfparsemeta(mlines)
	if (err) throw err

	const vcfobj = {
		info: info,
		format: format,
		samples: samples
	}

	const lines = await tabix_getlines(
		q.vcffile || q.vcfurl,
		(q.vcf_nochr ? q.chr.replace('chr', '') : q.chr) + ':' + searchstart + '-' + searchstop,
		q.vcfurl_dir
	)

	const allsnps = []

	for (const line of lines || []) {
		const [badinfo, mlst, altinvalid] = vcf.vcfparseline(line, vcfobj)

		for (const m of mlst) {
			// if is snp
			if (!common.basecolor[m.ref] || !common.basecolor[m.alt]) {
				continue
			}
			// find sample
			if (!m.sampledata) continue

			const m2 = handle_ase_hetsnp4sample(m, q.samplename, q.checkrnabam)
			if (m2) {
				allsnps.push(m2)
			}
		}
	}

	const genesnps = []
	for (const m of allsnps) {
		for (const [g, p] of genes) {
			if (m.pos >= p.start && m.pos <= p.stop) {
				genesnps.push(m)
				break
			}
		}
	}

	return genesnps
}

function handle_ase_hetsnp4sample(m, samplename, arg) {
	/*
	cutoff values in arg{} must have all been validated
	always return a snp
	*/

	const sobj = m.sampledata.find(i => i.sampleobj.name == samplename)
	if (!sobj) return

	if (sobj.AD) {
		const refcount = sobj.AD[m.ref] || 0
		const altcount = sobj.AD[m.alt] || 0
		const m2 = {
			chr: m.chr,
			pos: m.pos,
			ref: m.ref,
			alt: m.alt,
			dnacount: {
				ref: refcount,
				alt: altcount
			}
		}
		if (altcount + refcount == 0) {
			m2.dnacount.f = 0
		} else {
			m2.dnacount.f = altcount / (altcount + refcount)
		}

		if (refcount + altcount >= arg.dna_mintotalreads) {
			if (m2.dnacount.f >= arg.hetsnp_minbaf && m2.dnacount.f <= arg.hetsnp_maxbaf) {
				m2.dnacount.ishet = true
			}
		}
		return m2
	}

	// GT?

	return null
}

async function handle_ase_getgenes(genome, genetk, chr, start, stop) {
	// if not native track, must test chr
	const lines = await tabix_getlines(path.join(serverconfig.tpmasterdir, genetk.file), chr + ':' + start + '-' + stop)

	const symbol2lst = new Map()
	// k: symbol, v: list of isoforms

	if (lines) {
		for (const line of lines) {
			const l = line.split('\t')
			const j = JSON.parse(l[3])
			const start = Number.parseInt(l[1])
			const stop = Number.parseInt(l[2])
			if (symbol2lst.has(j.name)) {
				const s = symbol2lst.get(j.name)
				s.start = Math.min(s.start, start)
				s.stop = Math.max(s.stop, stop)
			} else {
				symbol2lst.set(j.name, {
					gene: j.name,
					start: start,
					stop: stop,
					exonunion: []
				})
			}

			const g = symbol2lst.get(j.name)

			if (j.exon) {
				// exon union
				for (const e of j.exon) {
					const e2 = g.exonunion.find(i => Math.max(i[0], e[0]) < Math.min(i[1], e[1]))
					if (e2) {
						e2[0] = Math.min(e[0], e2[0])
						e2[1] = Math.max(e[1], e2[1])
					} else {
						g.exonunion.push([e[0], e[1]])
					}
				}
			}
		}
	}

	// sum exon total length
	for (const [n, g] of symbol2lst) {
		g.exonlength = g.exonunion.reduce((i, j) => i + j[1] - j[0], 0)
	}

	return symbol2lst
}

async function tabix_getlines(file, coord, dir) {
	return new Promise((resolve, reject) => {
		const sp = spawn(tabix, [file, coord], { cwd: dir })
		const out = [],
			out2 = []
		sp.stdout.on('data', i => out.push(i))
		sp.stderr.on('data', i => out2.push(i))
		sp.on('close', () => {
			const err = out2.join('')
			if (err) reject(err)
			const str = out.join('').trim()
			if (!str) resolve()
			resolve(str.split('\n'))
		})
	})
}

function tabix_getvcfmeta(file, dir) {
	return new Promise((resolve, reject) => {
		const sp = spawn(tabix, ['-H', file], { cwd: dir })
		const out = [],
			out2 = []
		sp.stdout.on('data', i => out.push(i))
		sp.stderr.on('data', i => out2.push(i))
		sp.on('close', () => {
			const err = out2.join('')
			if (err) reject(err)
			const str = out.join('').trim()
			if (!str) reject('cannot list vcf meta lines')
			resolve(str.split('\n'))
		})
	})
}

function tabix_ifnochr(file, genome, dir) {
	return new Promise((resolve, reject) => {
		const sp = spawn(tabix, ['-l', file], { cwd: dir })
		const out = [],
			out2 = []
		sp.stdout.on('data', i => out.push(i))
		sp.stderr.on('data', i => out2.push(i))
		sp.on('close', () => {
			const err = out2.join('')
			if (err) reject(err)
			const str = out.join('').trim()
			if (!str) reject('cannot list chr names')
			resolve(common.contigNameNoChr(genome, str.split('\n')))
		})
	})
}

function bam_ifnochr(file, genome, dir) {
	return new Promise((resolve, reject) => {
		const sp = spawn(samtools, ['view', '-H', file], { cwd: dir })
		const out = [],
			out2 = []
		sp.stdout.on('data', i => out.push(i))
		sp.stderr.on('data', i => out2.push(i))
		sp.on('close', () => {
			const err = out2.join('')
			if (err) reject(err)
			const str = out.join('').trim()
			if (!str) reject('cannot list bam header lines')
			const chrlst = []
			for (const line of str.split('\n')) {
				if (!line.startsWith('@SQ')) continue
				const tmp = line.split('\t')[1]
				if (!tmp) reject('2nd field missing from @SQ line')
				const l = tmp.split(':')
				if (l[0] != 'SN') reject('@SQ line 2nd field is not "SN" but ' + l[0])
				if (!l[1]) reject('@SQ line no value for SN')
				chrlst.push(l[1])
			}

			resolve(common.contigNameNoChr(genome, chrlst))
		})
	})
}
exports.bam_ifnochr = bam_ifnochr

function get_rank_from_sortedarray(v, lst) {
	// [ { value: v } ]
	// lst must be sorted ascending
	const i = lst.findIndex(j => j.value >= v)
	if (i == -1 || i == lst.length - 1) return 100
	if (i == 0) return 0
	return Math.ceil((100 * i) / lst.length)
}

function handle_mdsexpressionrank(req, res) {
	/*
	for a given sample, check expression rank of its gene expression as compared with its cohort
	similar task done in svcnv

	where is the data?
	- custom file
	- official ds, a query of flag isgenenumeric

	sample: req.query.sample
	range: req.query.coord
	cohort: for official, defined by req.query.attributes
	        for custom, will use all available samples other than this one
	*/
	if (reqbodyisinvalidjson(req, res)) return

	let gn,
		ds,
		dsquery,
		samples = new Set() // to record all samples seen and report the total number

	Promise.resolve()
		.then(() => {
			if (!req.query.rglst) throw 'rglst missing'
			if (!req.query.sample) throw 'sample missing'

			if (req.query.iscustom) {
				gn = genomes[req.query.genome]
				if (!gn) throw 'invalid genome'
				if (!req.query.file && !req.query.url) throw 'no file or url for expression data'
				ds = {}
				dsquery = {
					file: req.query.file,
					url: req.query.url,
					indexURL: req.query.indexURL
				}
			} else {
				// official
				const [err, gn1, ds1, dsquery1] = mds_query_arg_check(req.query)
				if (err) throw err
				gn = gn1
				ds = ds1
				dsquery = dsquery1

				if (!dsquery.samples) throw 'total samples missing from server config'
				// check if the said sample exists
				if (dsquery.samples.indexOf(req.query.sample) == -1) throw { nodata: 1 }
			}

			if (dsquery.viewrangeupperlimit) {
				if (req.query.rglst.reduce((i, j) => i + j.stop - j.start, 0) > dsquery.viewrangeupperlimit)
					throw 'zoom in under ' + common.bplen(dsquery.viewrangeupperlimit) + ' to view data'
			}

			if (req.query.levelkey) {
				// only for official ds
				if (!req.query.levelvalue) throw 'levelvalue is required when levelkey is used'
				if (!ds.cohort || !ds.cohort.annotation) throw '.cohort.annotation missing from dataset'
			}

			if (dsquery.file) return
			if (!dsquery.url) throw 'file or url missing'

			return cache_index_promise(dsquery.indexURL || dsquery.url + '.tbi')
		})
		.then(dir => {
			const tasks = []

			for (const r of req.query.rglst) {
				tasks.push(
					new Promise((resolve, reject) => {
						const ps = spawn(
							tabix,
							[
								dsquery.file ? path.join(serverconfig.tpmasterdir, dsquery.file) : dsquery.url,
								r.chr + ':' + r.start + '-' + r.stop
							],
							{ cwd: dir }
						)

						const rl = readline.createInterface({
							input: ps.stdout
						})

						const gene2value = new Map()

						rl.on('line', line => {
							const l = line.split('\t')
							const j = JSON.parse(l[3])

							if (!j.gene) return

							if (!j.sample) return

							if (!Number.isFinite(j.value)) return

							const chr = l[0]
							const start = Number.parseInt(l[1])
							const stop = Number.parseInt(l[2])

							if (j.sample == req.query.sample) {
								// a gene for the current sample
								if (!gene2value.has(j.gene)) {
									gene2value.set(j.gene, {
										chr: chr,
										start: start,
										stop: stop,
										allvalues: []
									})
								}
								gene2value.get(j.gene).thisvalue = j.value

								// additional stats about gene expression
								if (j.outlier) {
									gene2value.get(j.gene).outlier = j.outlier
								}
								if (j.ase) {
									gene2value.get(j.gene).ase = j.ase
								}
								return
							}

							if (req.query.attributes) {
								// official only,
								// filter for samples of the same cohort
								const sanno = ds.cohort.annotation[j.sample]
								if (!sanno) {
									// sample has no annotation
									return
								}
								for (const attr of req.query.attributes) {
									if (attr.k && attr.kvalue) {
										if (attr.kvalue != sanno[attr.k]) {
											// not a sample for this cohort
											return
										}
									}
								}
							}

							// now it is a sample for the group

							samples.add(j.sample)

							if (!gene2value.has(j.gene)) {
								gene2value.set(j.gene, {
									chr: chr,
									start: start,
									stop: stop,
									allvalues: []
								})
							}
							gene2value.get(j.gene).allvalues.push({
								value: j.value
							})
						})

						const errout = []
						ps.stderr.on('data', i => errout.push(i))
						ps.on('close', code => {
							const e = errout.join('')
							if (e && !tabixnoterror(e)) reject({ message: e })
							resolve(gene2value)
						})
					})
				)
			}

			return Promise.all(tasks)
		})
		.then(results => {
			const lst = []
			for (const gene2value of results) {
				for (const [gene, o] of gene2value) {
					if (o.thisvalue == undefined) continue

					o.allvalues.sort((i, j) => i.value - j.value)
					o.rank = get_rank_from_sortedarray(o.thisvalue, o.allvalues)
					delete o.allvalues

					o.gene = gene
					lst.push(o)
				}
			}
			res.send({
				result: lst,
				samplecount: samples.size
			})
		})
		.catch(err => {
			if (err.stack) console.log(err)
			if (err.nodata) {
				res.send({ nodata: 1 })
			} else {
				res.send({ error: err.message ? err.message : err })
			}
		})
}

function mdssvcnv_exit_gettrack4singlesample(req, res, gn, ds, dsquery) {
	/*
	getting track for single sample from server config
	only for official dataset
	*/
	const samplename = req.query.gettrack4singlesample
	if (req.query.iscustom) {
		// not supported
		return res.send({ error: 'no server-side config available for custom track' })
	}
	if (!ds.sampleAssayTrack) {
		// not available
		return res.send({})
	}
	return res.send({
		tracks: ds.sampleAssayTrack.samples.get(samplename)
	})
}

function mdssvcnv_exit_ifsamplehasvcf(req, res, gn, ds, dsquery) {
	if (req.query.iscustom) return res.send({ no: 1 })
	if (!dsquery.vcf_querykey) {
		// no vcf query, should be speedy and allow
		return res.send({ yes: 1 })
	}
	const vcfq = ds.queries[dsquery.vcf_querykey]
	if (!vcfq) return res.send({ error: 'vcf query missing' })
	res.send(vcfq.singlesamples ? { yes: 1 } : { no: 1 })
}

function mdssvcnv_exit_getsample4disco(req, res, gn, ds, dsquery) {
	/*
	a text file for a single sample
	only for official dataset
	*/
	if (req.query.iscustom) return res.send({ error: 'not for custom track' })
	if (!ds.singlesamplemutationjson)
		return res.send({ error: 'singlesamplemutationjson not available for this dataset' })
	const samplename = req.query.getsample4disco
	const file = path.join(serverconfig.tpmasterdir, ds.singlesamplemutationjson.samples[samplename])
	fs.readFile(file, { encoding: 'utf8' }, (err, data) => {
		if (err) return res.send({ error: 'error getting data for this sample' })
		res.send({ text: data })
	})
}

async function mdssvcnv_exit_getexpression4gene(req, res, gn, ds, dsquery) {
	/*
	get expression data for a gene

	gene name up/lower case confusion here
	- query name
	- gene name in fpkm file
	- in rnabam mode, gene name in gene track
	*/

	try {
		const q = req.query.getexpression4gene
		if (!q.chr) throw 'chr missing'
		if (!Number.isFinite(q.start)) throw 'invalid start pos'
		if (!Number.isFinite(q.stop)) throw 'invalid stop pos'
		if (!q.name) throw 'unknown gene name'

		if (dsquery.checkrnabam) {
			// need to construct the gene obj
			const genome = genomes[req.query.genome]
			const genetk = genome.tracks.find(i => i.__isgene)
			const genes = await handle_ase_getgenes(genome, genetk, q.chr, q.start, q.stop)
			const gene = genes.get(q.name)
			if (!gene) throw 'no gene matching with ' + q.name

			const tmp = {}
			await handle_mdssvcnv_rnabam_do(new Map([[q.name, gene]]), q.chr, q.start, q.stop, dsquery, tmp)
			const sample2rnabam = {}
			for (const s of tmp.checkrnabam) {
				if (s.genes) {
					const g = s.genes.find(i => i.gene == q.name)
					if (g) {
						sample2rnabam[s.sample] = g
					}
				}
			}
			res.send({ sample2rnabam: sample2rnabam })
			return
		}

		let _c
		if (dsquery.iscustom) {
			_c = dsquery.checkexpressionrank
		} else {
			if (dsquery.expressionrank_querykey) {
				_c = ds.queries[dsquery.expressionrank_querykey]
			}
		}
		if (!_c) throw 'missing expression data source'

		const dir = await cache_index_promise(_c.file ? null : _c.indexURL || _c.url + '.tbi')

		const values = await mdssvcnv_exit_getexpression4gene_getdata(dir, _c, q)

		// convert to rank
		const sample2rank = mdssvcnv_exit_getexpression4gene_rank(ds, dsquery, values)

		res.send({ sample2rank: sample2rank })
	} catch (err) {
		if (err.stack) console.error(err.stack)
		res.send({ error: err.message || err })
	}
}

function mdssvcnv_exit_getexpression4gene_rank(ds, dsquery, values) {
	/*
	values: [ {sample, value, ase, outlier } ]
	for each value, convert to rank

	if native, may group samples by attr
	otherwise, use all samples as a group
	*/

	const sample2rank = {}

	if (ds && ds.cohort && ds.cohort.annotation && dsquery.groupsamplebyattr && dsquery.groupsamplebyattr.attrlst) {
		// native, and with required attr

		const groups = new Map()

		for (const vo of values) {
			// vo: {value, ase, outlier, sample}

			const anno = ds.cohort.annotation[vo.sample]
			if (!anno) continue

			const tmp = []
			for (const a of dsquery.groupsamplebyattr.attrlst) {
				tmp.push(anno[a.k])
			}
			const grouplabel = tmp.join(',') // won't be shown on client

			if (!groups.has(grouplabel)) groups.set(grouplabel, [])

			groups.get(grouplabel).push(vo)
		}

		for (const lst of groups.values()) {
			// each group
			lst.sort((a, b) => a.value - b.value)
			for (const vo of lst) {
				vo.rank = get_rank_from_sortedarray(vo.value, lst)
				sample2rank[vo.sample] = vo
			}
		}
	} else {
		// anything else, include all samples into one group
		values.sort((a, b) => a.value - b.value)
		for (const vo of values) {
			vo.rank = get_rank_from_sortedarray(vo.value, values)
			sample2rank[vo.sample] = vo
		}
	}

	return sample2rank
}

function mdssvcnv_exit_getexpression4gene_getdata(dir, expquery, q) {
	return new Promise((resolve, reject) => {
		const values = []
		const errout = []

		const ps = spawn(
			tabix,
			[
				expquery.file ? path.join(serverconfig.tpmasterdir, expquery.file) : expquery.url,
				q.chr + ':' + q.start + '-' + q.stop
			],
			{ cwd: dir }
		)
		ps.stderr.on('data', d => errout.push(d))

		const rl = readline.createInterface({ input: ps.stdout })

		rl.on('line', line => {
			const l = line.split('\t')

			let j
			try {
				j = JSON.parse(l[3])
			} catch (e) {
				reject('invalid json from expression data')
			}

			if (!j.sample) return
			if (!j.gene) return
			if (!Number.isFinite(j.value)) return

			if (j.gene.toLowerCase() == q.name.toLowerCase()) {
				values.push(j)
			}
		})

		rl.on('close', () => {
			const err = errout.join('')
			if (err && !tabixnoterror(err)) reject(err)
			resolve(values)
		})
	})
}

function mdssvcnv_exit_findsamplename(req, res, gn, ds, dsquery) {
	/*
	find sample names by matching with input string
	only for official dataset
	*/
	if (req.query.iscustom) {
		// not supported
		return res.send({ error: 'cannot search sample by name in custom track' })
	}
	const str = req.query.findsamplename.toLowerCase()

	// must return grouping attributes for launching expression rank
	const result = []

	if (!ds.cohort.__samplelst) {
		// array of lower case sample names
		// only init once
		ds.cohort.__samplelst = []
		for (const name in ds.cohort.annotation) {
			ds.cohort.__samplelst.push({
				name,
				low: name.toLowerCase()
			})
		}
	}
	findadd(ds.cohort.__samplelst)

	// list of samples ready to be returned to client
	// now append attributes to found samples

	// get the svcnv query for checking stuff
	for (const k in ds.queries) {
		const q = ds.queries[k]
		if (q.type == common.tkt.mdssvcnv) {
			if (q.groupsamplebyattr) {
				for (const s of result) {
					const a = ds.cohort.annotation[s.name]
					if (!a) continue
					const lst = []
					for (const attr of q.groupsamplebyattr.attrlst) {
						const v = a[attr.k]
						if (v) {
							lst.push({
								k: attr.k,
								kvalue: v
							})
						}
					}
					if (lst.length) {
						s.attributes = lst
						s.grouplabel = lst.map(i => i.kvalue).join(q.groupsamplebyattr.attrnamespacer)
					}
				}
			}
		}
	}

	if (ds.cohort && ds.cohort.sampleAttribute && ds.cohort.sampleAttribute.attributes && ds.cohort.annotation) {
		for (const sample of result) {
			const anno = ds.cohort.annotation[sample.name]
			if (!anno) continue
			const toclient = [] // annotations to client
			for (const key in ds.cohort.sampleAttribute.attributes) {
				if (ds.cohort.sampleAttribute.attributes[key].clientnoshow) {
					continue
				}
				const value = anno[key]
				if (value != undefined) {
					toclient.push({ k: key, v: value })
				}
			}
			if (toclient.length) {
				sample.attr = toclient
			}
		}
	}

	if (ds.sampleAssayTrack) {
		for (const sample of result) {
			const a = ds.sampleAssayTrack.samples.get(sample.name)
			if (a) {
				sample.num_assay_tracks = a.length
			}
		}
	}

	if (ds.cohort && ds.cohort.mutation_signature) {
		for (const k in ds.cohort.mutation_signature.sets) {
			const s = ds.cohort.mutation_signature.sets[k]
			if (s.samples) {
				for (const ss of result) {
					if (s.samples.map.has(ss.name)) {
						ss.mutation_signature = 1
					}
				}
			}
		}
	}

	if (ds.singlesamplemutationjson) {
		// if has disco
		for (const s of result) {
			if (ds.singlesamplemutationjson.samples[s.name]) {
				s.disco = 1
			}
		}
	}

	return res.send({ result })

	function findadd(samples) {
		for (const s of samples) {
			if (result.length > 10) return

			if (s.low.indexOf(str) == -1) continue

			if (result.find(i => i.name == s.name)) {
				// already found it
				continue
			}
			result.push(s)
		}
	}
}

async function handle_mdsgenevalueonesample(req, res) {
	/*
.genes[]
.dslabel
.querykey
.iscustom
.file
.url
.sample
*/

	if (reqbodyisinvalidjson(req, res)) return
	const q = req.query

	try {
		if (!q.sample) throw '.sample missing'
		if (!q.genes) throw '.genes[] missing'

		let gn, ds, dsquery

		if (req.query.iscustom) {
			gn = genomes[q.genome]
			if (!gn) throw 'invalid genome'
			if (!q.file && !q.url) throw 'no file or url for expression data'
			ds = {}
			dsquery = {
				file: q.file,
				url: q.url,
				indexURL: q.indexURL
			}
		} else {
			const [err, gn1, ds1, dsquery1] = mds_query_arg_check(q)
			if (err) throw err
			gn = gn1
			ds = ds1
			dsquery = dsquery1
		}

		const gene2value = {}
		let nodata = true
		for (const gene of q.genes) {
			const v = await handle_mdsgenevalueonesample_get(ds, dsquery, gene, q.sample)
			if (Number.isFinite(v)) {
				gene2value[gene.gene] = v
				nodata = false
			}
		}
		if (nodata) {
			res.send({ nodata: 1 })
		} else {
			res.send({ result: gene2value })
		}
	} catch (e) {
		if (e.stack) console.log(e.stack)
		res.send({ error: e.message || e })
	}
}

async function handle_mdsgenevalueonesample_get(ds, dsquery, gene, sample) {
	/*
gene{}
	.gene
	.chr
	.start
	.stop
sample STR
*/
	if (dsquery.url) {
		dsquery.dir = await cache_index_promise(dsquery.indexURL || dsquery.url + '.tbi')
	}
	return new Promise((resolve, reject) => {
		const sp = spawn(
			tabix,
			[
				dsquery.file ? path.join(serverconfig.tpmasterdir, dsquery.file) : dsquery.url,
				gene.chr + ':' + gene.start + '-' + gene.stop
			],
			{ cwd: dsquery.dir }
		)
		const rl = readline.createInterface({
			input: sp.stdout
		})
		rl.on('line', line => {
			const l = line.split('\t')
			if (!l[3]) return
			const j = JSON.parse(l[3])
			if (j.gene == gene.gene && j.sample == sample) {
				resolve(j.value)
			}
		})
		sp.on('close', () => {
			resolve(null)
		})
	})
}

function handle_mdsgeneboxplot(req, res) {
	/*
.gene str
.chr/start/stop
.dslabel
.querykey
.iscustom
.file
.url
.getgroup[ {} ]
	list of attributes
	if provided, will get actual list of samples with gene value based on filter
	.k
	.kvalue

.stillmakeboxplot
	if provided, yield a boxplot for .getgroup


2nd-gen epaint
for one gene, over entire cohort
native or custom
if native, group samples by hierarchy
if custom, all samples in one group


divide into groups by L1/L2 hierarchy levels
	for each group, divid into subgroups by sv/cnv/loh status
		one boxplot for each subgroup
		boxplot will be generated solely on numeric value
		the expression status (ase, outlier) will be ignored

or, export all samples from a group
	returned data on samples will include following for rendering:
		overlapping sv/cnv/loh
		ase, outlier status
*/

	if (reqbodyisinvalidjson(req, res)) return
	if (!req.query.gene) return res.send({ error: 'gene name missing' })
	if (!req.query.chr) return res.send({ error: 'chr missing' })
	if (!Number.isInteger(req.query.start)) return res.send({ error: 'start missing' })
	if (!Number.isInteger(req.query.stop)) return res.send({ error: 'stop missing' })

	let gn, ds, dsquery

	if (req.query.iscustom) {
		gn = genomes[req.query.genome]
		if (!gn) return res.send({ error: 'invalid genome' })
		if (!req.query.file && !req.query.url) return res.send({ error: 'no file or url for expression data' })
		ds = {}
		dsquery = {
			file: req.query.file,
			url: req.query.url,
			indexURL: req.query.indexURL
		}
	} else {
		const [err, gn1, ds1, dsquery1] = mds_query_arg_check(req.query)
		if (err) return res.send({ error: err })
		gn = gn1
		ds = ds1
		dsquery = dsquery1
	}

	let svcnv = null
	if (req.query.svcnv) {
		svcnv = {}
		if (req.query.iscustom) {
			svcnv.dsquery = {
				file: req.query.svcnv.file,
				url: req.query.svcnv.url,
				indexURL: req.query.svcnv.indexURL
			}
		} else {
			req.query.svcnv.genome = req.query.genome
			const [err, gn1, ds1, dsquery1] = mds_query_arg_check(req.query.svcnv)
			if (err) return res.send({ error: err })
			svcnv.ds = ds1
			svcnv.dsquery = dsquery1
		}
	}

	if (req.query.getgroup) {
		// getting sample data for a group, no making boxplot
		if (!ds.cohort || !ds.cohort.annotation) return res.send({ error: 'no sample annotation for getting group' })
		if (req.query.getgroup_unannotated) {
			// find unannotated samples
			if (!dsquery.boxplotbysamplegroup)
				return res.send({ error: 'dsquery.boxplotbysamplegroup{} missing when getgroup_unannotated' })
		} else {
			// find annotated samples
			// getgroup value is same as attributes[]
			if (!Array.isArray(req.query.getgroup)) return res.send({ error: 'getgroup should be array' })
			for (const a of req.query.getgroup) {
				if (!a.k) return res.send({ error: 'k missing from one of getgroup' })
				if (!a.kvalue) return res.send({ error: 'kvalue missing from one of getgroup' })
			}
		}
	}

	if (req.query.getalllst) {
		// to get expression data for all samples but not boxplots
		// server may not allow and deny
	}

	Promise.resolve()
		.then(() => {
			if (dsquery.file) return
			if (!dsquery.url) throw { message: 'file or url missing' }
			return cache_index_promise(dsquery.indexURL || dsquery.url + '.tbi')
		})
		.then(dir => {
			dsquery.dir = dir
			if (!svcnv) return
			if (svcnv.dsquery.file) return
			if (!svcnv.dsquery.url) throw { message: 'svcnv file or url missing' }
			return cache_index_promise(svcnv.dsquery.indexURL || svcnv.dsquery.url + '.tbi')
		})
		.then(dir => {
			if (svcnv) svcnv.dsquery.dir = dir

			return new Promise((resolve, reject) => {
				const ps = spawn(
					tabix,
					[
						dsquery.file ? path.join(serverconfig.tpmasterdir, dsquery.file) : dsquery.url,
						req.query.chr + ':' + req.query.start + '-' + req.query.stop
					],
					{ cwd: dsquery.dir }
				)
				const rl = readline.createInterface({
					input: ps.stdout
				})

				const key2samplegroup = new Map()
				/*
			k: "BT, HGG"
			v: {}
			   levelkey
			   levelvalue
			   samples []
			*/

				/* use following when making boxplot for official dataset
			store those samples without annotation to be shown as separate group
			also as a holder for getalllst
			*/
				const nogroupvalues = []

				/* use following when getting data for a group
				 */
				const getgroupdata = []

				rl.on('line', line => {
					const l = line.split('\t')
					const j = JSON.parse(l[3])
					if (!j.gene) return
					if (j.gene != req.query.gene) return
					if (!Number.isFinite(j.value)) return

					if (req.query.getalllst) {
						nogroupvalues.push({ sample: j.sample, value: j.value }) // hardcoded key
						return
					}

					if (req.query.getgroup) {
						if (!j.sample) return

						const sanno = ds.cohort.annotation[j.sample]

						if (req.query.getgroup_unannotated) {
							/* in case of getting samples without annotation,
						could be that the sample is not in sampletable at all
						or it lacks annotation for the given term
						*/
							if (!sanno) {
								getgroupdata.push(j)
								return
							}
							for (const a of dsquery.boxplotbysamplegroup.attributes) {
								if (sanno[a.k] == undefined) {
									getgroupdata.push(j)
									return
								}
							}
							return
						}

						// find sample matching with specified annotation
						if (!sanno) return
						for (const a of req.query.getgroup) {
							if (a.kvalue != sanno[a.k]) {
								return
							}
						}
						getgroupdata.push(j)
						return
					}

					if (dsquery.boxplotbysamplegroup && ds.cohort && ds.cohort.annotation) {
						if (!j.sample) {
							// missing sample
							return
						}

						// quick fix!!!
						let attributes // which attributes to use
						if (req.query.index_boxplotgroupers == undefined || req.query.index_boxplotgroupers == 0) {
							attributes = dsquery.boxplotbysamplegroup.attributes
						} else {
							// using one of additional
							attributes = dsquery.boxplotbysamplegroup.additionals[req.query.index_boxplotgroupers - 1].attributes
						}

						// same grouping procedure as svcnv

						const sanno = ds.cohort.annotation[j.sample]
						if (!sanno) {
							nogroupvalues.push({ sample: j.sample, value: j.value }) // hardcoded key
							return
						}

						const headname = sanno[attributes[0].k]
						if (headname == undefined) {
							nogroupvalues.push({ sample: j.sample, value: j.value }) // hardcoded key
							return
						}

						const names = []
						for (let i = 1; i < attributes.length; i++) {
							const v = sanno[attributes[i].k]
							if (v == undefined) {
								break
							}
							names.push(v)
						}

						names.unshift(headname)

						const groupkey = names.join(', ') // spacer is for display only

						if (!key2samplegroup.has(groupkey)) {
							const g = {
								samples: [],
								attributes: []
							}
							for (const a of attributes) {
								const v = sanno[a.k]
								if (v == undefined) break
								const a2 = { k: a.k, kvalue: v }
								if (a.full) {
									a2.full = a.full
									a2.fullvalue = sanno[a.full]
								}
								g.attributes.push(a2)
							}

							key2samplegroup.set(groupkey, g)
						}
						key2samplegroup.get(groupkey).samples.push({
							sample: j.sample,
							value: j.value
						})
					} else {
						nogroupvalues.push({
							sample: j.sample,
							value: j.value
						})
					}
				})
				const errout = []
				ps.stderr.on('data', i => errout.push(i))
				ps.on('close', code => {
					const e = errout.join('')
					if (e && !tabixnoterror(e)) throw { message: e }
					const lst = []
					for (const [n, o] of key2samplegroup) {
						lst.push({
							name: n,
							values: o.samples,
							attributes: o.attributes
						})
					}

					if (nogroupvalues.length) {
						lst.push({
							name: 'Unannotated',
							values: nogroupvalues
						})
					}

					if (getgroupdata.length) {
						lst.push({
							values: getgroupdata
						})
					}

					resolve(lst)
				})
			})
		})
		.then(groups => {
			if (req.query.getalllst) {
				return groups[0].values
			}

			// sv/cnv/loh overlaying

			if (!svcnv || (!req.query.svcnv.useloss && !req.query.svcnv.usegain && !req.query.svcnv.usesv)) {
				// TODO loh
				return { groups: groups }
			}

			return new Promise((resolve, reject) => {
				let start = req.query.start
				let stop = req.query.stop

				if (req.query.svcnv.usesv && Number.isInteger(req.query.svcnv.svflank)) {
					start = Math.max(0, start - req.query.svcnv.svflank)
					stop = stop + req.query.svcnv.svflank
				}

				// TODO cnv flanking

				const ps = spawn(
					tabix,
					[
						svcnv.dsquery.file ? path.join(serverconfig.tpmasterdir, svcnv.dsquery.file) : svcnv.dsquery.url,
						req.query.chr + ':' + start + '-' + stop
					],
					{ cwd: svcnv.dsquery.dir }
				)
				const rl = readline.createInterface({
					input: ps.stdout
				})

				const sample2event = new Map()
				rl.on('line', line => {
					const l = line.split('\t')
					const j = JSON.parse(l[3])
					if (!j.sample) return

					if (j.chrA || j.chrB) {
						// sv
						if (!req.query.svcnv.usesv) return

						if (!sample2event.has(j.sample)) sample2event.set(j.sample, {})
						sample2event.get(j.sample).sv = 1
					} else {
						// cnv
						if (!req.query.svcnv.usegain && !req.query.svcnv.useloss) return

						if (req.query.svcnv.usesv && req.query.svcnv.svflank) {
							const start = Number.parseInt(l[1])
							const stop = Number.parseInt(l[2])
							if (Math.max(req.query.start, start) > Math.min(req.query.stop, stop)) return
						}

						if (!Number.isFinite(j.value)) return
						if (!req.query.svcnv.usegain && j.value > 0) return
						if (!req.query.svcnv.useloss && j.value < 0) return
						if (req.query.svcnv.valueCutoff) {
							if (Math.abs(j.value) < req.query.svcnv.valueCutoff) return
						}

						if (req.query.svcnv.bplengthUpperLimit) {
							if (Number.parseInt(l[2]) - Number.parseInt(l[1]) > req.query.svcnv.bplengthUpperLimit) return
						}

						if (!sample2event.has(j.sample)) sample2event.set(j.sample, {})
						if (j.value > 0) {
							sample2event.get(j.sample).gain = 1
						} else if (j.value < 0) {
							sample2event.get(j.sample).loss = 1
						}
					}
				})
				const errout = []
				ps.stderr.on('data', i => errout.push(i))
				ps.on('close', code => {
					const e = errout.join('')
					if (e && !tabixnoterror(e)) throw { message: e }
					resolve({ groups: groups, sample2event: sample2event })
				})
			})
		})
		.then(data => {
			if (req.query.getalllst) {
				return res.send({ lst: data })
			}

			const { groups, sample2event } = data

			// bad logic!!
			// just an exit for both official and custom
			if (req.query.stillmakeboxplot) {
				if (groups[0]) {
					const l = groups[0].values
					l.sort((i, j) => i.value - j.value)
					const { w1, w2, p25, p50, p75, out } = boxplot_getvalue(l)
					return res.send({
						n: l.length,
						min: l[0].value,
						max: l[l.length - 1].value,
						w1: w1,
						w2: w2,
						p25: p25,
						p50: p50,
						p75: p75,
						out: out
					})
				}
				return res.send({ nodata: 1 })
			}

			if (req.query.iscustom || groups.length == 1) {
				// a custom track
				if (groups[0]) {
					const l = groups[0].values
					l.sort((i, j) => j.value - i.value)
					return res.send({ lst: l, max: l[0].value, min: l[l.length - 1].value })
				}
				return res.send({ nodata: 1 })
			}

			if (req.query.getgroup) {
				// return samples for a single group
				if (groups[0]) {
					const lst = groups[0].values
					lst.sort((i, j) => j.value - i.value)

					if (sample2event) {
						for (const i of lst) {
							const o = sample2event.get(i.sample)
							if (o) {
								for (const k in o) {
									i[k] = o[k]
								}
							}
						}
					}
					return res.send({ lst: lst, max: lst[0].value, min: lst[lst.length - 1].value })
				}
				return res.send({ nodata: 1 })
			}

			const grouplst = []
			let min = null,
				max = null
			for (const group of groups) {
				group.values.sort((i, j) => i.value - j.value)
				const l = group.values.length
				if (min == null) {
					min = group.values[0].value
					max = group.values[l - 1].value
				} else {
					min = Math.min(min, group.values[0].value)
					max = Math.max(max, group.values[l - 1].value)
				}

				const { w1, w2, p25, p50, p75, out } = boxplot_getvalue(group.values)

				const boxplots = [{ isall: 1, w1: w1, w2: w2, p25: p25, p50: p50, p75: p75, out: out }]

				if (sample2event) {
					if (req.query.svcnv.usegain) {
						const lst = group.values.filter(i => sample2event.has(i.sample) && sample2event.get(i.sample).gain)
						if (lst.length) {
							const { w1, w2, p25, p50, p75, out } = boxplot_getvalue(lst)
							boxplots.push({
								iscnvgain: 1,
								samplecount: lst.length,
								w1: w1,
								w2: w2,
								p25: p25,
								p50: p50,
								p75: p75,
								out: out
							})
						}
					}
					if (req.query.svcnv.useloss) {
						const lst = group.values.filter(i => sample2event.has(i.sample) && sample2event.get(i.sample).loss)
						if (lst.length) {
							const { w1, w2, p25, p50, p75, out } = boxplot_getvalue(lst)
							boxplots.push({
								iscnvloss: 1,
								samplecount: lst.length,
								w1: w1,
								w2: w2,
								p25: p25,
								p50: p50,
								p75: p75,
								out: out
							})
						}
					}
					if (req.query.svcnv.usesv) {
						const lst = group.values.filter(i => sample2event.has(i.sample) && sample2event.get(i.sample).sv)
						if (lst.length) {
							const { w1, w2, p25, p50, p75, out } = boxplot_getvalue(lst)
							boxplots.push({
								issv: 1,
								samplecount: lst.length,
								w1: w1,
								w2: w2,
								p25: p25,
								p50: p50,
								p75: p75,
								out: out
							})
						}
					}
				}

				grouplst.push({
					name: group.name + ' (' + group.values.length + ')',
					boxplots: boxplots,
					attributes: group.attributes
				})
			}
			grouplst.sort((i, j) => {
				if (i.name < j.name) return -1
				if (i.name > j.name) return 1
				return 0
			})
			res.send({ groups: grouplst, min: min, max: max })
		})
		.catch(err => {
			if (err.stack) console.log(err)
			res.send({ error: err.message })
		})
}

function boxplot_getvalue(lst) {
	/* ascending order
	each element: {value}
	*/
	const l = lst.length
	if (l < 5) {
		// less than 5 items, won't make boxplot
		return { out: lst }
	}
	const p50 = lst[Math.floor(l / 2)].value
	const p25 = lst[Math.floor(l / 4)].value
	const p75 = lst[Math.floor((l * 3) / 4)].value
	const p05 = lst[Math.floor(l * 0.05)].value
	const p95 = lst[Math.floor(l * 0.95)].value
	const p01 = lst[Math.floor(l * 0.01)].value
	const iqr = (p75 - p25) * 1.5

	let w1, w2
	if (iqr == 0) {
		w1 = 0
		w2 = 0
	} else {
		const i = lst.findIndex(i => i.value > p25 - iqr)
		w1 = lst[i == -1 ? 0 : i].value
		const j = lst.findIndex(i => i.value > p75 + iqr)
		w2 = lst[j == -1 ? l - 1 : j - 1].value
	}
	const out = lst.filter(i => i.value < p25 - iqr || i.value > p75 + iqr)
	return { w1, w2, p05, p25, p50, p75, p95, iqr, out }
}
exports.boxplot_getvalue = boxplot_getvalue

function handle_mdsgeneboxplot_svcnv(req, res) {
	/*
	!!!!!!!!!!!! no longer used!!!
	*/
	if (reqbodyisinvalidjson(req, res)) return
	if (!req.query.gene) return res.send({ error: 'gene name missing' })
	if (!req.query.chr) return res.send({ error: 'chr missing' })
	if (!Number.isInteger(req.query.start)) return res.send({ error: 'start missing' })
	if (!Number.isInteger(req.query.stop)) return res.send({ error: 'stop missing' })
	const width = req.query.width
	const height = req.query.height
	if (!Number.isInteger(width) || !Number.isInteger(height))
		return res.send({ error: 'invalid value for width/height/ypad' })
	if (!req.query.svcnv) return res.send({ error: 'svcnv{} missing' })
	if (req.query.svcnv.valueCutoff) {
		if (!Number.isFinite(req.query.svcnv.valueCutoff)) return res.send({ error: 'invalid value for svcnv.valueCutoff' })
	}
	if (req.query.svcnv.bplengthUpperLimit) {
		if (!Number.isFinite(req.query.svcnv.bplengthUpperLimit))
			return res.send({ error: 'invalid value for svcnv.bplengthUpperLimit' })
	}

	const boxplotcolor = 'black'
	const outliercolor = '#aaa'

	let gn, ds, dsquery

	if (req.query.iscustom) {
		gn = genomes[req.query.genome]
		if (!gn) return res.send({ error: 'invalid genome' })
		if (!req.query.file && !req.query.url) return res.send({ error: 'no file or url for expression data' })
		ds = {}
		dsquery = {
			file: req.query.file,
			url: req.query.url,
			indexURL: req.query.indexURL
		}
	} else {
		const [err, gn1, ds1, dsquery1] = mds_query_arg_check(req.query)
		if (err) return res.send({ error: err })
		gn = gn1
		ds = ds1
		dsquery = dsquery1
	}

	const svcnv = {}
	if (req.query.iscustom) {
		svcnv.dsquery = {
			file: req.query.svcnv.file,
			url: req.query.svcnv.url,
			indexURL: req.query.svcnv.indexURL
		}
	} else {
		req.query.svcnv.genome = req.query.genome
		const [err, gn1, ds1, dsquery1] = mds_query_arg_check(req.query.svcnv)
		if (err) return res.send({ error: err })
		svcnv.ds = ds1
		svcnv.dsquery = dsquery1
	}

	Promise.resolve()
		.then(() => {
			if (dsquery.file) return
			if (!dsquery.url) throw { message: 'file or url missing' }
			return cache_index_promise(dsquery.indexURL || dsquery.url + '.tbi')
		})
		.then(dir => {
			dsquery.dir = dir
			if (svcnv.dsquery.file) return
			if (!svcnv.dsquery.url) throw { message: 'svcnv file or url missing' }
			return cache_index_promise(svcnv.dsquery.indexURL || svcnv.dsquery.url + '.tbi')
		})
		.then(dir => {
			svcnv.dsquery.dir = dir
			return new Promise((resolve, reject) => {
				const ps = spawn(
					tabix,
					[
						dsquery.file ? path.join(serverconfig.tpmasterdir, dsquery.file) : dsquery.url,
						req.query.chr + ':' + req.query.start + '-' + req.query.stop
					],
					{ cwd: dsquery.dir }
				)
				const rl = readline.createInterface({
					input: ps.stdout
				})
				const key2samplegroup = new Map()
				const nogroupvalues = []
				let hierarchylevels
				if (ds.cohort && ds.cohort.annotation && ds.cohort.hierarchies && dsquery.boxplotbyhierarchy) {
					hierarchylevels = ds.cohort.hierarchies.lst[dsquery.boxplotbyhierarchy.hierarchyidx].levels
				}
				rl.on('line', line => {
					const l = line.split('\t')
					const j = JSON.parse(l[3])
					if (!j.gene) return
					if (j.gene != req.query.gene) return
					if (!Number.isFinite(j.value)) return
					if (hierarchylevels) {
						if (!j.sample) return nogroupvalues.push(j.value)
						const anno = ds.cohort.annotation[j.sample]
						if (!anno) return nogroupvalues.push(j.value)
						const L1 = anno[hierarchylevels[0].k]
						if (!L1) return nogroupvalues.push(j.value)
						const L2 = anno[hierarchylevels[1].k]
						if (!L2) return nogroupvalues.push(j.value)
						const k = L1 + ', ' + L2
						if (!key2samplegroup.has(k)) key2samplegroup.set(k, [])
						key2samplegroup.get(k).push({ sample: j.sample, value: j.value })
					} else {
						nogroupvalues.push({ sample: j.sample, value: j.value })
					}
				})
				const errout = []
				ps.stderr.on('data', i => errout.push(i))
				ps.on('close', code => {
					const e = errout.join('')
					if (e && !tabixnoterror(e)) throw { message: e }
					const lst = []
					for (const [n, l] of key2samplegroup) {
						lst.push({ name: n, values: l })
					}
					if (nogroupvalues.length) {
						lst.push({ values: nogroupvalues })
					}
					resolve(lst)
				})
			})
		})
		.then(groups => {
			return new Promise((resolve, reject) => {
				const ps = spawn(
					tabix,
					[
						svcnv.dsquery.file ? path.join(serverconfig.tpmasterdir, svcnv.dsquery.file) : svcnv.dsquery.url,
						req.query.chr + ':' + req.query.start + '-' + req.query.stop
					],
					{ cwd: svcnv.dsquery.dir }
				)
				const rl = readline.createInterface({
					input: ps.stdout
				})
				const sample2event = new Map()
				rl.on('line', line => {
					const l = line.split('\t')
					const j = JSON.parse(l[3])
					if (!j.sample) return
					if (j.chrA || j.chrB) {
						// sv
						if (!sample2event.has(j.sample)) sample2event.set(j.sample, {})
						sample2event.get(j.sample).sv = 1
					} else {
						// cnv
						if (req.query.svcnv.bplengthUpperLimit) {
							if (Number.parseInt(l[2]) - Number.parseInt(l[1]) > req.query.svcnv.bplengthUpperLimit) return
						}
						if (!Number.isFinite(j.value)) return
						if (req.query.svcnv.valueCutoff) {
							if (Math.abs(j.value) < req.query.svcnv.valueCutoff) return
						}
						if (!sample2event.has(j.sample)) sample2event.set(j.sample, {})
						if (j.value > 0) {
							sample2event.get(j.sample).gain = 1
						} else if (j.value < 0) {
							sample2event.get(j.sample).loss = 1
						}
					}
				})
				const errout = []
				ps.stderr.on('data', i => errout.push(i))
				ps.on('close', code => {
					const e = errout.join('')
					if (e && !tabixnoterror(e)) throw { message: e }
					resolve({ groups: groups, sample2event: sample2event })
				})
			})
		})
		.then(data => {
			const { groups, sample2event } = data

			if (req.query.iscustom) {
				const l = groups[0].values
				l.sort((i, j) => j.value - i.value)
				return res.send({ lst: l, max: l[0].value, min: l[l.length - 1].value, sample2event: sample2event })
			}
			const plots = []
			let min = null,
				max = null
			for (const group of groups) {
				group.values.sort((i, j) => i.value - j.value)
				const l = group.values.length
				if (min == null) {
					min = group.values[0].value
					max = group.values[l - 1].value
				} else {
					min = Math.min(min, group.values[0].value)
					max = Math.max(max, group.values[l - 1].value)
				}
				const p50 = group.values[Math.floor(l / 2)].value
				const p25 = group.values[Math.floor(l / 4)].value
				const p75 = group.values[Math.floor((l * 3) / 4)].value
				const iqr = (p75 - p25) * 1.5
				let w1, w2
				{
					const i = group.values.findIndex(i => i.value > p25 - iqr)
					w1 = group.values[i == -1 ? 0 : i].value
					const j = group.values.findIndex(i => i.value > p75 + iqr)
					w2 = group.values[j == -1 ? group.values.length - 1 : j - 1].value
				}

				const outlier2value = new Map()
				group.values.forEach(i => {
					if (i.value < p25 - iqr || i.value > p75 + iqr) outlier2value.set(i.sample, i.value)
				})
				const gsample2event = new Map()
				group.values.forEach(i => {
					const e = sample2event.get(i.sample)
					if (e == undefined) return
					e.v = i.value
					gsample2event.set(i.sample, e)
				})

				plots.push({
					name: group.name + ' (' + group.values.length + ')',
					w1: w1,
					w2: w2,
					p25: p25,
					p50: p50,
					p75: p75,
					outlier2value: outlier2value,
					sample2event: gsample2event
				})
			}

			const scale = (req.query.uselog ? d3scale.scaleLog() : d3scale.scaleLinear()).domain([min, max]).range([0, width])

			for (const g of plots) {
				const canvas = createCanvas(width, height)
				const ctx = canvas.getContext('2d')

				// boxplot
				ctx.strokeStyle = boxplotcolor
				ctx.fillStyle = 'white'
				{
					const x1 = Math.floor(scale(g.w1)) + 0.5
					const x2 = Math.floor(scale(g.w2)) + 0.5
					ctx.beginPath()
					ctx.moveTo(x1, 0)
					ctx.lineTo(x1, height)
					ctx.moveTo(x2, 0)
					ctx.lineTo(x2, height)
					ctx.moveTo(x1, height / 2 - 0.5)
					ctx.lineTo(x2, height / 2 - 0.5)
					ctx.stroke()
					ctx.closePath()
				}
				{
					const x1 = Math.floor(scale(g.p25)) + 0.5
					const x2 = Math.floor(scale(g.p75)) + 0.5
					ctx.fillRect(x1, 0, x2 - x1, height)
					ctx.strokeRect(x1, 0.5, x2 - x1, height - 0.5)
				}
				{
					const x = Math.floor(scale(g.p50)) + 0.5
					ctx.beginPath()
					ctx.moveTo(x, 0)
					ctx.lineTo(x, height)
					ctx.stroke()
					ctx.closePath()
				}

				const ypad = 2

				// boxplot outlier
				ctx.fillStyle = '#ccc'
				for (const [sample, value] of g.outlier2value) {
					const x = Math.floor(scale(value)) + 0.5
					ctx.beginPath()
					ctx.arc(x, height / 2, 2, 0, Math.PI * 2)
					ctx.fill()
					ctx.closePath()
				}

				// samples
				/*
			ctx.textAlign='center'
			ctx.textBaseline='middle'
			ctx.font = height+'px Arial'
			*/
				const strokelen = height / 2 - ypad * 2
				for (const [sample, e] of g.sample2event) {
					if (e.v == undefined) continue
					const x = Math.floor(scale(e.v)) + 0.5
					if (e.sv) {
						//ctx.fillText('*', x, height/2+4)
						ctx.strokeStyle = boxplotcolor
						ctx.beginPath()
						ctx.arc(x, height / 2, 3, 0, Math.PI * 2)
						ctx.stroke()
						ctx.closePath()
					}
					if (e.gain) {
						ctx.strokeStyle = 'red'
						ctx.beginPath()
						ctx.moveTo(x, ypad)
						ctx.lineTo(x, strokelen)
						ctx.stroke()
						ctx.closePath()
					}
					if (e.loss) {
						ctx.strokeStyle = 'blue'
						ctx.beginPath()
						ctx.moveTo(x, height / 2 + ypad)
						ctx.lineTo(x, height / 2 + ypad + strokelen)
						ctx.stroke()
						ctx.closePath()
					}
				}

				g.src = canvas.toDataURL()
			}
			plots.sort((i, j) => {
				if (i.name < j.name) return -1
				if (i.name > j.name) return 1
				return 0
			})
			res.send({
				groups: plots.map(i => {
					return { name: i.name, src: i.src }
				}),
				min: min,
				max: max
			})
		})
		.catch(err => {
			if (err.stack) console.log(err)
			res.send({ error: err.message })
		})
}

function mds_query_arg_check_may_cache_index(q) {
	return new Promise((resolve, reject) => {
		if (!q.genome) reject({ message: 'no genome' })
		const G = genomes[q.genome]
		if (!G) reject({ message: 'invalid genome' })

		if (q.iscustom) {
			// won't have q.dslabel and q.querykey, but still generates such objects to keep the data processing going
			const ds = {}
			const dsquery = {}

			if (q.url) {
				// track file by url
				const indexURL = q.indexURL || q.url + '.tbi'
				cache_index_promise(indexURL)
					.then(dir => {
						dsquery.usedir = dir
						dsquery.url = q.url
						resolve({ g: G, ds: ds, dsquery: dsquery, iscustom: true })
					})
					.catch(err => {
						reject(err)
					})
				return
			}

			if (!q.file) reject({ message: 'no file or url given' })
			dsquery.file = q.file
			resolve({ g: G, ds: ds, dsquery: dsquery, iscustom: true })
		}

		// official ds, still the track file would be url? the index already cached in the init()?
		if (!G.datasets) reject({ message: 'genome is not equipped with datasets' })
		if (!q.dslabel) reject({ message: 'dslabel missing' })
		const ds = G.datasets[q.dslabel]
		if (!ds) reject({ message: 'invalid dslabel' })
		if (!ds.queries) reject({ message: 'dataset is not equipped with queries' })
		if (!q.querykey) reject({ message: 'querykey missing' })
		const dsquery = ds.queries[q.querykey]
		if (!dsquery) reject({ message: 'invalid querykey' })
		resolve({ g: G, ds: ds, dsquery: dsquery, iscustom: false })
	})
}

function handle_mdsjunction(req, res) {
	/*
	get all junctions in view range, make stats for:
		- sample annotation

	column 5 type is not used
	splice events are annotated to both junctions and samples



	****** filter attributes (added by addFilterToLoadParam)

	.cohortHiddenAttr (for dropping sample by annotation)
		.key
			.value
	.infoFilter  (for dropping junction by type or event type)
		.type
			contains:
				canonical
				exon skip / alt use
				a5ss, a3ss
				Unannotated
	.spliceEventPercentage (for dropping sample by percentage cutoff of certain splice event types)
		k: event.attrValue (event type code)
		v: cutoff {side,value}



	******* routes
		* get details on specific junction
		* get median read count for A junctions by the same set of samples of junction B (passing filters)

	*/

	try {
		req.query = JSON.parse(req.body)
	} catch (e) {
		res.send({ error: 'invalid request body' })
		return
	}
	log(req)

	mds_query_arg_check_may_cache_index(req.query)
		.then(oo => {
			if (req.query.getsamples) {
				// first time querying a custom track, get list of samples and keep on client, not on server
				return new Promise((resolve, reject) => {
					exec(
						tabix + ' -H ' + (oo.dsquery.file ? path.join(serverconfig.tpmasterdir, oo.dsquery.file) : oo.dsquery.url),
						{ cwd: oo.dsquery.usecwd, encoding: 'utf8' },
						(err, stdout, stderr) => {
							if (err) reject(err)
							if (stderr && !tabixnoterror(stderr)) reject({ message: 'cannot read header line: ' + stderr })
							oo.samplelst = []
							const str = stdout.trim()
							if (str) {
								const l = stdout.split('\t')
								if (l.length > 5) {
									oo.sample2client = l.slice(5)
								}
							}
							resolve(oo)
						}
					)
				})
			}
			return oo
		})

		.then(oo => {
			handle_mdsjunction_actual(req, res, oo)
		})
		.catch(err => {
			res.send({ error: err.message })
			if (err.stack) {
				console.log('ERROR: mdsjunction')
				console.log(err.stack)
			}
		})
}

function handle_mdsjunction_actual(req, res, oo) {
	/*
	run after URL index cached

	gn: genome object
	ds: dataset object
	dsquery: query object

	*/

	const { gn, ds, dsquery, iscustom, sample2client } = oo

	if (req.query.junction) {
		///// route
		// details about a clicked junction
		handle_mdsjunction_singlejunction(req, res, ds, dsquery, iscustom)
		return
	}

	if (req.query.readcountByjBsamples) {
		//// route
		// get median read count for A junctions from the same set of samples as junctionB
		handle_mdsjunction_AreadcountbyB(req.query, res, ds, dsquery, iscustom)
		return
	}

	///////////////// getting all junctions from view range

	if (!req.query.rglst) return res.send({ error: 'rglst missing' })

	if (dsquery.viewrangeupperlimit) {
		const len = req.query.rglst.reduce((i, j) => i + j.stop - j.start, 0)
		if (len >= dsquery.viewrangeupperlimit) {
			return res.send({ error: 'zoom in under ' + common.bplen(dsquery.viewrangeupperlimit) + ' to view details' })
		}
	}

	if (req.query.permanentHierarchy) {
		const err = mds_tkquery_parse_permanentHierarchy(req.query, ds)
		if (err) return res.send({ error: 'permanentHierarchy error: ' + err })
	}

	const tasks = []
	let maxreadcount = 0 // from view range

	let junctiontotalnumber = 0 // total # of junctions from view range

	// collect all samples from view range, passing filters, for making annotation summary
	const allsampleidxset = new Set()

	for (const r of req.query.rglst) {
		const task = new Promise((resolve, reject) => {
			const ps = spawn(
				tabix,
				[
					dsquery.file ? path.join(serverconfig.tpmasterdir, dsquery.file) : dsquery.url,
					r.chr + ':' + r.start + '-' + r.stop
				],
				{ cwd: dsquery.usedir }
			)
			const rl = readline.createInterface({
				input: ps.stdout
			})
			const items = []

			rl.on('line', line => {
				const l = line.split('\t')
				const start = Number.parseInt(l[1])
				const stop = Number.parseInt(l[2])
				const strand = l[3]
				const thistype = l[4] // not used!!

				// only use those with either start/stop in region
				if (!(start >= r.start && start <= r.stop) && !(stop >= r.start && stop <= r.stop)) {
					// both ends not in view range, only use those with either start/stop in view
					return
				}

				junctiontotalnumber++

				/*
				info.type is hardcoded
				*/
				const j = {
					chr: r.chr,
					start: start,
					stop: stop,
					info: {
						type: {
							lst: []
						}
					}
				}

				const jd = JSON.parse(l[5])

				if (jd.sv) {
					// is sv, copy over business end
					j.sv = jd.sv
				}

				if (jd.canonical) {
					// label of canonical is hardcoded
					j.info.type.lst.push({ attrValue: 'canonical' })
				}

				if (jd.events) {
					// this junction has events
					for (const ek in jd.events) {
						const e = jd.events[ek]
						e.__ek = ek
						j.info.type.lst.push(e)
					}
				} else if (!jd.canonical) {
					// no splice events, and not canonical, then it's unannotated
					j.info.type.lst.push({ attrValue: infoFilter_unannotated })
				}

				// info.type is ready for this junction
				if (req.query.infoFilter && req.query.infoFilter.type) {
					// some types will be dropped
					for (const t of j.info.type.lst) {
						if (req.query.infoFilter.type[t.attrValue]) {
							// drop this event
							return
						}
					}
				}

				const passfiltersamples = filtersamples4onejunction(jd, req.query, ds, dsquery, iscustom)

				if (passfiltersamples.length == 0) {
					// this junction has no sample passing filter
					return
				}

				// this junction is acceptable

				if (
					jd.exonleft ||
					jd.exonright ||
					jd.exonleftin ||
					jd.exonrightin ||
					jd.intronleft ||
					jd.intronright ||
					jd.leftout ||
					jd.rightout
				) {
					j.ongene = {}
					if (jd.exonleft) j.ongene.exonleft = jd.exonleft
					if (jd.exonright) j.ongene.exonright = jd.exonright
					if (jd.exonleftin) j.ongene.exonleftin = jd.exonleftin
					if (jd.exonrightin) j.ongene.exonrightin = jd.exonrightin
					if (jd.intronleft) j.ongene.intronleft = jd.intronleft
					if (jd.intronright) j.ongene.intronright = jd.intronright
					if (jd.leftout) j.ongene.leftout = jd.leftout
					if (jd.rightout) j.ongene.rightout = jd.rightout
				}

				passfiltersamples.forEach(sample => {
					allsampleidxset.add(sample.i)
					maxreadcount = Math.max(maxreadcount, sample.readcount)
				})

				// for all samples passing filter
				j.sampleCount = passfiltersamples.length
				if (j.sampleCount == 1) {
					j.medianReadCount = passfiltersamples[0].readcount
				} else {
					const p = get_percentile_readcount(passfiltersamples, 0.05, 0.25, 0.5, 0.75, 0.95)
					j.medianReadCount = p[2]
					j.readcountBoxplot = {
						// for making mouseover boxplot
						percentile: p
					}
				}

				items.push(j)
			})

			const errout = []
			ps.stderr.on('data', i => errout.push(i))
			ps.on('close', code => {
				const e = errout.join('')
				if (e && !tabixnoterror(e)) {
					reject(e)
					return
				}
				resolve(items)
			})
		})
		tasks.push(task)
	}

	return Promise.all(tasks).then(data => {
		const junctions = []
		// junctions from all regions, return to client
		// for .sv, need to remove duplicate
		const svSet = new Set() // key: chr1.pos.chr2.pos, each sv registers two keys
		data.forEach(lst => {
			for (const j of lst) {
				if (j.sv) {
					const key = j.chr + '.' + j.start + '.' + j.sv.mate.chr + '.' + j.sv.mate.start
					if (svSet.has(key)) {
						// a sv with exact same coord has been loaded
						continue
					}
					// register this sv
					svSet.add(key)
					svSet.add(j.sv.mate.chr + '.' + j.sv.mate.start + '.' + j.chr + '.' + j.start)
				}
				junctions.push(j)
			}
		})

		const result = {
			lst: junctions,
			maxreadcount: maxreadcount,
			junctiontotalnumber: junctiontotalnumber,
			sample2client: sample2client
		}
		if (allsampleidxset.size) {
			result.samplecount = allsampleidxset.size
			if (dsquery.samples) {
				const samplenames = []
				for (const i of allsampleidxset) {
					if (dsquery.samples[i]) samplenames.push(dsquery.samples[i])
				}
				const [attributeSummary, hierarchySummary] = mds_tkquery_samplesummary(ds, dsquery, samplenames)
				if (attributeSummary) {
					// for each category, convert sampleset to count
					for (const attr of attributeSummary) {
						for (const v of attr.values) {
							v.count = v.sampleset.size
							delete v.sampleset
						}
					}
					result.attributeSummary = attributeSummary
				}
				if (hierarchySummary) {
					for (const k in hierarchySummary) {
						for (const n of hierarchySummary[k]) {
							if (n.sampleset) {
								n.count = n.sampleset.size
								delete n.sampleset
							} else {
								// root node won't have sampleset
							}
						}
					}
					result.hierarchySummary = hierarchySummary
				}
			}
		}
		res.send(result)
	})
}

function mds_tkquery_parse_permanentHierarchy(query, ds) {
	/*
	only for subtrack of mds
	a permanent restrain using one sample attribute from a hierarchy
		.hierarchyname
		.levelidx
		.valuekey

	will set cohortOnlyAttr{}, all the rest of samples are not used
	note: cohortOnlyAttr supports multiple attribute keys & multi-value for each attribute, for hierarchy-subtrack it's using just one attribute and one value

	*/
	if (!ds.cohort) return '.cohort missing from ds'
	if (!ds.cohort.hierarchies) return '.hierarchies missing from ds.cohort'
	if (!ds.cohort.hierarchies.lst) return '.hierarchies.lst[] missing from ds.cohort'
	const hierarchy = ds.cohort.hierarchies.lst.find(i => i.name == query.permanentHierarchy.hierarchyname)
	if (!hierarchy) return 'unknown hierarchy ' + query.permanentHierarchy.hierarchyname
	if (!hierarchy.levels) return '.levels[] missing in hierarchy ' + hierarchy.name
	const level = hierarchy.levels[query.permanentHierarchy.levelidx]
	if (!level) return 'level not found by array idx ' + query.permanentHierarchy.levelidx
	const key = level.k
	delete query.cohortHiddenAttr
	query.cohortOnlyAttr = {}
	query.cohortOnlyAttr[key] = {}
	query.cohortOnlyAttr[key][query.permanentHierarchy.valuekey] = 1
	// for this to work, level.k and permanentHierarchy.valuekey are now independent of hierarchy, and are annotation attributes directly associated with samples
	return null
}

function mds_tkquery_samplesummary(ds, dsquery, samples) {
	/*
	mds tk query resulted in a bunch of samples showing data in view range
	now to make cohort annotation summary for these samples, pass to client for making legend

	summarizes for:
		ds.cohort.attributes
		ds.cohort.hierarchies

	also incorporates total counts for each category of attributes/hierarchies which was summarized before

	for junction:
		only needs to count # of samples for each category

	for cnv:
		need to report two number of samples: gain & loss
		but the input is the union of gain/loss samples, no identification of gain/loss
		in that case, need to report the actual list of sample names for each category, but rather just the number
		so that later can use that list to get gain/loss number for each category

	thus, will report sample sets for each category

	returned data:
		attributeSummary [ attr ]
			.key
			.label
			.values [ value ]
				.name
				.label, color, desc (depends on ds config)
				.sampleset  Set
				.totalCount

		hierarchySummary {}
			k: hierarchy.name
			v: [ node ]
				.id
				.name
				.label
				.depth
				.isleaf
				.sampleset  Set
				.totalCount
			root node is useless, it's depth=0 and won't have sampleset

	*/

	if (!ds.cohort || !ds.cohort.annotation || samples.length == 0) return [null, null]

	const samplelst = [] // list of sample annotations retrieved from ds.cohort.annotation
	for (const n of samples) {
		const a = ds.cohort.annotation[n]
		if (!a) {
			// the sample is unannotated, don't deal with it for now
			continue
		}
		samplelst.push(a)
	}
	if (samplelst.length == 0) {
		return [null, null]
	}

	let attributeSummary
	let hierarchySummary

	if (ds.cohort.attributes) {
		attributeSummary = []
		for (const attr of ds.cohort.attributes.lst) {
			// to push to result[]
			const attr2 = {
				label: attr.label,
				key: attr.key
			}

			if (attr.isNumeric) {
				attr2.isNumeric = true
				/*
				TODO numeric
				*/
				continue
			}

			const categories = new Map()
			let samplecount_noannotation = 0

			for (const anno of samplelst) {
				const value = anno[attr.key]

				// categorical
				if (value == undefined) {
					samplecount_noannotation++
					continue
				}
				if (!categories.has(value)) {
					categories.set(value, new Set())
				}
				categories.get(value).add(anno[ds.cohort.samplenamekey])
			}
			const lst = [...categories]

			if (samplecount_noannotation) {
				lst.push([infoFilter_unannotated, samplecount_noannotation])
			}

			lst.sort((i, j) => j[1] - i[1])

			attr2.values = []
			for (const [name, sampleset] of lst) {
				const value = {
					name: name,
					sampleset: sampleset
				}
				if (attr.values && attr.values[name]) {
					// pass over attr about this value, from ds object
					for (const k in attr.values[name]) {
						value[k] = attr.values[name][k]
					}
				}
				if (dsquery.attributeSummary) {
					if (dsquery.attributeSummary[attr.key] && dsquery.attributeSummary[attr.key][name]) {
						value.totalCount = dsquery.attributeSummary[attr.key][name]
					}
				}
				attr2.values.push(value)
			}
			attributeSummary.push(attr2)
		}
	}
	if (ds.cohort.hierarchies) {
		hierarchySummary = {}
		for (const hierarchy of ds.cohort.hierarchies.lst) {
			const root = d3stratify()(stratinput(samplelst, hierarchy.levels))
			root.sum(i => i.value)
			const nodes = []
			root.eachBefore(i => {
				const n2 = {
					id: i.data.id,
					name: i.data.name,
					label: i.data.full,
					depth: i.depth
				}
				if (i.data.lst) {
					// graciously provided by stratinput, not available for root node
					n2.sampleset = new Set()
					for (const sample of i.data.lst) {
						n2.sampleset.add(sample[ds.cohort.samplenamekey])
					}
				}
				if (!i.children) {
					n2.isleaf = 1
				}
				if (dsquery.hierarchySummary && dsquery.hierarchySummary[hierarchy.name]) {
					n2.totalCount = dsquery.hierarchySummary[hierarchy.name][i.id]
				}
				nodes.push(n2)
			})
			hierarchySummary[hierarchy.name] = nodes
		}
	}
	return [attributeSummary, hierarchySummary]
}

function filtersamples4onejunction(jd, reqquery, ds, dsquery, iscustom) {
	/*
	jd:
		.events{}
		.samples[]

	for one mds junction, get its samples passing filters
	- sample annotation
	- event percentage cutoff

	for each sample, append .anno if it has annotation
	*/
	const passfiltersamples = [] // for this junction, all samples passing filters

	for (const sample of jd.samples) {
		if (!Number.isFinite(sample.readcount)) {
			// should not happen
			continue
		}

		sample.readcount = Math.floor(sample.readcount) // round

		if (sample.readcount <= 0) {
			continue
		}

		if (reqquery.readcountCutoff && sample.readcount < reqquery.readcountCutoff) {
			continue
		}

		if (dsquery.samples && ds.cohort && ds.cohort.annotation) {
			const samplename = dsquery.samples[sample.i]
			if (!samplename) {
				// has no valid sample name??
				continue
			}
			const anno = ds.cohort.annotation[samplename]
			sample.anno = anno // attach it for use by handle_mdsjunction_singlejunction

			if (reqquery.cohortOnlyAttr && ds.cohort && ds.cohort.annotation) {
				/*
				from subtrack, will only use samples for one attribute (from hierarchies)
				cannot refer ds.cohort.attributes
				*/
				if (!anno) {
					continue
				}
				let keep = false // if match with any in cohortOnlyAttr, will keep the sample
				for (const attrkey in reqquery.cohortOnlyAttr) {
					const value = anno[attrkey]
					if (value && reqquery.cohortOnlyAttr[attrkey][value]) {
						keep = true
						break
					}
				}
				if (!keep) {
					continue
				}
			}

			if (reqquery.cohortHiddenAttr && ds.cohort && ds.cohort.annotation && ds.cohort.attributes) {
				// applying sample annotation filtering

				if (!anno) {
					// this sample has no annotation at all, since it's doing filtering, will drop it
					continue
				}

				let hidden = false

				for (const attrkey in reqquery.cohortHiddenAttr) {
					// this attribute in registry, so to be able to tell if it's numeric
					const attr = ds.cohort.attributes.lst.find(i => i.key == attrkey)

					if (attr.isNumeric) {
						//continue
					}

					// categorical
					const value = anno[attrkey]
					if (value) {
						// this sample has annotation for this attrkey
						if (reqquery.cohortHiddenAttr[attrkey][value]) {
							hidden = true
							break
						}
					} else {
						// this sample has no value for attrkey
						if (reqquery.cohortHiddenAttr[attrkey][infoFilter_unannotated]) {
							// to drop unannotated ones
							hidden = true
							break
						}
					}
				}
				if (hidden) {
					// this sample has a hidden value for an attribute, skip
					continue
				}
			}
		}

		if (sample.events && reqquery.spliceEventPercentage) {
			// this sample has events and told to apply event percentage filter, see if event type matches
			let hidden = false
			for (const ek in sample.events) {
				// use eventkey to check with jd.events
				if (!jd.events[ek]) continue
				const eventtype = jd.events[ek].attrValue
				const cutoff = reqquery.spliceEventPercentage[eventtype]
				if (!cutoff) {
					// this type of event is not under filtering
					continue
				}
				const samplepercentage = sample.events[ek].percentage
				if (samplepercentage == undefined) continue
				if (cutoff.side == '>') {
					if (samplepercentage <= cutoff.value) {
						hidden = true
						break
					}
				} else {
					if (samplepercentage >= cutoff.value) {
						hidden = true
						break
					}
				}
			}
			if (hidden) {
				// this sample has an event not passing percentage cutoff
				continue
			}
		}
		passfiltersamples.push(sample)
	}
	return passfiltersamples
}

function handle_mdsjunction_singlejunction(req, res, ds, dsquery) {
	// get detailed infomation for one junction
	const j = req.query.junction

	new Promise((resolve, reject) => {
		if (!j.chr || !Number.isInteger(j.start) || !Number.isInteger(j.stop)) {
			return reject({ message: 'incomplete/invalid info about querying junction' })
		}
		let usedir = dsquery.usedir || ''
		const ps = spawn(
			tabix,
			[
				dsquery.file ? path.join(serverconfig.tpmasterdir, dsquery.file) : dsquery.url,
				j.chr + ':' + j.start + '-' + j.stop
			],
			{ cwd: usedir }
		)
		const rl = readline.createInterface({
			input: ps.stdout
		})
		let jd
		rl.on('line', line => {
			const l = line.split('\t')
			const start = Number.parseInt(l[1])
			const stop = Number.parseInt(l[2])
			if (start != j.start || stop != j.stop) return
			jd = JSON.parse(l[5])
		})
		ps.on('close', () => {
			if (!jd) return reject({ message: 'junction not found' })
			resolve(jd)
		})
	})
		.then(jd => {
			const samples = filtersamples4onejunction(jd, req.query, ds, dsquery) // TODO iscustom
			if (samples.length == 0) throw { message: 'no sample passing filters' }

			// test test
			for (const s of samples) {
				console.log(dsquery.samples[s.i], s.readcount)
			}

			const report = {}
			if (!dsquery.singlejunctionsummary) throw { message: 'singlejunctionsummary missing' }
			if (dsquery.singlejunctionsummary.readcountboxplotpercohort) {
				report.readcountboxplotpercohort = []

				for (const grp of dsquery.singlejunctionsummary.readcountboxplotpercohort.groups) {
					const value2sample = new Map()
					for (const sample of samples) {
						if (!sample.anno) {
							// no annotation for this sample (appended by filtersamples4onejunction)
							continue
						}
						// categorical attributes only
						const attrvalue = sample.anno[grp.key]
						if (attrvalue == undefined) continue
						if (!value2sample.has(attrvalue)) {
							value2sample.set(attrvalue, [])
						}
						value2sample.get(attrvalue).push(sample)
					}
					if (value2sample.size == 0) {
						// no value for this group
						continue
					}
					const lst = [...value2sample].sort((i, j) => j[1].length - i[1].length)
					const boxplots = []
					for (const [attrvalue, thissamplelst] of lst) {
						let minv = thissamplelst[0].readcount
						let maxv = minv
						thissamplelst.forEach(s => {
							minv = Math.min(minv, s.readcount)
							maxv = Math.max(maxv, s.readcount)
						})

						const p = get_percentile_readcount(thissamplelst, 0.05, 0.25, 0.5, 0.75, 0.95)
						boxplots.push({
							label: attrvalue,
							samplecount: thissamplelst.length,
							percentile: { p05: p[0], p25: p[1], p50: p[2], p75: p[3], p95: p[4] },
							minvalue: minv,
							maxvalue: maxv
						})
					}
					report.readcountboxplotpercohort.push({
						label: grp.label,
						boxplots: boxplots
					})
				}
			}

			res.send(report)
		})
		.catch(err => {
			res.send({ error: err.message })
			if (err.stack) {
				// debug
				console.error(err.stack)
			}
		})
}

function handle_mdsjunction_AreadcountbyB(reqquery, res, ds, dsquery) {
	/* get median read count for A junctions by the same set of samples of junction B

	A & B share chr, get max start/stop range to make 1 single query

	*/
	let start = reqquery.junctionB.start
	let stop = reqquery.junctionB.stop
	reqquery.junctionAposlst.forEach(i => {
		// [start, stop]
		start = Math.min(start, i[0])
		stop = Math.max(stop, i[1])
	})

	new Promise((resolve, reject) => {
		let usedir = dsquery.usedir || ''
		const ps = spawn(
			tabix,
			[
				dsquery.file ? path.join(serverconfig.tpmasterdir, dsquery.file) : dsquery.url,
				reqquery.junctionB.chr + ':' + start + '-' + stop
			],
			{ cwd: usedir }
		)
		const rl = readline.createInterface({
			input: ps.stdout
		})
		let jB
		let jAlst = []
		rl.on('line', line => {
			const l = line.split('\t')
			const start = Number.parseInt(l[1])
			const stop = Number.parseInt(l[2])
			if (start == reqquery.junctionB.start && stop == reqquery.junctionB.stop) {
				jB = JSON.parse(l[5])
			} else {
				for (const [a, b] of reqquery.junctionAposlst) {
					if (a == start && b == stop) {
						const j = JSON.parse(l[5])
						j.start = start
						j.stop = stop
						jAlst.push(j)
						break
					}
				}
			}
		})
		ps.on('close', () => {
			if (!jB) reject({ message: 'jB not found' })
			if (jAlst.length == 0) reject({ message: 'none of jA is found' })
			resolve([jB, jAlst])
		})
	})
		.then(([jB, jAlst]) => {
			const jBsamples = filtersamples4onejunction(jB, reqquery, ds, dsquery) // TODO iscustom
			if (jBsamples.length == 0) throw { message: 'no sample passing filters' }

			const bidxset = new Set()
			jBsamples.forEach(s => bidxset.add(s.i))

			const result = []
			for (const jA of jAlst) {
				/*
			.start
			.stop
			.samples[]
			*/

				const jAsamples = []
				// samples for this A junction passing filter
				// should generally match with jBsamples, but still could be dropped by read count cutoff
				for (const sample of jA.samples) {
					if (!bidxset.has(sample.i)) {
						// this sample from junction A does not show in junction B samples
						continue
					}
					if (reqquery.readcountCutoff && sample.readcount < reqquery.readcountCutoff) {
						continue
					}
					jAsamples.push(sample)
				}
				result.push({
					start: jA.start,
					stop: jA.stop,
					v: Math.floor(get_percentile_readcount(jAsamples, 0.5))
				})
			}

			res.send({ lst: result })
		})
		.catch(err => {
			res.send({ error: err.message })
			if (err.stack) {
				// debug
				console.error(err.stack)
			}
		})
}

function handle_mdssamplescatterplot(req, res) {
	if (reqbodyisinvalidjson(req, res)) return
	Promise.resolve()
		.then(() => {
			const gn = genomes[req.query.genome]
			if (!gn) throw 'invalid genome'
			const ds = gn.datasets[req.query.dslabel]
			if (!ds) throw 'invalid dataset'
			if (!ds.cohort) throw 'no cohort for dataset'
			if (!ds.cohort.annotation) throw 'cohort.annotation missing for dataset'

			const sp = ds.cohort.scatterplot
			if (!sp) throw 'scatterplot not supported for this cohort'

			const dots = []
			for (const sample in ds.cohort.annotation) {
				const anno = ds.cohort.annotation[sample]
				const x = anno[sp.x.attribute]
				if (!Number.isFinite(x)) continue
				const y = anno[sp.y.attribute]
				if (!Number.isFinite(y)) continue
				dots.push({
					sample: sample,
					x: x,
					y: y,
					s: anno
				})
			}
			res.send({
				colorbyattributes: sp.colorbyattributes, // optional
				colorbygeneexpression: sp.colorbygeneexpression, // optional
				querykey: sp.querykey,
				dots: dots,
				// optional, quick fix for showing additional tracks when launching single sample view by clicking a dot
				tracks: sp.tracks
			})
		})
		.catch(err => {
			if (err.stack) console.error(err.stack)
			res.send({ error: typeof err == 'string' ? err : err.message })
		})
}

function handle_mdssamplesignature(req, res) {
	if (reqbodyisinvalidjson(req, res)) return
	try {
		const q = req.query
		if (!q.sample) throw '.sample missing'
		const gn = genomes[q.genome]
		if (!gn) throw 'invalid genome'
		const ds = gn.datasets[q.dslabel]
		if (!ds) throw 'invalid dataset'
		if (!ds.cohort) throw 'no cohort for dataset'
		if (!ds.cohort.mutation_signature) throw 'no mutation_signature for cohort'
		const lst = []
		for (const k in ds.cohort.mutation_signature.sets) {
			const s = ds.cohort.mutation_signature.sets[k]
			if (!s.samples) continue
			const v = s.samples.map.get(q.sample)
			if (!v) continue
			const l = []
			for (const x in s.signatures) {
				if (v[x]) {
					l.push({ k: x, v: v[x] })
				}
			}
			if (l.length) {
				lst.push({
					key: k,
					valuename: s.samples.valuename,
					annotation: l.sort((i, j) => j.v - i.v)
				})
			}
		}
		res.send({ lst: lst })
	} catch (err) {
		if (err.stack) console.error(err.stack)
		res.send({ error: err.message || err })
	}
}

async function handle_mdssurvivalplot(req, res) {
	if (reqbodyisinvalidjson(req, res)) return
	try {
		const q = req.query
		const gn = genomes[q.genome]
		if (!gn) throw 'invalid genome'
		const ds = gn.datasets[q.dslabel]
		if (!ds) throw 'invalid dataset'
		if (!ds.cohort) throw 'no cohort for dataset'
		if (!ds.cohort.annotation) throw 'cohort.annotation missing for dataset'

		const sp = ds.cohort.survivalplot
		if (!sp) throw 'survivalplot not supported for this dataset'
		if (!sp.plots) throw '.plots{} missing'

		if (req.query.init) {
			res.send(sp.init)
			return
		}

		// make plot

		if (!q.type) throw '.type missing'
		const plottype = sp.plots[q.type]
		if (!plottype) throw 'unknown plot type: ' + q.type

		const samples = handle_mdssurvivalplot_getfullsamples(q, ds, plottype)

		const samplesets = await handle_mdssurvivalplot_dividesamples(samples, q, ds, samples)

		let pvalue
		if (samplesets.length > 1) {
			pvalue = await handle_mdssurvivalplot_pvalue(samplesets)
		}

		await handle_mdssurvivalplot_pvalue_may4eachmutatedset(q, samplesets)
		await handle_mdssurvivalplot_pvalue_may4expquartile(q, samplesets)

		for (const s of samplesets) {
			handle_mdssurvivalplot_plot(s)
			delete s.lst
		}

		const result = { samplesets, pvalue }

		if (q.samplerule.set && q.samplerule.set.mutation) {
			result.count_snvindel = q.samplerule.set.samples_snvindel.size
			result.count_cnv = q.samplerule.set.samples_cnv.size
			result.count_loh = q.samplerule.set.samples_loh.size
			result.count_sv = q.samplerule.set.samples_sv.size
			result.count_fusion = q.samplerule.set.samples_fusion.size
			result.count_itd = q.samplerule.set.samples_itd.size
		}
		res.send(result)
	} catch (err) {
		if (err.stack) console.error(err.stack)
		res.send({ error: err.message || err })
	}
}

async function handle_mdssurvivalplot_pvalue(samplesets) {
	/* [ each_set ]
.lst[]
	.serialtime
	.censored
*/
	const lines = ['futime\tfustat\trx']
	for (const [i, set] of samplesets.entries()) {
		for (const v of set.lst) {
			lines.push(v.serialtime + '\t' + v.censored + '\t' + i)
		}
	}
	const datafile = await handle_mdssurvivalplot_pvalue_write1(lines)
	const { scriptfile, outfile } = await handle_mdssurvivalplot_pvalue_write2(datafile)
	await handle_mdssurvivalplot_pvalue_test(scriptfile)
	const p = handle_mdssurvivalplot_pvalue_read(outfile)
	fs.unlink(datafile, () => {})
	fs.unlink(scriptfile, () => {})
	fs.unlink(outfile, () => {})
	return p
}

async function handle_mdssurvivalplot_pvalue_may4eachmutatedset(q, samplesets) {
	if (!q.samplerule.mutated_sets) return
	const nomut_set = samplesets.find(i => i.is_notmutated)
	if (!nomut_set) return
	for (const s of samplesets) {
		if (s.is_notmutated) continue
		// is a not mutated set
		const pvalue = await handle_mdssurvivalplot_pvalue([s, nomut_set])
		s.pvalue = pvalue
	}
}
async function handle_mdssurvivalplot_pvalue_may4expquartile(q, samplesets) {
	if (!q.samplerule.set) return // possible when using "mutated_sets"
	if (!q.samplerule.set.geneexpression) return // hardcoded for gene exp
	if (!q.samplerule.set.byquartile) return // hardcoded for quartile
	if (samplesets.length != 4) return // should throw
	if (q.samplerule.set.against1st) {
		for (let i = 1; i < 4; i++) {
			samplesets[i].pvalue = await handle_mdssurvivalplot_pvalue([samplesets[0], samplesets[i]])
		}
		return
	}
	if (q.samplerule.set.against4th) {
		for (let i = 0; i < 3; i++) {
			samplesets[i].pvalue = await handle_mdssurvivalplot_pvalue([samplesets[i], samplesets[3]])
		}
		return
	}
}

function handle_mdssurvivalplot_pvalue_read(file) {
	return new Promise((resolve, reject) => {
		fs.readFile(file, { encoding: 'utf8' }, (err, data) => {
			if (err) reject('cannot read result')
			const lst = data.trim().split('\n')
			const v = lst[lst.length - 1].split('p= ')[1]
			resolve(Number.parseFloat(v))
		})
	})
}

function handle_mdssurvivalplot_pvalue_write1(lines) {
	const file = path.join(serverconfig.cachedir, Math.random().toString()) + '.tab'
	return new Promise((resolve, reject) => {
		fs.writeFile(file, lines.join('\n') + '\n', err => {
			if (err) reject('cannot write')
			resolve(file)
		})
	})
}
function handle_mdssurvivalplot_pvalue_write2(datafile) {
	const scriptfile = path.join(serverconfig.cachedir, Math.random().toString()) + '.R'
	const outfile = scriptfile + '.out'
	const lines = [
		'dat<-read.table("' + datafile + '",sep="\t",header=TRUE)',
		'library(survival)',
		'sink("' + outfile + '")',
		'print(survdiff(Surv(futime, fustat) ~ rx,data=dat))',
		'sink()'
	]

	return new Promise((resolve, reject) => {
		fs.writeFile(scriptfile, lines.join('\n') + '\n', err => {
			if (err) reject('cannot write')
			resolve({ scriptfile: scriptfile, outfile: outfile })
		})
	})
}
function handle_mdssurvivalplot_pvalue_test(scriptfile) {
	return new Promise((resolve, reject) => {
		const sp = spawn('Rscript', [scriptfile])
		sp.on('close', () => {
			resolve()
		})
		sp.on('error', e => {
			reject('cannot run survdiff')
		})
	})
}

async function handle_mdssurvivalplot_dividesamples(samples, q, ds, plottype) {
	/*
samples[]
	.name
	.o{}
q{}
ds{}
	.queries{}
plottype{}
*/
	if (q.samplerule.mutated_sets) {
		/*
		each set
		{
			name:STR,
			samplenames:[ name ]
		}
		*/
		const nomutsampleset = new Set(samples.map(i => i.name)) // to remove mutated samples leaving only unmutated ones
		const sets = q.samplerule.mutated_sets.reduce((sets, s) => {
			const thisset = new Set(s.samplenames)
			s.lst = samples.filter(i => thisset.has(i.name))
			for (const n of s.samplenames) nomutsampleset.delete(n)
			delete s.samplenames
			sets.push(s)
			return sets
		}, [])
		sets.push({
			name: 'No mutation (n=' + nomutsampleset.size + ')',
			lst: samples.filter(i => nomutsampleset.has(i.name)),
			// to be compared against by each other mutated sets to get p-value for each set
			is_notmutated: true
		})
		return sets
	}

	const st = q.samplerule.set
	if (!st) {
		// no rule for sets -- make one
		return [{ name: 'All', lst: samples }]
	}
	if (st.geneexpression) {
		if (!st.gene) throw '.gene missing from samplerule.set'
		if (!st.chr) throw '.chr missing from samplerule.set'
		if (!Number.isInteger(st.start)) throw '.start not integer from samplerule.set'
		if (!Number.isInteger(st.stop)) throw '.start not integer from samplerule.set'
		if (st.bymedian) {
			return await handle_mdssurvivalplot_dividesamples_genevaluepercentilecutoff(samples, q, ds, plottype)
		}
		if (st.byquartile) {
			return await handle_mdssurvivalplot_dividesamples_genevaluequartile(samples, q, ds, plottype)
		}
	}
	if (st.mutation) {
		if (!st.chr) throw '.chr missing from samplerule.set'
		if (!Number.isInteger(st.start)) throw '.start not integer from samplerule.set'
		if (!Number.isInteger(st.stop)) throw '.start not integer from samplerule.set'
		return await handle_mdssurvivalplot_dividesamples_mutationanyornone(samples, q, ds, plottype)
	}
	throw 'unknown rule for samplerule.set{}'
}

async function handle_mdssurvivalplot_dividesamples_mutationanyornone(samples, q, ds) {
	const st = q.samplerule.set

	// init sample count for each type of mutation, to be returned to client
	st.samples_snvindel = new Set()
	st.samples_cnv = new Set()
	st.samples_loh = new Set()
	st.samples_sv = new Set()
	st.samples_fusion = new Set()
	st.samples_itd = new Set()

	if (st.cnv && !st.snvindel && !st.loh && !st.sv && !st.fusion && !st.itd) {
		// just cnv, samples will be divided into loss/gain/nochange
		const [gainset, lossset] = await handle_mdssurvivalplot_getmutatedsamples(samples, q, ds, true)
		const samples_gain = []
		const samples_loss = []
		const samples_nomut = []
		for (const s of samples) {
			if (gainset.has(s.name)) {
				samples_gain.push(s)
			} else if (lossset.has(s.name)) {
				samples_loss.push(s)
			} else {
				samples_nomut.push(s)
			}
		}
		const returnsets = []
		if (samples_loss.length) {
			returnsets.push({
				name: 'Copy number loss (n=' + samples_loss.length + ')',
				lst: samples_loss
			})
		}
		if (samples_gain.length) {
			returnsets.push({
				name: 'Copy number gain (n=' + samples_gain.length + ')',
				lst: samples_gain
			})
		}
		if (samples_nomut.length) {
			returnsets.push({
				name: 'No copy number variation (n=' + samples_nomut.length + ')',
				lst: samples_nomut
			})
		}
		return returnsets
	}

	// otherwise, divide to 2 groups: has mut/no mut
	const samples_withmut = await handle_mdssurvivalplot_getmutatedsamples(samples, q, ds)
	const samples_nomut = []
	for (const s of samples) {
		if (!samples_withmut.find(i => i.name == s.name)) {
			samples_nomut.push(s)
		}
	}
	const returnsets = []
	if (samples_withmut.length) {
		returnsets.push({
			name: 'With mutation (n=' + samples_withmut.length + ')',
			lst: samples_withmut
		})
	}
	if (samples_nomut.length) {
		returnsets.push({
			name: 'No mutation (n=' + samples_nomut.length + ')',
			lst: samples_nomut
		})
	}
	return returnsets
}

async function handle_mdssurvivalplot_getmutatedsamples(fullsamples, q, ds, cnvonly) {
	/*
if is cnvonly, will return two groups of samples, gain and loss each
if not, will return all mutated samples
*/
	const fullsamplenameset = new Set(fullsamples.map(i => i.name))

	const st = q.samplerule.set

	let vcfquery
	let svcnvquery
	for (const k in ds.queries) {
		const v = ds.queries[k]
		if (v.type == common.tkt.mdsvcf) {
			vcfquery = v
		} else if (v.type == common.tkt.mdssvcnv) {
			svcnvquery = v
		}
	}

	const mutsamples = new Set()

	if (st.cnv || st.loh || st.sv || st.fusion || st.itd) {
		if (!svcnvquery) throw 'no svcnv found in ds.queries'

		if (cnvonly) {
			// cnv only, returns two groups for gain or loss
			return await handle_mdssurvivalplot_getmutatedsamples_querysvcnv(svcnvquery, fullsamplenameset, q, true)
		}

		// not just cnv
		const names = await handle_mdssurvivalplot_getmutatedsamples_querysvcnv(svcnvquery, fullsamplenameset, q)
		for (const n of names) {
			mutsamples.add(n)
		}
	}

	if (st.snvindel) {
		if (!vcfquery) throw 'no vcf found in ds.queries'
		for (const tk of vcfquery.tracks) {
			await handle_mdssurvivalplot_getmutatedsamples_queryvcf(vcfquery, tk, fullsamplenameset, mutsamples, q)
		}
	}

	return fullsamples.filter(i => mutsamples.has(i.name))
}

async function handle_mdssurvivalplot_getmutatedsamples_querysvcnv(tk, samplenameset, q, cnvonly) {
	/*
if not cnvonly, return set of altered sample names
if cnvonly, return two sets, for gain/loss
tk is from ds.queries{}
*/

	// more configs are here
	const st = q.samplerule.set

	let dir
	if (tk.url) {
		dir = await cache_index_promise(tk.indexURL || tk.url + '.tbi')
	}
	return new Promise((resolve, reject) => {
		const gain = new Set() // use if cnvonly
		const loss = new Set()
		const mutsamples = new Set() // use if has other types in addition to cnv

		const ps = spawn(
			tabix,
			[
				tk.file ? path.join(serverconfig.tpmasterdir, tk.file) : tk.url,
				(tk.nochr ? st.chr.replace('chr', '') : st.chr) + ':' + st.start + '-' + (st.stop + 1)
			],
			{ cwd: dir }
		)
		const rl = readline.createInterface({ input: ps.stdout })
		rl.on('line', line => {
			const l = line.split('\t')
			const start = Number.parseInt(l[1])
			const stop = Number.parseInt(l[2])
			const j = JSON.parse(l[3])

			if (!samplenameset.has(j.sample)) {
				// sample not from the full set
				return
			}

			if (j.dt == common.dtcnv) {
				if (!st.cnv) {
					// not look at cnv
					return
				}
				if (st.cnv.focalsizelimit && stop - start >= st.cnv.focalsizelimit) {
					return
				}
				if (st.cnv.valuecutoff && Math.abs(j.value) < st.cnv.valuecutoff) {
					return
				}

				if (cnvonly) {
					if (j.value > 0) {
						gain.add(j.sample)
					} else {
						loss.add(j.sample)
					}
				} else {
					mutsamples.add(j.sample)
				}

				st.samples_cnv.add(j.sample)
				return
			}
			if (j.dt == common.dtloh) {
				if (!st.loh) return
				if (st.loh.focalsizelimit && stop - start >= st.loh.focalsizelimit) return
				if (st.loh.valuecutoff && j.segmean < st.loh.valuecutoff) return
				mutsamples.add(j.sample)
				st.samples_loh.add(j.sample)
				return
			}
			if (j.dt == common.dtsv) {
				if (!st.sv) return
				mutsamples.add(j.sample)
				st.samples_sv.add(j.sample)
				return
			}
			if (j.dt == common.dtfusionrna) {
				if (!st.fusion) return
				mutsamples.add(j.sample)
				st.samples_fusion.add(j.sample)
				return
			}
			if (j.dt == common.dtitd) {
				if (!st.itd) return
				mutsamples.add(j.sample)
				st.samples_itd.add(j.sample)
				return
			}
		})

		const errout = []
		ps.stderr.on('data', i => errout.push(i))
		ps.on('close', code => {
			const e = errout.join('')
			if (e && !tabixnoterror(e)) {
				reject(e)
				return
			}
			if (cnvonly) {
				resolve([gain, loss])
			} else {
				resolve(mutsamples)
			}
		})
	})
}

async function handle_mdssurvivalplot_getmutatedsamples_queryvcf(vcfquery, tk, samplenameset, mutsamples, q) {
	/*
only return the set of mutated sample names
*/

	// more configs are here
	const st = q.samplerule.set

	let dir
	if (tk.url) {
		dir = await cache_index_promise(tk.indexURL || tk.url + '.tbi')
	}
	return new Promise((resolve, reject) => {
		const ps = spawn(
			tabix,
			[
				tk.file ? path.join(serverconfig.tpmasterdir, tk.file) : tk.url,
				(tk.nochr ? st.chr.replace('chr', '') : st.chr) + ':' + st.start + '-' + (st.stop + 1)
			],
			{ cwd: dir }
		)
		const rl = readline.createInterface({ input: ps.stdout })
		rl.on('line', line => {
			if (tk.type == common.mdsvcftype.vcf) {
				// vcf

				const [badinfok, mlst, altinvalid] = vcf.vcfparseline(line, {
					nochr: tk.nochr,
					samples: tk.samples,
					info: vcfquery.info,
					format: tk.format
				})

				for (const m of mlst) {
					if (!m.sampledata) {
						continue
					}

					if (st.snvindel.ref) {
						// client provided specific alleles, to restrict to it
						if (m.ref != st.snvindel.ref || m.alt != st.snvindel.alt) {
							continue
						}
					}

					if (st.snvindel.hiddenclass) {
						// filtering on mclass, must set mclass for the variant
						common.vcfcopymclass(m, {})
						if (st.snvindel.hiddenclass[m.class]) {
							continue
						}
					}

					for (const s of m.sampledata) {
						if (samplenameset.has(s.sampleobj.name)) {
							mutsamples.add(s.sampleobj.name)
							st.samples_snvindel.add(s.sampleobj.name)
						}
					}
				}
			}
		})

		const errout = []
		ps.stderr.on('data', i => errout.push(i))
		ps.on('close', code => {
			const e = errout.join('')
			if (e && !tabixnoterror(e)) {
				reject(e)
				return
			}
			resolve()
		})
	})
}

async function handle_mdssurvivalplot_dividesamples_genevaluequartile(samples, q, ds, plottype) {
	const st = q.samplerule.set
	const [genenumquery, samplewithvalue] = await handle_mdssurvivalplot_dividesamples_genevalue_get(samples, q, ds)
	const i1 = Math.ceil(samplewithvalue.length * 0.25)
	const i2 = Math.ceil(samplewithvalue.length * 0.5)
	const i3 = Math.ceil(samplewithvalue.length * 0.75)
	const v1 = samplewithvalue[i1 - 1].genevalue
	const v2 = samplewithvalue[i2 - 1].genevalue
	const v3 = samplewithvalue[i3 - 1].genevalue
	return [
		{
			name: st.gene + ' ' + genenumquery.datatype + ' from 1st quartile (n=' + i1 + ', value<' + v1 + ')',
			lst: samplewithvalue.slice(0, i1),
			isfirstquartile: true
		},
		{
			name:
				st.gene +
				' ' +
				genenumquery.datatype +
				' from 2nd quartile (n=' +
				(i2 - i1) +
				', ' +
				v1 +
				'<=value<' +
				v2 +
				')',
			lst: samplewithvalue.slice(i1, i2)
		},
		{
			name:
				st.gene +
				' ' +
				genenumquery.datatype +
				' from 3rd quartile (n=' +
				(i3 - i2) +
				', ' +
				v2 +
				'<=value<' +
				v3 +
				')',
			lst: samplewithvalue.slice(i2, i3)
		},
		{
			name:
				st.gene +
				' ' +
				genenumquery.datatype +
				' from 4th quartile (n=' +
				(samplewithvalue.length - i3) +
				', value>=' +
				v3 +
				')',
			lst: samplewithvalue.slice(i3, samplewithvalue.length),
			isfourthquartile: true
		}
	]
}

async function handle_mdssurvivalplot_dividesamples_genevaluepercentilecutoff(samples, q, ds, plottype) {
	// hardcoded median
	const st = q.samplerule.set
	const [genenumquery, samplewithvalue] = await handle_mdssurvivalplot_dividesamples_genevalue_get(samples, q, ds)
	const i = Math.ceil(samplewithvalue.length / 2)
	const v = samplewithvalue[i - 1].genevalue
	return [
		{
			name: st.gene + ' ' + genenumquery.datatype + ' below median (n=' + i + ', value<' + v + ')',
			lst: samplewithvalue.slice(0, i)
		},
		{
			name:
				st.gene +
				' ' +
				genenumquery.datatype +
				' above median (n=' +
				(samplewithvalue.length - i) +
				', value>=' +
				v +
				')',
			lst: samplewithvalue.slice(i, samplewithvalue.length)
		}
	]
}

async function handle_mdssurvivalplot_dividesamples_genevalue_get(samples, q, ds) {
	if (!ds.queries) throw '.queries{} missing from ds'
	let genenumquery // gene numeric value query
	for (const k in ds.queries) {
		if (ds.queries[k].isgenenumeric) {
			genenumquery = ds.queries[k]
		}
	}
	if (!genenumquery) throw 'no gene numeric query from ds'

	let dir
	if (genenumquery.url) {
		dir = await cache_index_promise(genenumquery.indexURL || genenumquery.url + '.tbi')
	}

	const st = q.samplerule.set

	const sample2genevalue = await mds_genenumeric_querygene(genenumquery, dir, st.chr, st.start, st.stop, st.gene)

	const samplewithvalue = []
	for (const s of samples) {
		if (sample2genevalue.has(s.name)) {
			s.genevalue = sample2genevalue.get(s.name)
			samplewithvalue.push(s)
		}
	}
	samplewithvalue.sort((a, b) => a.genevalue - b.genevalue)
	return [genenumquery, samplewithvalue]
}

async function mds_genenumeric_querygene(query, dir, chr, start, stop, gene) {
	return new Promise((resolve, reject) => {
		const ps = spawn(
			tabix,
			[query.file ? path.join(serverconfig.tpmasterdir, query.file) : query.url, chr + ':' + start + '-' + stop],
			{ cwd: dir }
		)

		const sample2genevalue = new Map()
		const rl = readline.createInterface({ input: ps.stdout })
		rl.on('line', line => {
			const j = JSON.parse(line.split('\t')[3])
			if (!j.sample || !Number.isFinite(j.value) || j.gene != gene) return
			sample2genevalue.set(j.sample, j.value)
		})
		ps.on('close', code => {
			resolve(sample2genevalue)
		})
	})
}

function handle_mdssurvivalplot_plot(s) {
	/*
	.name
	.lst[]
		{name, serialtime, censored}

	hardcoded integer 0/1 value for censored
	*/
	s.lst.sort((a, b) => a.serialtime - b.serialtime)

	let thistotal = s.lst.length
	let thiscensored = []
	let y = 0
	s.steps = []
	for (const a of s.lst) {
		if (a.censored == 0) {
			thiscensored.push(a.serialtime)
			continue
		}
		// otherwise a.censored==1 has event
		const drop = ((1 - y) * 1) / (thistotal - thiscensored.length)
		s.steps.push({
			x: a.serialtime,
			y: y,
			drop: drop,
			censored: thiscensored
		})
		y += drop
		thistotal -= thiscensored.length + 1
		thiscensored = []
	}
	if (thiscensored.length > 0) {
		// censored at the end
		s.steps.push({
			x: s.lst[s.lst.length - 1].serialtime, // last time
			y: y,
			drop: 0,
			censored: thiscensored
		})
	}
}

function handle_mdssurvivalplot_getfullsamples(q, ds, plottype) {
	if (!q.samplerule) throw '.samplerule missing'
	if (!q.samplerule.full) throw '.samplerule.full missing'

	const lst1 = []

	if (q.samplerule.full.byattr) {
		const key = q.samplerule.full.key
		if (!key) throw 'key missing from samplerule.full{}'
		const value = q.samplerule.full.value
		if (value == undefined) throw 'value missing from samplerule.full{}'
		for (const sn in ds.cohort.annotation) {
			const o = ds.cohort.annotation[sn]
			if (o[key] == value) {
				lst1.push({
					name: sn,
					o: o
				})
			}
		}
	} else if (q.samplerule.full.useall) {
		for (const sn in ds.cohort.annotation) {
			const o = ds.cohort.annotation[sn]
			lst1.push({
				name: sn,
				o: o
			})
		}
	} else {
		throw 'unknown rule for samplerule.full'
	}

	const lst2 = [] // with valid serialtimekey
	for (const s of lst1) {
		if (Number.isFinite(s.o[plottype.serialtimekey])) {
			s.serialtime = s.o[plottype.serialtimekey]
			s.censored = s.o[plottype.iscensoredkey]
			lst2.push(s)
		}
	}
	if (lst2.length == 0) throw 'no samples found for full set'
	return lst2
}

async function handle_isoformbycoord(req, res) {
	if (reqbodyisinvalidjson(req, res)) return
	try {
		const genome = genomes[req.query.genome]
		if (!genome) throw 'invalid genome'
		if (!req.query.chr) throw 'chr missing'
		if (!Number.isInteger(req.query.pos)) throw 'pos must be positive integer'

		const isoforms = await isoformbycoord_tabix(genome, req.query.chr, req.query.pos)
		for (const i of isoforms) {
			const tmp = genome.genedb.getjsonbyisoform.get(i.isoform)
			if (tmp) {
				i.name = JSON.parse(tmp.genemodel).name
				i.isdefault = tmp.isdefault
			}
		}
		res.send({ lst: isoforms })
	} catch (e) {
		if (e.stack) console.log(e.stack)
		res.send({ error: e.message || e })
	}
}

function isoformbycoord_tabix(genome, chr, pos) {
	return new Promise((resolve, reject) => {
		const genetk = genome.tracks.find(i => i.__isgene)
		if (!genetk) reject('no gene track')
		const ps = spawn('tabix', [path.join(serverconfig.tpmasterdir, genetk.file), chr + ':' + pos + '-' + pos])
		const out = [],
			out2 = []
		ps.stdout.on('data', d => out.push(d))
		ps.stderr.on('data', d => out2.push(d))
		ps.on('close', () => {
			const err = out2.join('')
			if (err && !tabixnoterror(err)) reject(err)
			const str = out.join('').trim()
			if (!str) resolve([])
			const lst = []
			for (const line of str.split('\n')) {
				const js = line.split('\t')[3]
				if (js) {
					const j = JSON.parse(js)
					if (j.isoform) lst.push({ isoform: j.isoform })
				}
			}
			resolve(lst)
		})
	})
}

/***********  __smat ************/

function handle_samplematrix(req, res) {
	/*
	fetch values for a set of features, over a common set of samples
	for singular feature, the datatype & file format is implied
	for feature spanning multiple data types, will need to query multiple data tracks, each track must be identified with "type" e.g. common.tkt.mdsvcf
	*/

	if (reqbodyisinvalidjson(req, res)) return

	Promise.resolve()
		.then(() => {
			const gn = genomes[req.query.genome]
			if (!gn) throw 'invalid genome'

			let ds

			if (req.query.iscustom) {
				if (!req.query.querykey2tracks) throw 'querykey2tracks{} missing for custom dataset'
				ds = { queries: {} }

				for (const key in req.query.querykey2tracks) {
					// the key is arbitrary

					const tk = req.query.querykey2tracks[key]

					if (!tk.type) throw 'missing "type" for a data track'

					if (tk.type == common.tkt.mdsvcf) {
						// special treatment for vcf
						const tk = req.query.querykey2tracks[key]
						tk.type = common.mdsvcftype.vcf

						ds.queries[key] = {
							type: common.tkt.mdsvcf,
							info: tk.info, // comply with multi-vcf track mds
							tracks: [tk]
						}
					} else if (tk.type == common.tkt.mdssvcnv) {
						ds.queries[key] = tk
					} else if (tk.type == common.tkt.mdsexpressionrank) {
						// gene expression is currently not used in custom track...
						ds.queries[key] = tk
					} else {
						throw 'unknown type of data track: ' + tk.type
					}
				}
			} else {
				// from native dataset
				if (!gn.datasets) throw 'genome is not equipped with datasets'
				if (!req.query.dslabel) throw 'dslabel missing'
				ds = gn.datasets[req.query.dslabel]
				if (!ds) throw 'invalid dslabel'
				if (!ds.queries) throw 'dataset is not equipped with queries'
			}

			/*
		impose certain limits to restrict to a set of samples
		merge different logic of limits into one set
		share in different feature processor
		*/
			let usesampleset

			if (req.query.sampleset) {
				usesampleset = new Set(req.query.sampleset)
			} else if (req.query.limitsamplebyeitherannotation) {
				// must be official ds
				if (!ds.cohort) throw 'limitsamplebyeitherannotation but no cohort in ds'
				if (!ds.cohort.annotation) throw 'limitsamplebyeitherannotation but no cohort.annotation in ds'
				usesampleset = new Set()
				for (const n in ds.cohort.annotation) {
					const a = ds.cohort.annotation[n]
					for (const filter of req.query.limitsamplebyeitherannotation) {
						if (a[filter.key] == filter.value) {
							// use this sample
							usesampleset.add(n)
							break
						}
					}
				}
			}

			const tasks = []

			for (const feature of req.query.features) {
				let dsquery
				let dsquerylst = []

				// allow other types of query, e.g. checking sample metadata

				if (feature.querykey) {
					if (!ds.queries) throw 'using querykey for a feature but no ds.queries'
					dsquery = ds.queries[feature.querykey]
					if (!dsquery) throw 'unknown dsquery by key ' + feature.querykey
				} else if (feature.querykeylst) {
					if (!ds.queries) throw 'using querykeylst for a feature but no ds.queries'
					for (const k of feature.querykeylst) {
						const q = ds.queries[k]
						if (!q) throw 'unknown key "' + k + '" from querykeylst'
						dsquerylst.push(q)
					}
					if (dsquerylst.length == 0) throw 'no valid keys in querykeylst'
				} else if (feature.issampleattribute) {
					// no need for dsquery
				} else {
					throw 'unknown way to query a feature'
				}

				// types of feature/query

				if (feature.isgenevalue) {
					const [err, q] = samplematrix_task_isgenevalue(feature, ds, dsquery, usesampleset)
					if (err) throw 'error with isgenevalue: ' + err
					tasks.push(q)
				} else if (feature.iscnv) {
					const [err, q] = samplematrix_task_iscnv(feature, ds, dsquery, usesampleset)
					if (err) throw 'error with iscnv: ' + err
					tasks.push(q)
				} else if (feature.isloh) {
					const [err, q] = samplematrix_task_isloh(feature, ds, dsquery, usesampleset)
					if (err) throw 'error with isloh: ' + err
					tasks.push(q)
				} else if (feature.isvcf) {
					const [err, q] = samplematrix_task_isvcf(feature, ds, dsquery, usesampleset)
					if (err) throw 'error with isvcf: ' + err
					tasks.push(q)
				} else if (feature.isitd) {
					const [err, q] = samplematrix_task_isitd(feature, ds, dsquery, usesampleset)
					if (err) throw 'error with isitd: ' + err
					tasks.push(q)
				} else if (feature.issvfusion) {
					const [err, q] = samplematrix_task_issvfusion(feature, ds, dsquery, usesampleset)
					if (err) throw 'error with issvfusion: ' + err
					tasks.push(q)
				} else if (feature.issvcnv) {
					const [err, q] = samplematrix_task_issvcnv(feature, ds, dsquery, usesampleset)
					if (err) throw 'error with issvcnv: ' + err
					tasks.push(q)
				} else if (feature.ismutation) {
					const [err, q] = samplematrix_task_ismutation(feature, ds, dsquerylst, usesampleset)
					if (err) throw 'error with ismutation: ' + err
					tasks.push(q)
				} else if (feature.issampleattribute) {
					const [err, q] = samplematrix_task_issampleattribute(feature, ds, usesampleset)
					if (err) throw 'error with issampleattribute: ' + err
					tasks.push(q)
				} else {
					throw 'unknown type of feature'
				}
			}

			return Promise.all(tasks)
		})
		.then(results => {
			res.send({ results: results })
		})
		.catch(err => {
			res.send({ error: typeof err == 'string' ? err : err.message })
			if (err.stack) console.error(err.stack)
		})
}

function samplematrix_task_issampleattribute(feature, ds, usesampleset) {
	if (!feature.key) return ['.key missing']
	if (!ds.cohort) return ['ds.cohort missing']
	if (!ds.cohort.annotation) return ['ds.cohort.annotation missing']
	const q = Promise.resolve().then(() => {
		const items = []
		for (const samplename in ds.cohort.annotation) {
			if (usesampleset && !usesampleset.has(samplename)) continue

			const anno = ds.cohort.annotation[samplename]

			const value = anno[feature.key]
			if (value == undefined) continue
			items.push({
				sample: samplename,
				value: value
			})
		}
		return {
			id: feature.id,
			items: items
		}
	})
	return [null, q]
}

function samplematrix_task_isgenevalue(feature, ds, dsquery, usesampleset) {
	if (!feature.genename) return ['genename missing']
	const genename = feature.genename.toLowerCase()
	if (!feature.chr) return ['chr missing']
	if (!Number.isInteger(feature.start) || !Number.isInteger(feature.stop)) return ['invalid start/stop coordinate']
	if (feature.stop - feature.start > 10000000) return ['gene feature too long (> 10Mb)']

	const q = Promise.resolve()
		.then(() => {
			if (dsquery.file) return
			return cache_index_promise(dsquery.indexURL || dsquery.url + '.tbi')
		})
		.then(dir => {
			return new Promise((resolve, reject) => {
				const data = []
				const ps = spawn(
					tabix,
					[
						dsquery.file ? path.join(serverconfig.tpmasterdir, dsquery.file) : dsquery.url,
						feature.chr + ':' + feature.start + '-' + feature.stop
					],
					{ cwd: dir }
				)
				const rl = readline.createInterface({
					input: ps.stdout
				})

				rl.on('line', line => {
					const l = line.split('\t')

					const j = JSON.parse(l[3])

					if (!j.gene) return
					if (j.gene.toLowerCase() != genename) return

					if (!j.sample) return
					if (usesampleset && !usesampleset.has(j.sample)) return

					data.push(j)
				})

				const errout = []
				ps.stderr.on('data', i => errout.push(i))
				ps.on('close', code => {
					const e = errout.join('')
					if (e && !tabixnoterror(e)) {
						reject(e)
						return
					}
					resolve({
						id: feature.id,
						items: data
					})
				})
			})
		})
	return [null, q]
}

function samplematrix_task_iscnv(feature, ds, dsquery, usesampleset) {
	if (!feature.chr) return ['chr missing']
	if (!Number.isInteger(feature.start) || !Number.isInteger(feature.stop)) return ['invalid start/stop coordinate']
	if (feature.stop - feature.start > 10000000) return ['look range too big (>10Mb)']
	if (feature.valuecutoff != undefined) {
		if (!Number.isFinite(feature.valuecutoff)) return ['invalid value for valuecutoff']
	}
	if (feature.focalsizelimit != undefined) {
		if (!Number.isInteger(feature.focalsizelimit)) return ['invalid value for focalsizelimit']
	}

	const q = Promise.resolve()
		.then(() => {
			if (dsquery.file) return
			return cache_index_promise(dsquery.indexURL || dsquery.url + '.tbi')
		})
		.then(dir => {
			return new Promise((resolve, reject) => {
				const data = []
				const ps = spawn(
					tabix,
					[
						dsquery.file ? path.join(serverconfig.tpmasterdir, dsquery.file) : dsquery.url,
						feature.chr + ':' + feature.start + '-' + feature.stop
					],
					{ cwd: dir }
				)
				const rl = readline.createInterface({
					input: ps.stdout
				})
				rl.on('line', line => {
					const l = line.split('\t')

					const j = JSON.parse(l[3])

					// loh and sv data could be present in same file
					if (j.dt != common.dtcnv) return

					if (feature.valuecutoff && Math.abs(j.value) < feature.valuecutoff) return

					j.chr = l[0]
					j.start = Number.parseInt(l[1])
					j.stop = Number.parseInt(l[2])

					if (feature.focalsizelimit && j.stop - j.start >= feature.focalsizelimit) return

					if (!j.sample) return
					if (usesampleset && !usesampleset.has(j.sample)) return

					data.push(j)
				})

				const errout = []
				ps.stderr.on('data', i => errout.push(i))
				ps.on('close', code => {
					const e = errout.join('')
					if (e && !tabixnoterror(e)) {
						reject(e)
						return
					}
					resolve({
						id: feature.id,
						items: data
					})
				})
			})
		})
	return [null, q]
}

function samplematrix_task_isloh(feature, ds, dsquery, usesampleset) {
	if (!feature.chr) return ['chr missing']
	if (!Number.isInteger(feature.start) || !Number.isInteger(feature.stop)) return ['invalid start/stop coordinate']
	if (feature.stop - feature.start > 10000000) return ['look range too big (>10Mb)']
	if (feature.valuecutoff != undefined) {
		if (!Number.isFinite(feature.valuecutoff)) return ['invalid value for valuecutoff']
	}
	if (feature.focalsizelimit != undefined) {
		if (!Number.isInteger(feature.focalsizelimit)) return ['invalid value for focalsizelimit']
	}

	const q = Promise.resolve()
		.then(() => {
			if (dsquery.file) return
			return cache_index_promise(dsquery.indexURL || dsquery.url + '.tbi')
		})
		.then(dir => {
			return new Promise((resolve, reject) => {
				const data = []
				const ps = spawn(
					tabix,
					[
						dsquery.file ? path.join(serverconfig.tpmasterdir, dsquery.file) : dsquery.url,
						feature.chr + ':' + feature.start + '-' + feature.stop
					],
					{ cwd: dir }
				)
				const rl = readline.createInterface({
					input: ps.stdout
				})
				rl.on('line', line => {
					const l = line.split('\t')

					const j = JSON.parse(l[3])

					if (j.dt != common.dtloh) return

					if (feature.valuecutoff && j.segmean < feature.valuecutoff) return

					j.chr = l[0]
					j.start = Number.parseInt(l[1])
					j.stop = Number.parseInt(l[2])

					if (feature.focalsizelimit && j.stop - j.start >= feature.focalsizelimit) return

					if (!j.sample) return
					if (usesampleset && !usesampleset.has(j.sample)) return

					data.push(j)
				})

				const errout = []
				ps.stderr.on('data', i => errout.push(i))
				ps.on('close', code => {
					const e = errout.join('')
					if (e && !tabixnoterror(e)) {
						reject(e)
						return
					}
					resolve({
						id: feature.id,
						items: data
					})
				})
			})
		})
	return [null, q]
}

function samplematrix_task_isitd(feature, ds, dsquery, usesampleset) {
	if (!feature.chr) return ['chr missing']
	if (!Number.isInteger(feature.start) || !Number.isInteger(feature.stop)) return ['invalid start/stop coordinate']
	if (feature.stop - feature.start > 10000000) return ['look range too big (>10Mb)']

	const q = Promise.resolve()
		.then(() => {
			if (dsquery.file) return
			return cache_index_promise(dsquery.indexURL || dsquery.url + '.tbi')
		})
		.then(dir => {
			return new Promise((resolve, reject) => {
				const data = []
				const ps = spawn(
					tabix,
					[
						dsquery.file ? path.join(serverconfig.tpmasterdir, dsquery.file) : dsquery.url,
						feature.chr + ':' + feature.start + '-' + feature.stop
					],
					{ cwd: dir }
				)
				const rl = readline.createInterface({
					input: ps.stdout
				})
				rl.on('line', line => {
					const l = line.split('\t')

					const j = JSON.parse(l[3])

					if (j.dt != common.dtitd) return

					j.chr = l[0]
					j.start = Number.parseInt(l[1])
					j.stop = Number.parseInt(l[2])

					if (!j.sample) return
					if (usesampleset && !usesampleset.has(j.sample)) return

					data.push(j)
				})

				const errout = []
				ps.stderr.on('data', i => errout.push(i))
				ps.on('close', code => {
					const e = errout.join('')
					if (e && !tabixnoterror(e)) {
						reject(e)
						return
					}
					resolve({
						id: feature.id,
						items: data
					})
				})
			})
		})
	return [null, q]
}

function samplematrix_task_issvfusion(feature, ds, dsquery, usesampleset) {
	if (!feature.chr) return ['chr missing']
	if (!Number.isInteger(feature.start) || !Number.isInteger(feature.stop)) return ['invalid start/stop coordinate']
	if (feature.stop - feature.start > 10000000) return ['look range too big (>10Mb)']

	const q = Promise.resolve()
		.then(() => {
			if (dsquery.file) return
			return cache_index_promise(dsquery.indexURL || dsquery.url + '.tbi')
		})
		.then(dir => {
			return new Promise((resolve, reject) => {
				const data = []
				const ps = spawn(
					tabix,
					[
						dsquery.file ? path.join(serverconfig.tpmasterdir, dsquery.file) : dsquery.url,
						feature.chr + ':' + feature.start + '-' + feature.stop
					],
					{ cwd: dir }
				)
				const rl = readline.createInterface({
					input: ps.stdout
				})
				rl.on('line', line => {
					const l = line.split('\t')

					const j = JSON.parse(l[3])

					if (j.dt != common.dtsv && j.dt != common.dtfusionrna) return

					if (!j.sample) return
					if (usesampleset && !usesampleset.has(j.sample)) return

					j._chr = l[0]
					j._pos = Number.parseInt(l[1])
					if (j.chrA) {
						j.chrB = j._chr
						j.posB = j._pos
					} else {
						j.chrA = j._chr
						j.posA = j._pos
					}

					data.push(j)
				})

				const errout = []
				ps.stderr.on('data', i => errout.push(i))
				ps.on('close', code => {
					const e = errout.join('')
					if (e && !tabixnoterror(e)) {
						reject(e)
						return
					}
					resolve({
						id: feature.id,
						items: data
					})
				})
			})
		})
	return [null, q]
}

function samplematrix_task_issvcnv(feature, ds, dsquery, usesampleset) {
	if (!feature.chr) return ['chr missing']
	if (!Number.isInteger(feature.start) || !Number.isInteger(feature.stop)) return ['invalid start/stop coordinate']
	if (feature.stop - feature.start > 10000000) return ['look range too big (>10Mb)']

	const q = Promise.resolve()
		.then(() => {
			if (dsquery.file) return
			return cache_index_promise(dsquery.indexURL || dsquery.url + '.tbi')
		})
		.then(dir => {
			return new Promise((resolve, reject) => {
				const data = []
				const ps = spawn(
					tabix,
					[
						dsquery.file ? path.join(serverconfig.tpmasterdir, dsquery.file) : dsquery.url,
						feature.chr + ':' + feature.start + '-' + feature.stop
					],
					{ cwd: dir }
				)
				const rl = readline.createInterface({
					input: ps.stdout
				})
				rl.on('line', line => {
					const l = line.split('\t')

					const j = JSON.parse(l[3])

					if (!j.sample) return
					if (usesampleset && !usesampleset.has(j.sample)) return

					// keep all data and return

					if (j.dt == common.dtsv || j.dt == common.dtfusionrna) {
						if (j.dt == common.dtsv && feature.sv && feature.sv.hidden) return

						if (j.dt == common.dtfusionrna && feature.fusion && feature.fusion.hidden) return

						j._chr = l[0]
						j._pos = Number.parseInt(l[1])
						if (j.chrA) {
							j.chrB = j._chr
							j.posB = j._pos
						} else {
							j.chrA = j._chr
							j.posA = j._pos
						}
					} else if (j.dt == common.dtcnv) {
						if (feature.cnv && feature.cnv.hidden) return

						if (feature.cnv && feature.cnv.valuecutoff && Math.abs(j.value) < feature.cnv.valuecutoff) return
						j.chr = l[0]
						j.start = Number.parseInt(l[1])
						j.stop = Number.parseInt(l[2])
						if (feature.cnv && feature.cnv.focalsizelimit && j.stop - j.start >= feature.cnv.focalsizelimit) return
					} else if (j.dt == common.dtloh) {
						if (feature.loh && feature.loh.hidden) return

						if (feature.loh && feature.loh.valuecutoff && j.segmean < feature.loh.valuecutoff) return
						j.chr = l[0]
						j.start = Number.parseInt(l[1])
						j.stop = Number.parseInt(l[2])
						if (feature.loh && feature.loh.focalsizelimit && j.stop - j.start >= feature.loh.focalsizelimit) return
					} else if (j.dt == common.dtitd) {
						if (feature.itd && feature.itd.hidden) return

						j.chr = l[0]
						j.start = Number.parseInt(l[1])
						j.stop = Number.parseInt(l[2])
					} else {
						console.error('unknown datatype', j.dt)
						return
					}

					data.push(j)
				})

				const errout = []
				ps.stderr.on('data', i => errout.push(i))
				ps.on('close', code => {
					const e = errout.join('')
					if (e && !tabixnoterror(e)) {
						reject(e)
						return
					}

					const sample2item = new Map()
					for (const i of data) {
						if (!sample2item.has(i.sample)) sample2item.set(i.sample, [])
						sample2item.get(i.sample).push(i)
					}
					mdssvcnv_do_copyneutralloh(sample2item)

					const newlst = []
					for (const [n, lst] of sample2item) {
						for (const i of lst) {
							newlst.push(i)
						}
					}

					resolve({
						id: feature.id,
						items: newlst
					})
				})
			})
		})
	return [null, q]
}

function samplematrix_task_ismutation(feature, ds, dsquerylst, usesampleset) {
	/*
	load mutation of any type:
		snvindel from vcf file
		cnv/loh/sv/fusion/itd from svcnv file

	no expression data here

	*/
	if (!feature.chr) return ['chr missing']
	if (!Number.isInteger(feature.start) || !Number.isInteger(feature.stop)) return ['invalid start/stop coordinate']
	if (feature.stop - feature.start > 10000000) return ['look range too big (>10Mb)']

	const tasks = []

	for (const query of dsquerylst) {
		if (query.type == common.tkt.mdsvcf) {
			const [err, q] = samplematrix_task_isvcf(feature, ds, query, usesampleset)
			if (err) return [err]
			tasks.push(q)
		} else if (query.type == common.tkt.mdssvcnv) {
			const [err, q] = samplematrix_task_issvcnv(feature, ds, query, usesampleset)
			if (err) return [err]
			tasks.push(q)
		} else {
			return ['unsupported track type: ' + query.type]
		}
	}

	return [
		null,
		Promise.all(tasks).then(results => {
			const items = []
			for (const r of results) {
				for (const i of r.items) {
					items.push(i)
				}
			}
			return {
				id: results[0].id,
				items: items
			}
		})
	]
}

function samplematrix_task_isvcf(feature, ds, dsquery, usesampleset) {
	/*
	if is custom, will pass the lines to client for processing
	*/
	if (!dsquery.tracks) return 'tracks[] missing from dsquery'
	if (!feature.chr) return ['chr missing']
	if (!Number.isInteger(feature.start) || !Number.isInteger(feature.stop)) return ['invalid start/stop coordinate']
	if (feature.stop - feature.start > 2000000) return ['look range too big (>2Mb)']

	const tasks = []

	for (const tk of dsquery.tracks) {
		const q = Promise.resolve()
			.then(() => {
				if (tk.file) return
				return cache_index_promise(tk.indexURL || tk.url + '.tbi')
			})
			.then(dir => {
				return new Promise((resolve, reject) => {
					const data = []
					const ps = spawn(
						tabix,
						[
							tk.file ? path.join(serverconfig.tpmasterdir, tk.file) : tk.url,
							(tk.nochr ? feature.chr.replace('chr', '') : feature.chr) + ':' + feature.start + '-' + (feature.stop + 1)
							// must add 1 to stop so to get snv data
						],
						{ cwd: dir }
					)
					const rl = readline.createInterface({
						input: ps.stdout
					})
					rl.on('line', line => {
						if (dsquery.iscustom) {
							// info/format are at client, pass them over
							data.push(line)
							return
						}

						if (tk.type == common.mdsvcftype.vcf) {
							// snv/indel

							const [badinfok, mlst, altinvalid] = vcf.vcfparseline(line, {
								nochr: tk.nochr,
								samples: tk.samples,
								info: dsquery.info,
								format: tk.format
							})

							for (const m of mlst) {
								if (!m.sampledata) {
									// do not allow
									continue
								}

								// extract class/mname from vep csq etc, must be done here but not on client
								common.vcfcopymclass(m, {})

								if (feature.snvindel) {
									if (feature.snvindel.excludeclasses && feature.snvindel.excludeclasses[m.class]) {
										// m class is one of excluded
										continue
									}
								}

								// filters on samples

								if (usesampleset) {
									const samplesnothidden = []
									for (const s of m.sampledata) {
										if (usesampleset.has(s.sampleobj.name)) {
											samplesnothidden.push(s)
										}
									}
									if (samplesnothidden.length == 0) {
										continue
									}
									m.sampledata = samplesnothidden
								}

								// delete the obsolete attr
								for (const sb of m.sampledata) {
									delete sb.allele2readcount
								}

								delete m._m
								delete m.vcf_ID
								delete m.name

								m.dt = common.dtsnvindel

								data.push(m)
							}
						} else {
							console.error('type not one of mdsvcftype: ' + tk.type)
						}
					})

					const errout = []
					ps.stderr.on('data', i => errout.push(i))
					ps.on('close', code => {
						const e = errout.join('')
						if (e && !tabixnoterror(e)) {
							reject(e)
							return
						}
						resolve(data)
					})
				})
			})
		tasks.push(q)
	}

	return [
		null,
		Promise.all(tasks).then(results => {
			const lst = []
			for (const i of results) {
				for (const m of i) {
					lst.push(m)
				}
			}
			return {
				id: feature.id,
				items: lst
			}
		})
	]
}

/***********  __smat ends ************/

function handle_vcfheader(req, res) {
	/*
	get header for a single custom vcf track
	*/
	if (reqbodyisinvalidjson(req, res)) return
	const [e, file, isurl] = fileurl(req)
	if (e) return res.send({ error: e })

	Promise.resolve()
		.then(() => {
			if (!isurl) return
			return cache_index_promise(req.query.indexURL || file + '.tbi')
		})
		.then(dir => {
			return new Promise((resolve, reject) => {
				const ps = spawn(tabix, ['-H', file], { cwd: dir })
				const data = []
				const err = []
				ps.stdout.on('data', i => data.push(i))
				ps.stderr.on('data', i => err.push(i))
				ps.on('close', code => {
					const errstr = err.join('')
					if (errstr && !tabixnoterror(errstr)) reject({ message: errstr })
					resolve({
						dir: dir,
						metastr: data.join('')
					})
				})
			})
		})
		.then(out => {
			return new Promise((resolve, reject) => {
				const ps = spawn(tabix, ['-l', file], { cwd: out.dir })
				const data = []
				const err = []
				ps.stdout.on('data', i => data.push(i))
				ps.stderr.on('data', i => err.push(i))
				ps.on('close', code => {
					const errstr = err.join('')
					if (errstr && !tabixnoterror(errstr)) reject({ message: errstr })
					out.chrstr = data.join('')
					resolve(out)
				})
			})
		})
		.then(out => {
			res.send({
				metastr: out.metastr,
				chrstr: out.chrstr
			})
		})
		.catch(err => {
			res.send({ error: err.message })
			if (err.stack) console.error(err.stack)
		})
}

function handle_vcf(req, res) {
	// single vcf
	if (reqbodyisinvalidjson(req, res)) return

	const [e, file, isurl] = fileurl(req)
	if (e) return res.send({ error: e })

	const vcfloader = usedir => {
		if (req.query.header) {
			// get header, no data
			const tasks = []
			// 0: meta
			tasks.push(next => {
				const ps = spawn(tabix, ['-H', file], { cwd: usedir })
				const thisout = []
				const thiserr = []
				ps.stdout.on('data', i => thisout.push(i))
				ps.stderr.on('data', i => thiserr.push(i))
				ps.on('close', code => {
					const e = thiserr.join('')
					if (e && !tabixnoterror(e)) {
						next(e)
						return
					}
					next(null, thisout.join(''))
				})
			})
			// 1: chr
			tasks.push(next => {
				const ps = spawn(tabix, ['-l', file], { cwd: usedir })
				const thisout = []
				const thiserr = []
				ps.stdout.on('data', i => thisout.push(i))
				ps.stderr.on('data', i => thiserr.push(i))
				ps.on('close', code => {
					const e = thiserr.join('')
					if (e && !tabixnoterror(e)) {
						next(e)
						return
					}
					next(null, thisout.join(''))
				})
			})
			async.series(tasks, (err, results) => {
				if (err) {
					res.send({ error: err })
					return
				}
				res.send({
					metastr: results[0],
					chrstr: results[1]
				})
			})
			return
		}
		// get actual variant data
		const errout = []
		const dataout = []
		const loopdone = () => {
			if (errout.length) {
				res.send({ error: errout.join('') })
				return
			}
			/*
			data retrieved for all rglst[]
			TODO may calculate the sampleidx for each variant
			*/
			res.send({
				linestr: dataout.join('').trim()
			})
		}
		const loop = idx => {
			const r = req.query.rglst[idx]
			const ps = spawn(tabix, [file, r.chr + ':' + r.start + '-' + r.stop], { cwd: usedir })
			ps.stdout.on('data', i => dataout.push(i))
			ps.stderr.on('data', i => errout.push(i))
			ps.on('close', code => {
				if (idx == req.query.rglst.length - 1) {
					loopdone()
				} else {
					loop(idx + 1)
				}
			})
		}
		loop(0)
	}
	if (isurl) {
		const indexURL = req.query.indexURL || file + '.tbi'
		cache_index(indexURL, vcfloader, res)
	} else {
		vcfloader()
	}
}

function cache_index(indexURL, tkloader, res) {
	const tmp = indexURL.split('//')
	if (tmp.length != 2) {
		return res.send({ error: 'irregular index URL: ' + indexURL })
	}
	// path of the index file, not including file name
	const dir = path.join(serverconfig.cachedir, tmp[0], tmp[1])

	/*
	index file full path
	for .tbi index file coming from dnanexus, convert the downloaded cache file to .csi
	XXX FIXME why .tbi index doesn't work natively on dnanexus??
	*/
	let indexfile = path.basename(tmp[1])
	if (
		indexURL.startsWith('https://dl.dnanex.us') ||
		indexURL.startsWith('https://westus.dl.azure.dnanex.us') ||
		indexURL.startsWith('https://westus.dl.stagingazure.dnanex.us')
	) {
		indexfile = indexfile.replace(/tbi$/, 'csi')
	}

	const indexFilepath = path.join(dir, indexfile)

	fs.stat(dir, (err, stat) => {
		if (err) {
			switch (err.code) {
				case 'ENOENT':
					// path not found, create path
					exec('mkdir -p "' + dir + '"', err => {
						if (err) {
							return res.send({ error: 'cannot create dir for caching' })
						}
						// download file
						const writestream = fs
							.createWriteStream(indexFilepath)
							.on('close', () => {
								// file downloaded
								tkloader(dir)
							})
							.on('error', () => {
								return res.send({ error: 'failed to download index file' })
							})
						request(indexURL, (error, response, body) => {
							if (error) {
								return res.send({ error: 'Error downloading ' + indexURL })
							}
							if (response.statusCode == 404) {
								return res.send({ error: 'File not found: ' + indexURL })
							}
						}).pipe(writestream)
					})
					return
				case 'EACCES':
					return res.send({ error: 'permission denied when stating cache dir' })
				default:
					return res.send({ error: 'unknown error code when stating: ' + err.code })
			}
		}
		// path exists
		// check if index file exists
		fs.stat(indexFilepath, (err, stat) => {
			if (err) {
				switch (err.code) {
					case 'ENOENT':
						// file not found
						// download file
						const writestream = fs
							.createWriteStream(indexFilepath)
							.on('close', () => {
								// file downloaded
								tkloader(dir)
							})
							.on('error', () => {
								return res.send({ error: 'failed to download index file' })
							})
						request(indexURL, (error, response, body) => {
							if (error) {
								// request encounters error, abort
								return res.send({ error: 'Error downloading ' + indexURL })
							}
						}).pipe(writestream)
						return
					case 'EACCES':
						return res.send({ error: 'permission denied when stating cache dir' })
					default:
						return res.send({ error: 'unknown error code when stating: ' + err.code })
				}
			}
			// index file exists
			tkloader(dir)
		})
	})
}

function cache_index_promise(indexURL) {
	return new Promise((resolve, reject) => {
		if (!indexURL) resolve()

		const tmp = indexURL.split('//')
		if (tmp.length != 2) reject({ message: 'irregular index URL: ' + indexURL })

		// path of the index file, not including file name
		const dir = path.join(serverconfig.cachedir, tmp[0], tmp[1])

		/*
	index file full path
	for .tbi index file coming from dnanexus, convert the downloaded cache file to .csi
	XXX FIXME why .tbi index doesn't work natively on dnanexus??
	*/
		let indexfile = path.basename(tmp[1])
		if (
			indexURL.startsWith('https://dl.dnanex.us') ||
			indexURL.startsWith('https://westus.dl.azure.dnanex.us') ||
			indexURL.startsWith('https://westus.dl.stagingazure.dnanex.us')
		) {
			if (indexURL.endsWith('bai')) {
				indexfile = indexfile.replace(/bai$/, 'csi')
			} else {
				indexfile = indexfile.replace(/tbi$/, 'csi')
			}
		}

		const indexFilepath = path.join(dir, indexfile)

		fs.stat(dir, (err, stat) => {
			if (err) {
				if (err.code == 'ENOENT') {
					// path not found, create path
					exec('mkdir -p "' + dir + '"', err => {
						if (err) reject({ message: 'cannot create dir for caching' })
						// download file
						downloadFile(indexURL, indexFilepath, err => {
							if (err) reject({ message: err })
							resolve(dir)
						})
					})
					return
				} else if (err.code == 'EACCES') {
					reject({ message: 'permission denied when stating cache dir' })
				}
				reject({ message: 'unknown error code when stating: ' + err.code })
			}
			// path exists
			// check if index file exists
			fs.stat(indexFilepath, (err, stat) => {
				if (err) {
					if (err.code == 'ENOENT') {
						// file not found, download
						downloadFile(indexURL, indexFilepath, err => {
							if (err) reject({ message: err })
							resolve(dir)
						})
						return
					} else if (err.code == 'EACCES') {
						reject({ message: 'permission denied when stating cache dir' })
					}
					reject({ message: 'unknown error code when stating: ' + err.code })
				}
				// index file exists
				resolve(dir)
			})
		})
	})
}
exports.cache_index_promise = cache_index_promise

function handle_translategm(req, res) {
	try {
		req.query = JSON.parse(req.body)
	} catch (e) {
		res.send({ error: 'invalid request body' })
		return
	}
	log(req)
	if (!genomes[req.query.genome]) return res.send({ error: 'invalid genome' })
	if (!req.query.gm) return res.send({ error: 'missing gm object' })
	if (!req.query.gm.chr) return res.send({ error: 'gm.chr missing' })
	if (!req.query.gm.start) return res.send({ error: 'gm.start missing' })
	if (!Number.isInteger(req.query.gm.start)) return res.send({ error: 'gm.start not integer' })
	if (!req.query.gm.stop) return res.send({ error: 'gm.stop missing' })
	if (!Number.isInteger(req.query.gm.stop)) return res.send({ error: 'gm.stop not integer' })

	const genomefile = genomes[req.query.genome].genomefile
	const rawout = []
	const rawerr = []
	const ps = spawn(samtools, [
		'faidx',
		genomefile,
		req.query.gm.chr + ':' + (req.query.gm.start + 1) + '-' + req.query.gm.stop
	])
	ps.stdout.on('data', i => rawout.push(i))
	ps.stderr.on('data', i => rawerr.push(i))
	ps.on('close', code => {
		const err = rawerr.join('')
		if (err) {
			res.send({ error: 'error getting sequence' })
			return
		}
		const fasta = rawout.join('').trim()
		if (fasta == '') {
			res.send({ error: 'no seqeuence retrieved' })
			return
		}

		const thisframe = common.fasta2gmframecheck(req.query.gm, fasta)

		res.send({ frame: thisframe })
	})
}

/****************************************************************************************************/

/* __tp__ */

/***************************   __util   **/

function validate_tabixfile(file) {
	if (!file.endsWith('.gz')) return ['no .gz suffix (file should be compressed by bgzip)']
	const gzfile = path.join(serverconfig.tpmasterdir, file)
	if (!fs.existsSync(gzfile)) return ['.gz file not found']
	if (fs.existsSync(gzfile + '.tbi')) {
		// using tbi
		return [null, gzfile]
	}
	if (fs.existsSync(gzfile + '.csi')) {
		// using csi
		return [null, gzfile]
	}
	return ['.tbi/.csi index missing']
}

var binOffsets = [512 + 64 + 8 + 1, 64 + 8 + 1, 8 + 1, 1, 0]

function getbin(start, stop) {
	var startbin = start >> 17,
		stopbin = stop >> 17,
		bin = null
	for (var i = 0; i < binOffsets.length; i++) {
		if (startbin == stopbin) {
			bin = binOffsets[i] + startbin
			break
		}
		startbin >>= 3
		stopbin >>= 3
	}
	return bin
}

function local_init_bulk_flag() {
	var flag = common.init_bulk_flag()
	return flag
}

function local_end_flag(flag) {
	delete flag.mclasslabel2key
	delete flag.sample2disease
	delete flag.patient2ori2sample
}

function makeyscale() {
	var barheight = 50,
		minv = 0,
		maxv = 100
	function yscale(v) {
		var usebaseline = false
		var baseliney = 0
		if (minv == 0 && maxv == 0) {
			// nothing
		} else if (minv <= 0 && maxv >= 0) {
			usebaseline = true
			baseliney = (barheight * maxv) / (maxv - minv)
		}
		if (usebaseline) {
			if (v >= maxv) return { y: 0, h: baseliney }
			if (v >= 0) {
				var h = (baseliney * v) / maxv
				return { y: baseliney - h, h: h }
			}
			if (v <= minv) return { y: baseliney, h: barheight - baseliney }
			var h = ((barheight - baseliney) * v) / minv
			return { y: baseliney, h: h }
			return
		}
		if (v <= minv) return { y: barheight, h: 0 }
		var h = (barheight * (v - minv)) / (maxv - minv)
		return { y: barheight - h, h: h }
	}
	yscale.height = function(h) {
		barheight = h
		return yscale
	}
	yscale.min = function(v) {
		minv = v
		return yscale
	}
	yscale.max = function(v) {
		maxv = v
		return yscale
	}
	return yscale
}
exports.makeyscale = makeyscale

function parse_header_variantgene(line) {
	var lst = line.toLowerCase().split('\t')
	function htry() {
		for (var i = 0; i < arguments.length; i++) {
			var j = lst.indexOf(arguments[i])
			if (j != -1) return j
		}
		return -1
	}
	var header = []
	var i = htry('chromosome')
	if (i == -1) return ['no chromosome']
	header.push({
		k: 'chr',
		i: i
	})
	var i = htry('position')
	if (i == -1) return ['no position']
	header.push({
		k: 'position',
		i: i
	})
	var i = htry('reference_allele')
	if (i == -1) return ['no reference_allele']
	header.push({
		k: 'reference_allele',
		i: i
	})
	var i = htry('mutant_allele')
	if (i == -1) return ['no mutant_allele']
	header.push({
		k: 'mutant_allele',
		i: i
	})
	var i = htry('patient')
	if (i == -1) return ['no patient']
	header.push({
		k: 'patient',
		i: i
	})
	var i = htry('sampletype')
	if (i == -1) return ['no sampletype']
	header.push({
		k: 'sampletype',
		i: i
	})
	var i = htry('geneset')
	if (i == -1) return ['no geneset']
	header.push({
		k: 'geneset',
		i: i
	})
	return [null, header]
}

function parse_variantgene(line, header) {
	var lst = line.split('\t')
	var m = {}
	header.forEach(h => {
		m[h.k] = lst[h.i]
	})
	if (!m.chr) return ['missing chr']
	if (!m.position) return ['missing position']
	var p = parseInt(m.position)
	if (isNaN(p)) return ['invalid position']
	m.position = p - 1
	if (!m.patient) return ['missing patient']
	if (!m.sampletype) return ['missing sample']
	if (!m.geneset) return ['missing geneset']
	if (!m.reference_allele) {
		m.hgvs = 'g.' + p + 'ins' + m.mutant_allele
	} else if (!m.mutant_allele) {
		m.hgvs = 'g.' + p + 'del' + m.reference_allele
	} else {
		m.hgvs = 'g.' + p + m.reference_allele + '>' + m.mutant_allele
	}
	try {
		var jsg = JSON.parse(m.geneset)
	} catch (e) {
		return ['invalid json for geneset']
	}
	m.geneset = jsg
	return [null, m]
}

function illegalpath(s) {
	if (s[0] == '/') return true // must not be relative to mount root
	if (s.includes('"') || s.includes("'")) return true // must not include quotes, apostrophe
	if (s.includes('|') || s.includes('&')) return true // must not include operator characters
	if (s.indexOf('..') != -1) return true
	if (s.match(/(\<script|script\>)/i)) return true // avoid the potential for parsing injected code in client side error message
	return false
}

function fileurl(req) {
	// must use it to scrutinize every requested file path
	let file = null,
		isurl = false
	if (req.query.file) {
		file = req.query.file
		if (illegalpath(file)) return ['illegal file path']
		file = path.join(serverconfig.tpmasterdir, file)
	} else if (req.query.url) {
		file = req.query.url
		// avoid whitespace in case the url is supplied as an argument
		// to an exec script and thus execute arbitrary space-separated
		// commands within the url
		if (file.includes(' ')) return ['url must not contain whitespace']
		if (file.includes('"') || file.includes("'")) return ['url must not contain single or double quotes']
		isurl = true
	}
	if (!file) return ['file unspecified']
	return [null, file, isurl]
}
exports.fileurl = fileurl

function reqbodyisinvalidjson(req, res) {
	try {
		req.query = JSON.parse(req.body)
	} catch (e) {
		res.send({ error: 'invalid request body' })
		return true
	}
	log(req)
	return false
}
exports.reqbodyisinvalidjson = reqbodyisinvalidjson

function get_percentile_readcount(lst, ...percents) {
	if (lst.length == 0) {
		// no samples
		return 0
	}
	const arr = lst.sort((i, j) => i.readcount - j.readcount)
	const result = []
	percents.forEach(perc => {
		if (!Number.isFinite(perc) || perc < 0 || perc > 1) {
			result.push(null)
			return
		}
		result.push(arr[Math.floor(arr.length * perc)].readcount)
	})
	//console.log(result[0], '::',lst.join(' '))
	return result
}

function log(req) {
	const j = {}
	for (const k in req.query) {
		if (k != 'jwt') j[k] = req.query[k]
	}
	console.log(
		'%s\t%s\t%s\t%s',
		url.parse(req.url).pathname,
		new Date(),
		req.header('x-forwarded-for') || req.connection.remoteAddress,
		JSON.stringify(j)
	)
}

exports.log = log

function downloadFile(url, tofile, cb) {
	const f = fs.createWriteStream(tofile)

	f.on('finish', () => {
		f.close(cb)
	})
	;(url.startsWith('https') ? https : http)
		.get(url, response => {
			response.pipe(f)
		})
		.on('error', err => {
			cb(err.message)
		})
}

function parse_textfilewithheader(text) {
	/*
	for sample annotation file, first line is header, skip lines start with #
	parse each line as an item
	*/
	const lines = text.split(/\r?\n/)
	/*
	if(lines.length<=1) return ['no content']
	if(lines[0] == '') return ['empty header line']
	*/

	// allow empty file
	if (lines.length <= 1 || !lines[0]) return [null, []]

	const header = lines[0].split('\t')
	const items = []
	for (let i = 1; i < lines.length; i++) {
		if (lines[i][0] == '#') continue
		const l = lines[i].split('\t')
		const item = {}
		for (let j = 0; j < header.length; j++) {
			const value = l[j]
			if (value) {
				item[header[j]] = value
			}
		}
		items.push(item)
	}
	return [null, items]
}

/***************************   end of __util   **/

async function pp_init() {
	if (serverconfig.base_zindex != undefined) {
		const v = Number.parseInt(serverconfig.base_zindex)
		if (Number.isNaN(v) || v <= 0) return 'base_zindex must be positive integer'
		serverconfig.base_zindex = v
	}

	if (serverconfig.jwt) {
		if (!serverconfig.jwt.secret) return 'jwt.secret missing'
		if (!serverconfig.jwt.permissioncheck) return 'jwt.permissioncheck missing'
	}

	if (!serverconfig.tpmasterdir) return 'tpmasterdir is not specified in ' + serverconfigfile
	const putfiledir = 'tmpfile'
	if (!serverconfig.cachedir) return 'cachedir is not specified in ' + serverconfigfile

	if (!serverconfig.genomes) return 'genomes is not specified in ' + serverconfigfile
	if (!Array.isArray(serverconfig.genomes)) return '.genomes must be an array in ' + serverconfigfile

	for (const g of serverconfig.genomes) {
		if (!g.name) return '.name missing from a genome: ' + JSON.stringify(g)
		if (!g.file) return '.file missing from genome ' + g.name

<<<<<<< HEAD
		const overrideFile = path.join(process.cwd(), g.file)
		const jsfile = fs.existsSync(overrideFile) ? overrideFile : g.file
		const g2 = __non_webpack_require__(jsfile)
=======
		let g2
		try {
			g2 = __non_webpack_require__(g.file)
		} catch (e) {
			return `error loading genome file: '${g.file}'` + e
		}
>>>>>>> a8bbecf1

		if (!g2.genomefile) return '.genomefile missing from genome ' + g.name
		g2.genomefile = path.join(serverconfig.tpmasterdir, g2.genomefile)

		genomes[g.name] = g2

		if (!g2.tracks) {
			g2.tracks = [] // must always have .tracks even if empty
		}
		if (g.tracks) {
			// supplement
			for (const t of g.tracks) {
				g2.tracks.push(t)
			}
		}
		if (g.datasets) {
			g2.rawdslst = g.datasets
		}
		if (g.snp) {
			// replace snp db
			g2.snp = g.snp
		}
		if (g.nosnp) {
			// no snp
			delete g2.snp
		}
		if (g.nohicenzyme) {
			delete g2.hicenzymefragment
		}
		if (g.nohicdomain) {
			delete g2.hicdomain
		}
	}

	if (serverconfig.defaultgenome) {
		if (genomes[serverconfig.defaultgenome]) {
			genomes[serverconfig.defaultgenome].isdefault = true
		}
	}

	for (const genomename in genomes) {
		/*
	validate each genome
	*/

		const g = genomes[genomename]
		if (!g.majorchr) return genomename + ': majorchr missing'
		if (!g.defaultcoord) return genomename + ': defaultcoord missing'
		// test samtools and genomefile
		const cmd =
			samtools +
			' faidx ' +
			g.genomefile +
			' ' +
			g.defaultcoord.chr +
			':' +
			g.defaultcoord.start +
			'-' +
			(g.defaultcoord.start + 1)
		try {
			child_process.execSync(cmd)
		} catch (e) {
			return 'sequence retrieval command failed: ' + cmd
		}

		if (!g.tracks) {
			g.tracks = []
		}
		if (typeof g.majorchr == 'string') {
			const lst = g.majorchr.trim().split(/[\s\t\n]+/)
			const hash = {}
			const chrorder = []
			for (let i = 0; i < lst.length; i += 2) {
				const chr = lst[i]
				const c = Number.parseInt(lst[i + 1])
				if (Number.isNaN(c)) return genomename + ' majorchr invalid chr size for ' + chr + ' (' + lst[i + 1] + ')'
				hash[chr] = c
				chrorder.push(chr)
			}
			g.majorchr = hash
			g.majorchrorder = chrorder
		}
		if (g.minorchr) {
			if (typeof g.minorchr == 'string') {
				const lst = g.minorchr.trim().split(/[\s\t\n]+/)
				const hash = {}
				for (let i = 0; i < lst.length; i += 2) {
					const c = Number.parseInt(lst[i + 1])
					if (Number.isNaN(c)) return genomename + ' minorchr invalid chr size for ' + lst[i] + ' (' + lst[i + 1] + ')'
					hash[lst[i]] = c
				}
				g.minorchr = hash
			}
		}

		if (!g.genedb) return genomename + ': .genedb{} missing'
		if (!g.genedb.dbfile) return genomename + ': .genedb.dbfile missing'
		{
			try {
				// keep reference of .db so as to add dataset-specific query statements later
				g.genedb.db = utils.connect_db(g.genedb.dbfile)
				//new bettersqlite( path.join(serverconfig.tpmasterdir, g.genedb.dbfile), {readonly:true,fileMustExist:true})
			} catch (e) {
				return 'cannot read dbfile: ' + g.genedb.dbfile
			}
			g.genedb.getnamebynameorisoform = g.genedb.db.prepare('select name from genes where name=? or isoform=?')
			g.genedb.getnamebyisoform = g.genedb.db.prepare('select distinct name from genes where isoform=?')
			g.genedb.getjsonbyname = g.genedb.db.prepare('select isdefault,genemodel from genes where name=?')
			g.genedb.getjsonbyisoform = g.genedb.db.prepare('select isdefault,genemodel from genes where isoform=?')
			g.genedb.getnameslike = g.genedb.db.prepare('select distinct name from genes where name like ? limit 20')
			if (g.genedb.hasalias) {
				g.genedb.getnamebyalias = g.genedb.db.prepare('select name from genealias where alias=?')
			}
		}

		const chrsize = {}
		for (const n in g.majorchr) {
			chrsize[n] = g.majorchr[n]
		}
		if (g.minorchr) {
			for (const n in g.minorchr) {
				chrsize[n] = g.minorchr[n]
			}
		}
		for (const tk of g.tracks) {
			if (!tk.__isgene) continue
			if (!tk.file) return 'Tabix file missing for gene track: ' + JSON.stringify(tk)
			const [err, file] = validate_tabixfile(tk.file)
			if (err) return tk.file + ': gene tabix file error: ' + err
		}

		if (g.proteindomain) {
			if (!g.proteindomain.dbfile) return genomename + '.proteindomain: missing dbfile for sqlite db'
			if (!g.proteindomain.statement) return genomename + '.proteindomain: missing statement for sqlite db'
			let db
			try {
				db = utils.connect_db(g.proteindomain.dbfile)
				//new bettersqlite( path.join(serverconfig.tpmasterdir,g.proteindomain.dbfile), {readonly:true,fileMustExist:true} )
			} catch (e) {
				return 'cannot read dbfile: ' + g.proteindomain.dbfile
			}
			g.proteindomain.getbyisoform = db.prepare(g.proteindomain.statement)
		}

		if (g.snp) {
			if (!g.snp.dbfile) return genomename + '.snp: missing sqlite dbfile'

			if (!g.snp.statement_getbyname) return genomename + '.snp: missing statement_getbyname'
			if (!g.snp.statement_getbycoord) return genomename + '.snp: missing statement_getbycoord'

			let db
			try {
				db = utils.connect_db(g.snp.dbfile)
				//new bettersqlite( path.join(serverconfig.tpmasterdir,g.snp.dbfile), {readonly:true, fileMustExist:true} )
			} catch (e) {
				return 'cannot read dbfile: ' + g.snp.dbfile
			}
			g.snp.getbyname = db.prepare(g.snp.statement_getbyname)
			g.snp.getbycoord = db.prepare(g.snp.statement_getbycoord)
		}

		if (g.clinvarVCF) {
			if (!g.clinvarVCF.file) return genomename + '.clinvarVCF: VCF file missing'
			g.clinvarVCF.file = path.join(serverconfig.tpmasterdir, g.clinvarVCF.file)
			if (!g.clinvarVCF.infokey) return genomename + '.clinvarVCF.infokey missing'
			if (!g.clinvarVCF.categories) return genomename + '.clinvarVCF.categories{} missing'

			{
				const tmp = child_process.execSync(tabix + ' -H ' + g.clinvarVCF.file, { encoding: 'utf8' }).trim()
				if (!tmp) return genomename + '.clinvarVCF: no meta/header lines'
				const [info, format, samples, errs] = vcf.vcfparsemeta(tmp.split('\n'))
				if (errs) return genomename + '.clinvarVCF: error parsing vcf meta: ' + errs.join('\n')
				if (!info[g.clinvarVCF.infokey]) return genomename + '.clinvarVCF: unknown INFO key for ' + g.clinvarVCF.infokey
				g.clinvarVCF.info = info
				g.clinvarVCF.format = format
			}
			{
				const tmp = child_process.execSync(tabix + ' -l ' + g.clinvarVCF.file, { encoding: 'utf8' }).trim()
				if (tmp == '') return genomename + '.clinvarVCF: no chr listing'
				g.clinvarVCF.nochr = common.contigNameNoChr(g, tmp.split('\n'))
			}
		}

		if (g.fimo_motif) {
			if (!g.fimo_motif.db) return genomename + '.fimo_motif: db file missing'
			g.fimo_motif.db = path.join(serverconfig.tpmasterdir, g.fimo_motif.db)
			if (g.fimo_motif.annotationfile) {
				const [err, items] = parse_textfilewithheader(
					fs.readFileSync(path.join(serverconfig.tpmasterdir, g.fimo_motif.annotationfile), { encoding: 'utf8' }).trim()
				)
				g.fimo_motif.tf2attr = {}
				for (const i of items) {
					g.fimo_motif.tf2attr[i.Model.split('_')[0]] = i
				}
			}
		}

		if (g.hicenzymefragment) {
			if (!Array.isArray(g.hicenzymefragment)) return 'hicenzymefragment should be an array'
			for (const frag of g.hicenzymefragment) {
				if (!frag.enzyme) return '.enzyme missing for one element of hicenzymefragment[]'
				if (!frag.file) return '.file missing for one element of hicenzymefragment[]'
				const [err, file] = validate_tabixfile(frag.file)
				if (err) return 'tabix file error for one of hicenzymefragment[]: ' + err
				// TODO frag.file = file
			}
		}

		if (g.hicdomain) {
			if (!g.hicdomain.groups) return '.groups{} missing from hicdomain'
			for (const groupname in g.hicdomain.groups) {
				const grp = g.hicdomain.groups[groupname]
				if (!grp.name) return '.name missing from hicdomain ' + groupname
				if (!grp.sets) return '.set{} missing from hicdomain ' + groupname
				for (const setname in grp.sets) {
					const hs = grp.sets[setname]
					if (!hs.name) return '.name missing from hicdomain ' + groupname + ' > ' + setname
					if (!hs.file) return '.file missing from hicdomain ' + groupname + ' > ' + setname
					const [err, file] = validate_tabixfile(hs.file)
					if (err) return 'tabix file error for hicdomain ' + groupname + ' > ' + setname + ': ' + err
					hs.file = file // replace with full path, keep on server side
				}
			}
		}

		if (!g.rawdslst) {
			// allow to have no ds
			continue
		}

		/*
	done everything except dataset
	*/

		g.datasets = {}
		const promises = []
		for (const d of g.rawdslst) {
			/*
		for each raw dataset
		*/

			if (!d.name) return 'a nameless dataset from ' + genomename
			if (g.datasets[d.name]) return genomename + ' has duplicating dataset name: ' + d.name
			let ds
			if (d.jsfile) {
<<<<<<< HEAD
				const overrideFile = path.join(process.cwd(), d.jsfile)
				const jsfile = fs.existsSync(overrideFile) ? overrideFile : d.jsfile
				ds = __non_webpack_require__(jsfile)
=======
				try {
					ds = __non_webpack_require__(d.jsfile)
				} catch (e) {
					throw `error loading genome file: '${d.jsfile}'` + e
				}
>>>>>>> a8bbecf1
			} else {
				return 'jsfile not available for dataset ' + d.name + ' of ' + genomename
			}

			ds.noHandleOnClient = d.noHandleOnClient
			ds.label = d.name
			g.datasets[ds.label] = ds

			if (ds.isMds3) {
				mds3_init_wrap(ds, g, d)
				continue
			}
			if (ds.isMds) {
				/********* MDS ************/
				const err = await mds_init(ds, g, d)
				if (err) return 'Error with dataset ' + ds.label + ': ' + err
				continue
			}

			/* old official dataset */

			if (ds.onetimequery_projectsize) {
				if (ds.onetimequery_projectsize.gdcgraphql) {
					if (!ds.onetimequery_projectsize.gdcgraphql.query)
						return '.query missing from ds.onetimequery_projectsize.gdcgraphql'
					if (!ds.onetimequery_projectsize.gdcgraphql.variables)
						return '.variables missing from ds.onetimequery_projectsize.gdcgraphql'
				} else {
					return 'unknown query method of onetimequery_projectsize'
				}
			}

			if (ds.variant2samples) {
				if (!ds.variant2samples.variantkey) return '.variantkey missing from variant2samples'
				if (!ds.variant2samples.levels) return '.levels[] missing from variant2samples'
				if (!Array.isArray(ds.variant2samples.levels)) return 'variant2samples.levels[] is not array'
				// validate levels when final
				if (['ssm_id'].indexOf(ds.variant2samples.variantkey) == -1) return 'invalid value of variantkey'
				if (ds.variant2samples.gdcgraphql) {
					if (!ds.variant2samples.gdcgraphql.query) return '.query missing from variant2samples.gdcgraphql'
					if (!ds.variant2samples.gdcgraphql.variables) return '.variables missing from variant2samples.gdcgraphql'
				} else {
					return 'unknown query method of variant2samples'
				}
			}

			if (ds.dbfile) {
				/* this dataset has a db */
				try {
					ds.newconn = utils.connect_db(ds.dbfile)
				} catch (e) {
					return 'cannot connect to db: ' + ds.dbfile
				}
			}

			if (ds.snvindel_attributes) {
				for (const at of ds.snvindel_attributes) {
					if (at.lst) {
						for (const a2 of at.lst) {
							a2.get = a2.get.toString()
						}
					} else {
						at.get = at.get.toString()
					}
				}
			}

			if (ds.vcfcohorttrack) {
				if (!ds.vcfcohorttrack.file) return '.file missing from .vcfcohorttrack of ' + genomename + '.' + ds.label
				const meta = child_process
					.execSync(tabix + ' -H ' + path.join(serverconfig.tpmasterdir, ds.vcfcohorttrack.file), { encoding: 'utf8' })
					.trim()
				if (meta == '') return 'no meta lines in VCF cohort file ' + ds.vcfcohorttrack.file
				const [info, format, samples, errs] = vcf.vcfparsemeta(meta.split('\n'))
				if (errs) return 'error parsing meta lines for VCF cohort file ' + ds.vcfcohorttrack.file
				ds.vcfcohorttrack.info = info
				ds.vcfcohorttrack.format = format

				if (ds.vcfcohorttrack.samplenamemap) {
					ds.vcfcohorttrack.samples = samples.map(ds.vcfcohorttrack.samplenamemap)
					delete ds.vcfcohorttrack.samplenamemap
				} else {
					ds.vcfcohorttrack.samples = samples
				}

				const tmp = child_process
					.execSync(tabix + ' -l ' + path.join(serverconfig.tpmasterdir, ds.vcfcohorttrack.file), { encoding: 'utf8' })
					.trim()
				if (tmp == '') return 'no chromosomes/contigs from VCF cohort file ' + ds.vcfcohorttrack.file
				ds.vcfcohorttrack.nochr = common.contigNameNoChr(g, tmp.split('\n'))
				console.log('Parsed vcf meta from ' + ds.vcfcohorttrack.file + ': ' + samples.length + ' samples')
			}

			if (ds.cohort) {
				// a dataset with cohort

				if (ds.cohort.levels) {
					if (!Array.isArray(ds.cohort.levels)) return 'cohort.levels must be array for ' + genomename + '.' + ds.label
					if (ds.cohort.levels.length == 0) return 'levels is blank array for cohort of ' + genomename + '.' + ds.label
					for (const i of ds.cohort.levels) {
						if (!i.k) return '.k key missing in one of the levels, .cohort, in ' + genomename + '.' + ds.label
					}
				}

				if (ds.cohort.fromdb) {
					/*
				cohort content to be loaded lazily from db
				*/
					if (!ds.cohort.fromdb.sql) return '.sql missing from ds.cohort.fromdb in ' + genomename + '.' + ds.label
					const rows = ds.newconn.prepare(ds.cohort.fromdb.sql).all()
					delete ds.cohort.fromdb
					ds.cohort.raw = rows ///// backward compatible
					console.log(rows.length + ' rows retrieved for ' + ds.label + ' sample annotation')
				}

				if (ds.cohort.files) {
					// sample annotation load directly from text files, in sync
					let rows = []
					for (const file of ds.cohort.files) {
						if (!file.file) return '.file missing from one of cohort.files[] for ' + genomename + '.' + ds.label
						const txt = fs.readFileSync(path.join(serverconfig.tpmasterdir, file.file), 'utf8').trim()
						if (!txt) return file.file + ' is empty for ' + genomename + '.' + ds.label
						rows = [...rows, ...d3dsv.tsvParse(txt)]
					}
					delete ds.cohort.files
					if (ds.cohort.raw) {
						ds.cohort.raw = [...ds.cohort.raw, ...rows]
					} else {
						ds.cohort.raw = rows
					}
					console.log(rows.length + ' rows retrieved for ' + ds.label + ' sample annotation')
				}
				if (ds.cohort.tosampleannotation) {
					// a directive to tell client to convert cohort.raw[] to cohort.annotation{}, key-value hash
					if (!ds.cohort.tosampleannotation.samplekey)
						return '.samplekey missing from .cohort.tosampleannotation for ' + genomename + '.' + ds.label
					if (!ds.cohort.key4annotation)
						return (
							'.cohort.key4annotation missing when .cohort.tosampleannotation is on for ' + genomename + '.' + ds.label
						)
					// in fact, it still requires ds.cohort.raw, but since db querying is async, not checked
				}
			}

			if (!ds.queries) return 'queries missing from dataset ' + ds.label + ', ' + genomename
			if (!Array.isArray(ds.queries)) return ds.label + '.queries is not array'
			for (const q of ds.queries) {
				const err = legacyds_init_one_query(q, ds, g)
				if (err) return 'Error parsing a query in "' + ds.label + '": ' + err
			}

			if (ds.vcfinfofilter) {
				const err = common.validate_vcfinfofilter(ds.vcfinfofilter)
				if (err) return ds.label + ': vcfinfofilter error: ' + err
			}

			if (ds.url4variant) {
				for (const u of ds.url4variant) {
					if (!u.makelabel) return 'makelabel() missing for one item of url4variant from ' + ds.label
					if (!u.makeurl) return 'makeurl() missing for one item of url4variant from ' + ds.label
					u.makelabel = u.makelabel.toString()
					u.makeurl = u.makeurl.toString()
				}
			}
		}

		delete g.rawdslst
	}
}

function legacyds_init_one_query(q, ds, genome) {
	/* parse a query from legacy ds.queries[]
	 */
	if (!q.name) return '.name missing'

	if (q.dsblocktracklst) {
		/*
		not sure if still in use!

		one or more block track available from this query
		quick-fix for cohort junction, replace-by-mds
		*/
		if (!Array.isArray(q.dsblocktracklst)) return 'dsblocktracklst not an array in ' + ds.label
		for (const tk of q.dsblocktracklst) {
			if (!tk.type) return 'missing type for a blocktrack of ' + ds.label
			if (!tk.file && !tk.url) return 'neither file or url given for a blocktrack of ' + ds.label
		}
		return
	}

	if (q.vcffile) {
		// single vcf
		const meta = child_process
			.execSync(tabix + ' -H ' + path.join(serverconfig.tpmasterdir, q.vcffile), { encoding: 'utf8' })
			.trim()
		if (meta == '') return 'no meta lines in VCF file ' + q.vcffile + ' of query ' + q.name
		const [info, format, samples, errs] = vcf.vcfparsemeta(meta.split('\n'))
		if (errs) return 'error parsing VCF meta lines of ' + q.vcffile + ': ' + errs.join('; ')
		q.vcf = {
			vcfid: Math.random().toString(),
			info: info,
			format: format,
			samples: samples
		}
		if (q.hlinfo) {
			q.vcf.hlinfo = q.hlinfo
			delete q.hlinfo
		}
		if (q.infopipejoin) {
			q.vcf.infopipejoin = q.infopipejoin
			delete q.infopipejoin
		}
		const tmp = child_process
			.execSync(tabix + ' -l ' + path.join(serverconfig.tpmasterdir, q.vcffile), { encoding: 'utf8' })
			.trim()
		if (tmp == '') return 'tabix -l found no chromosomes/contigs in ' + q.vcffile + ' of query ' + q.name
		q.vcf.nochr = common.contigNameNoChr(genome, tmp.split('\n'))
		let infoc = 0
		if (info) {
			for (const n in info) infoc++
		}
		console.log(
			'Parsed vcf meta from ' +
				q.vcffile +
				': ' +
				infoc +
				' INFO, ' +
				samples.length +
				' sample, ' +
				(q.vcf.nochr ? 'no "chr"' : 'has "chr"')
		)
		return
	}

	if (q.makequery) {
		if (q.isgeneexpression) {
			if (!q.config) return 'config object missing for gene expression query of ' + q.name
			if (q.config.maf) {
				q.config.maf.get = q.config.maf.get.toString()
			}
		}
		return
	}

	if (q.gdcgraphql_snvindel) {
		// TODO validate when it's settled
		return
	}

	return 'do not know how to parse query: ' + q.name
}

/////////////////// __MDS

async function mds_init(ds, genome, _servconfig) {
	/*
	ds: loaded from datasets/what.js
	genome: obj {}
	_servconfig: the entry in "datasets" array from serverconfig.json

	*/

	mds2_init.server_updateAttr(ds, _servconfig)

	if (ds.assayAvailability) {
		if (!ds.assayAvailability.file) return '.assayAvailability.file missing'
		if (!ds.assayAvailability.assays) return '.assayAvailability.assays[] missing'
		Object.freeze(ds.assayAvailability.assays)
		ds.assayAvailability.samples = new Map()
		for (const line of fs
			.readFileSync(path.join(serverconfig.tpmasterdir, ds.assayAvailability.file), { encoding: 'utf8' })
			.trim()
			.split('\n')) {
			const [sample, t] = line.split('\t')
			ds.assayAvailability.samples.set(sample, JSON.parse(t))
		}
		console.log(ds.assayAvailability.samples.size + ' samples with assay availability (' + ds.label + ')')
	}

	if (ds.sampleAssayTrack) {
		if (!ds.sampleAssayTrack.file) return '.file missing from sampleAssayTrack'
		ds.sampleAssayTrack.samples = new Map()

		let count = 0

		let unannotated = new Set()

		for (const line of fs
			.readFileSync(path.join(serverconfig.tpmasterdir, ds.sampleAssayTrack.file), { encoding: 'utf8' })
			.trim()
			.split('\n')) {
			if (!line) continue
			if (line[0] == '#') continue

			const [sample, assay, jsontext] = line.split('\t')
			if (!assay || !jsontext) continue

			if (!ds.sampleAssayTrack.samples.has(sample)) {
				// new sample
				if (ds.cohort && ds.cohort.annotation) {
					if (!ds.cohort.annotation[sample]) {
						// this sample is unannotated
						unannotated.add(sample)
						continue
					}
				}

				ds.sampleAssayTrack.samples.set(sample, [])
			}

			let tk
			try {
				tk = JSON.parse(jsontext)
			} catch (err) {
				return 'invalid JSON in sampleAssayTrack: ' + jsontext
			}

			// TODO validate track
			if (!common.tkt[tk.type]) return 'invalid type from a sample track: ' + jsontext
			if (!tk.name) {
				tk.name = sample + ' ' + assay
			}

			tk.assayName = assay

			ds.sampleAssayTrack.samples.get(sample).push(tk)
			count++
		}

		console.log(count + ' assay-tracks from ' + ds.sampleAssayTrack.samples.size + ' samples (' + ds.label + ')')
		if (unannotated.size) {
			console.log(
				'Error: ' + unannotated.size + ' samples with assay tracks are unannotated: ' + [...unannotated].join(' ')
			)
		}
	}

	if (ds.singlesamplemutationjson) {
		const m = ds.singlesamplemutationjson
		if (!m.file) return '.file missing from singlesamplemutationjson'
		m.samples = {}
		let count = 0
		for (const line of fs
			.readFileSync(path.join(serverconfig.tpmasterdir, m.file), { encoding: 'utf8' })
			.trim()
			.split('\n')) {
			if (!line) continue
			if (line[0] == '#') continue
			const [sample, file] = line.split('\t')
			if (sample && file) {
				count++
				m.samples[sample] = file
			}
		}
		console.log(count + ' samples for disco plot')
	}

	if (ds.cohort && ds.cohort.files) {
		/*
		*********** legacy mds *************

		following all loads sample attributes from text files
		and store in ds.cohort.annotation
		*/

		if (!Array.isArray(ds.cohort.files)) return '.cohort.files is not array'

		if (!ds.cohort.tohash) return '.tohash() missing from cohort'
		if (typeof ds.cohort.tohash != 'function') return '.cohort.tohash is not function'
		if (!ds.cohort.samplenamekey) return '.samplenamekey missing'

		// should allow both sample/individual level as key
		ds.cohort.annotation = {}

		if (ds.cohort.mutation_signature) {
			const s = ds.cohort.mutation_signature
			if (!s.sets) return '.mutation_signature.sets missing'
			for (const k in s.sets) {
				const ss = s.sets[k]
				if (!ss.name) ss.name = k
				if (!ss.signatures) return '.signatures{} missing from a signature set'
				if (ss.samples) {
					if (!ss.samples.file) return '.samples.file missing from a signature set'
					const [err, items] = parse_textfilewithheader(
						fs.readFileSync(path.join(serverconfig.tpmasterdir, ss.samples.file), { encoding: 'utf8' }).trim()
					)
					ss.samples.map = new Map()
					for (const i of items) {
						const sample = i[ds.cohort.samplenamekey]
						if (!sample) return ds.cohort.samplenamekey + ' missing in file ' + ss.samples.file
						ss.samples.map.set(sample, i)

						// parse to float
						for (const sk in ss.signatures) {
							if (i[sk]) {
								const v = Number.parseFloat(i[sk])
								if (Number.isNaN(v)) return 'mutation signature value is not float: ' + i[sk] + ' from sample ' + sample
								if (ss.samples.skipzero && v == 0) {
									delete i[sk]
								} else {
									i[sk] = v
								}
							}
						}
					}
				}
			}
		}

		if (ds.cohort.attributes) {
			if (!ds.cohort.attributes.lst) return '.lst[] missing for cohort.attributes'
			if (!Array.isArray(ds.cohort.attributes.lst)) return '.cohort.attributes.lst is not array'
			for (const attr of ds.cohort.attributes.lst) {
				if (!attr.key) return '.key missing from one of the .cohort.attributes.lst[]'
				if (!attr.label) return '.label missing from one of the .cohort.attributes.lst[]'
				if (!attr.values) return '.values{} missing from ' + attr.label + ' of .cohort.attributes.lst'
				for (const value in attr.values) {
					if (!attr.values[value].label)
						return '.label missing from one value of ' + attr.label + ' in .cohort.attributes.lst'
				}
			}
			if (ds.cohort.attributes.defaulthidden) {
				// allow attributes hidden by default
				for (const key in ds.cohort.attributes.defaulthidden) {
					const hideattr = ds.cohort.attributes.lst.find(i => i.key == key)
					if (!hideattr) return 'invalid defaulthidden key: ' + key
					for (const value in ds.cohort.attributes.defaulthidden[key]) {
						if (!hideattr.values[value]) return 'invalid defaulthidden value ' + value + ' for ' + key
					}
				}
			}
		}

		if (ds.cohort.hierarchies) {
			if (!ds.cohort.hierarchies.lst) return '.lst[] missing from .cohort.hierarchies'
			if (!Array.isArray(ds.cohort.hierarchies.lst)) return '.cohort.hierarchies.lst is not array'
			for (const h of ds.cohort.hierarchies.lst) {
				if (!h.name) return '.name missing from one hierarchy'
				if (!h.levels) return '.levels[] missing from one hierarchy'
				if (!Array.isArray(h.levels)) return '.levels is not array from one hierarchy'
				for (const l of h.levels) {
					if (!l.k) return '.k missing from one level in hierarchy ' + h.name
				}
			}
		}

		if (ds.cohort.sampleAttribute) {
			if (!ds.cohort.sampleAttribute.attributes) return 'attributes{} missing from cohort.sampleAttribute'
			for (const key in ds.cohort.sampleAttribute.attributes) {
				const a = ds.cohort.sampleAttribute.attributes[key]
				if (!a.label) return '.label missing for key ' + key + ' from cohort.sampleAttribute.attributes'
				if (a.values) {
					// optional
					for (const v in a.values) {
						const b = a.values[v]
						if (typeof b != 'object') return 'value "' + v + '" not pointing to {} from sampleAttribute'
						if (!b.name) b.name = v
					}
				}
				if (a.showintrack) {
					if (!a.isinteger && !a.isfloat) return a.label + ': .showintrack requires .isinteger or .isfloat'
				}
			}
		}

		if (ds.cohort.scatterplot) {
			if (!ds.cohort.sampleAttribute) return '.sampleAttribute missing but required for .cohort.scatterplot'

			const sp = ds.cohort.scatterplot

			// querykey is required
			if (!sp.querykey) return '.querykey missing from .cohort.scatterplot'
			{
				if (!ds.queries) return '.cohort.scatterplot.querykey in use but ds.queries{} missing'
				const tk = ds.queries[sp.querykey]
				if (!tk) return 'unknown query by .cohort.scatterplot.querykey: ' + sp.querykey
				if (tk.type != common.tkt.mdssvcnv)
					return 'type is not ' + common.tkt.mdssvcnv + ' of the track pointed to by .cohort.scatterplot.querykey'
			}

			if (sp.colorbygeneexpression) {
				if (!sp.colorbygeneexpression.querykey) return 'querykey missing from .cohort.scatterplot.colorbygeneexpression'
				if (!ds.queries) return '.cohort.scatterplot.colorbygeneexpression in use by ds.queries{} missing'
				const tk = ds.queries[sp.colorbygeneexpression.querykey]
				if (!tk)
					return (
						'unknown query by .cohort.scatterplot.colorbygeneexpression.querykey: ' + sp.colorbygeneexpression.querykey
					)
				if (!tk.isgenenumeric)
					return 'isgenenumeric missing from the track pointed to by .cohort.scatterplot.colorbygeneexpression.querykey'
			}

			if (sp.tracks) {
				// a common set of tracks to be shown in single sample browser upon clicking a dot
				// must label them as custom otherwise they won't be listed
				// TODO validate the tracks
				/*
				for(const t of sp.tracks) {
					t.iscustom=1
				}
				*/
			}

			// TODO support multiple plots
			if (!sp.x) return '.x missing from .cohort.scatterplot'
			if (!sp.x.attribute) return '.attribute missing from .cohort.scatterplot.x'
			const x = ds.cohort.sampleAttribute.attributes[sp.x.attribute]
			if (!x) return 'scatterplot.x.attribute is not defined in sampleAttribute'
			if (!x.isfloat) return 'scatterplot.x is not "isfloat"'
			if (!sp.y) return '.y missing from .cohort.scatterplot'
			if (!sp.y.attribute) return '.attribute missing from .cohort.scatterplot.y'
			const y = ds.cohort.sampleAttribute.attributes[sp.y.attribute]
			if (!y) return 'scatterplot.y.attribute is not defined in sampleAttribute'
			if (!y.isfloat) return 'scatterplot.y is not "isfloat"'
			if (sp.colorbyattributes) {
				for (const attr of sp.colorbyattributes) {
					if (!attr.key) return '.key missing from one of scatterplot.colorbyattributes'
					const attrreg = ds.cohort.sampleAttribute.attributes[attr.key]
					if (!attrreg) return 'unknown attribute by key ' + attr.key + ' from scatterplot.colorbyattributes'
					attr.label = attrreg.label
					attr.values = attrreg.values
				}
			}
		}

		for (const file of ds.cohort.files) {
			if (!file.file) return '.file missing from one of .cohort.files'
			const [err, items] = parse_textfilewithheader(
				fs.readFileSync(path.join(serverconfig.tpmasterdir, file.file), { encoding: 'utf8' }).trim()
			)
			if (err) return 'cohort annotation file "' + file.file + '": ' + err
			//if(items.length==0) return 'no content from sample annotation file '+file.file
			console.log(ds.label + ': ' + items.length + ' samples loaded from annotation file ' + file.file)
			items.forEach(i => {
				// may need to parse certain values into particular format

				for (const k in i) {
					let attr
					if (ds.cohort.sampleAttribute) {
						attr = ds.cohort.sampleAttribute.attributes[k]
					}
					if (!attr) {
						if (ds.cohort.termdb && ds.cohort.termdb.termjson && ds.cohort.termdb.termjson.map) {
							attr = ds.cohort.termdb.termjson.map.get(k)
						}
					}
					if (attr) {
						if (attr.isfloat) {
							i[k] = Number.parseFloat(i[k])
						} else if (attr.isinteger) {
							i[k] = Number.parseInt(i[k])
						}
					}
				}

				ds.cohort.tohash(i, ds)
			})
		}
		ds.cohort.annorows = Object.values(ds.cohort.annotation)
		console.log(ds.label + ': total samples from sample table: ' + ds.cohort.annorows.length)

		if (ds.cohort.survivalplot) {
			// ds.cohort.annotation needs to be loaded for initing survival
			const sp = ds.cohort.survivalplot
			if (!sp.plots) return '.plots{} missing from survivalplot'

			// make the object for initiating client
			sp.init = {
				plottypes: []
			}

			for (const k in sp.plots) {
				const p = sp.plots[k]
				if (!p.name) return '.name missing from survivalplot ' + k
				if (!p.serialtimekey) return '.serialtimekey missing from survivalplot ' + k
				if (!p.iscensoredkey) return '.iscensoredkey missing from survivalplot ' + k
				if (!p.timelabel) return '.timelabel missing from survivalplot ' + k
				p.key = k

				sp.init.plottypes.push({
					key: k,
					name: p.name,
					timelabel: p.timelabel
				})
			}

			if (sp.samplegroupattrlst) {
				sp.init.samplegroupings = []
				for (const a of sp.samplegroupattrlst) {
					if (!a.key) return '.key missing from an attr of samplegroupattrlst for survival'

					const attr = ds.cohort.sampleAttribute.attributes[a.key]
					if (!attr) return 'unknown attribute key "' + a.key + '" from survival samplegroupattrlst'

					const value2count = new Map()
					for (const samplename in ds.cohort.annotation) {
						const sobj = ds.cohort.annotation[samplename]
						const v = sobj[a.key]
						if (v == undefined) {
							// sample not annotated by it
							continue
						}

						let hasoutcome = false
						// if the sample has info in any plot, will count it
						for (const k in sp.plots) {
							if (sobj[sp.plots[k].serialtimekey] != undefined) {
								hasoutcome = true
								break
							}
						}

						if (hasoutcome) {
							if (value2count.has(v)) {
								value2count.set(v, value2count.get(v) + 1)
							} else {
								value2count.set(v, 1)
							}
						}
					}
					if (value2count.size == 0) return 'no value found for "' + a.key + '" from survival samplegroupattrlst'

					const lst = []
					for (const [v, c] of value2count) {
						lst.push({ value: v, count: c })
					}
					sp.init.samplegroupings.push({
						key: a.key,
						label: attr.label,
						values: lst
					})
				}
			}
		}
	}

	if (ds.mutationAttribute) {
		/*
		mutation-level attributes
		for items in svcnv track:
			.mattr{}
		for vcf:
			FORMAT
		*/
		if (!ds.mutationAttribute.attributes) return 'attributes{} missing from mutationAttribute'
		for (const key in ds.mutationAttribute.attributes) {
			const a = ds.mutationAttribute.attributes[key]
			if (!a.label) return '.label missing for key ' + key + ' from mutationAttribute.attributes'
			if (a.appendto_link) {
				// this is pmid, no .values{}
				continue
			}
			if (a.values) {
				for (const v in a.values) {
					const b = a.values[v]
					if (!b.name) return '.name missing for value ' + v + ' of key ' + key + ' from mutationAttribute.attributes'
				}
			} else {
				// allow values{} missing
			}
		}
	}

	if (ds.alleleAttribute) {
		/*
		vcf info field, allele-level
		*/
		if (!ds.alleleAttribute.attributes) return 'attributes{} missing from alleleAttribute'
		for (const key in ds.alleleAttribute.attributes) {
			const a = ds.alleleAttribute.attributes[key]
			if (!a.label) return '.label missing for key ' + key + ' from alleleAttribute.attributes'
			if (a.isnumeric) {
				continue
			}
			// not numeric value
			if (!a.values) return '.values{} missing for non-numeric key ' + key + ' from alleleAttribute.attributes'
			for (const v in a.values) {
				const b = a.values[v]
				if (!b.name) return '.name missing for value ' + v + ' of key ' + key + ' from alleleAttribute.attributes'
			}
		}
	}

	if (ds.locusAttribute) {
		/*
		vcf info field, locus-level
		*/
		if (!ds.locusAttribute.attributes) return 'attributes{} missing from locusAttribute'
		for (const key in ds.locusAttribute.attributes) {
			const a = ds.locusAttribute.attributes[key]
			if (!a.label) return '.label missing for key ' + key + ' from locusAttribute.attributes'
			if (a.isnumeric) {
				continue
			}
			if (a.appendto_link) {
				// no .values{}
				continue
			}
			// not numeric value
			if (!a.values) return '.values{} missing for non-numeric key ' + key + ' from locusAttribute.attributes'
			for (const v in a.values) {
				const b = a.values[v]
				if (!b.name) return '.name missing for value ' + v + ' of key ' + key + ' from locusAttribute.attributes'
			}
		}
	}

	if (ds.queries) {
		// ds.queries is the 1st generation track

		for (const querykey in ds.queries) {
			// server may choose to remove it
			if (_servconfig.remove_queries && _servconfig.remove_queries.indexOf(querykey) != -1) {
				delete ds.queries[querykey]
				continue
			}

			const query = ds.queries[querykey]

			// server may choose to hide some queries
			if (_servconfig.hide_queries && _servconfig.hide_queries.indexOf(querykey) != -1) {
				// this query will be hidden on client
				query.hideforthemoment = 1
			}

			if (query.istrack) {
				if (!query.type) return '.type missing for track query ' + querykey

				if (query.viewrangeupperlimit) {
					if (!Number.isInteger(query.viewrangeupperlimit))
						return '.viewrangeupperlimit should be integer for track query ' + querykey
				}

				if (query.type == common.tkt.mdsjunction) {
					const err = mds_init_mdsjunction(query, ds, genome)
					if (err) return querykey + ' (mdsjunction) error: ' + err
				} else if (query.type == common.tkt.mdscnv) {
					// obsolete

					const err = mds_init_mdscnv(query, ds, genome)
					if (err) return querykey + ' (mdscnv) error: ' + err
				} else if (query.type == common.tkt.mdssvcnv) {
					// replaces mdscnv

					const err = mds_init_mdssvcnv(query, ds, genome)
					if (err) return querykey + ' (svcnv) error: ' + err
				} else if (query.type == common.tkt.mdsvcf) {
					// snvindel

					const err = mds_init_mdsvcf(query, ds, genome)
					if (err) return querykey + ' (vcf) error: ' + err
				} else {
					return 'unknown track type for a query: ' + query.type + ' ' + querykey
				}
				/* maf-db
				 * fpkm expression
				 */

				mds_mayPrecompute_grouptotal(query, ds)
			} else if (query.isgenenumeric) {
				const err = mds_init_genenumeric(query, ds, genome)
				if (err) return querykey + ' (genenumeric) error: ' + err
			} else {
				return 'unknown type of query from ' + querykey
			}
		}
	}

	if (ds.track) {
		const e = await mds2_init_wrap(ds, genome)
		if (e) return e
	}

	if (ds.annotationsampleset2matrix) {
		if (!ds.cohort) return 'ds.cohort misssing when annotationsampleset2matrix is in use'
		if (!ds.cohort.annotation) return 'ds.cohort.annotation misssing when annotationsampleset2matrix is in use'
		if (!ds.queries) return 'ds.queries misssing when annotationsampleset2matrix is in use'
		if (!ds.annotationsampleset2matrix.key) return '.key STR missing in annotationsampleset2matrix'
		if (!ds.annotationsampleset2matrix.groups) return '.groups{} missing in annotationsampleset2matrix'
		if (typeof ds.annotationsampleset2matrix.groups != 'object')
			return 'ds.annotationsampleset2matrix.groups{} not an object'
		for (const groupvalue in ds.annotationsampleset2matrix.groups) {
			const thisgroup = ds.annotationsampleset2matrix.groups[groupvalue]
			// a group will have 1 or more smaller groups, each is samples from a study
			if (!thisgroup.groups || !Array.isArray(thisgroup.groups) || thisgroup.groups.length == 0)
				return '.groups[] must be nonempty array in ' + groupvalue
			for (const group of thisgroup.groups) {
				if (!group.name) return '.name missing from one of .groups[] in ' + groupvalue
				const smat = group.matrixconfig
				if (!smat) return '.matrixconfig missing from one of .groups[] of ' + groupvalue
				if (!smat.features) return '.features[] missing from group ' + groupvalue
				if (!Array.isArray(smat.features)) return '.features[] should be array from group ' + groupvalue
				if (smat.features.length == 0) return '.features[] zero length from group ' + groupvalue
				for (const feature of smat.features) {
					if (ds.annotationsampleset2matrix.commonfeatureattributes) {
						// apply common attributes to each feature
						for (const k in ds.annotationsampleset2matrix.commonfeatureattributes) {
							// not to overwrite predefined value
							if (feature[k] == undefined) {
								feature[k] = ds.annotationsampleset2matrix.commonfeatureattributes[k]
							}
						}
					}
					if (feature.ismutation) {
						if (!feature.position)
							return 'position missing from feature ' + JSON.stringify(feature) + ' from group ' + groupvalue
						if (!feature.querykeylst) return '.querykeylst[] missing from ismutation feature from group ' + groupvalue
						if (!Array.isArray(feature.querykeylst))
							return '.querykeylst[] not an array from ismutation feature from group ' + groupvalue
						if (feature.querykeylst.length == 0)
							return '.querykeylst[] zero length from ismutation feature from group ' + groupvalue
						for (const querykey of feature.querykeylst) {
							if (!ds.queries[querykey])
								return 'unknown query key "' + querykey + '" from ismutation feature of group ' + groupvalue
						}
						continue
					}
					return 'unknown feature type from group ' + groupvalue
				}
				if (!smat.limitsamplebyeitherannotation)
					return '.limitsamplebyeitherannotation[] missing from group ' + groupvalue
				if (!Array.isArray(smat.limitsamplebyeitherannotation))
					return '.limitsamplebyeitherannotation[] should be array from group ' + groupvalue
				if (smat.limitsamplebyeitherannotation.length == 0)
					return '.limitsamplebyeitherannotation[] zero length from group ' + groupvalue
				for (const lim of smat.limitsamplebyeitherannotation) {
					if (!lim.key) return 'key missing from one of limitsamplebyeitherannotation from group ' + groupvalue
					if (!lim.value) return 'value missing from one of limitsamplebyeitherannotation from group ' + groupvalue
				}
			}
		}
		delete ds.annotationsampleset2matrix.commonfeatureattributes
	}

	return null
}

function mds_mayPrecompute_grouptotal(query, ds) {
	if (!query.groupsamplebyattr) return
	query.groupsamplebyattr.key2group = new Map()
	for (const samplename in ds.cohort.annotation) {
		mdssvcnv_grouper(samplename, [], query.groupsamplebyattr.key2group, [], ds, query)
	}
}

async function mds2_init_wrap(ds, genome) {
	/*
because mds_init is sync, so has to improvise to catch exception from mds2_init
*/
	const e = await mds2_init.init(ds, genome)
	if (e) return 'ERROR init mds2 track: ' + e
}
async function mds3_init_wrap(ds, genome, _servconfig) {
	/*
because mds_init is sync, so has to improvise to catch exception from mds2_init
*/
	try {
		const e = await mds3_init.init(ds, genome, _servconfig)
	} catch (e) {
		console.log('ERROR init mds3 track: ' + e)
		if (e.stack) console.log(e.stack)
		process.exit(1)
	}
}

function mds_init_mdsjunction(query, ds, genome) {
	// mdsjunction only allows single track

	if (query.readcountCutoff) {
		if (!Number.isInteger(query.readcountCutoff) || query.readcountCutoff < 1)
			return 'readcountCutoff must be positive integer'
	}

	let cwd = null
	let _file

	if (query.file) {
		const [err, tmp] = validate_tabixfile(query.file)
		if (err) return 'tabix file error: ' + err
		_file = tmp
	} else if (query.url) {
		// TODO cache_index sync
		// need to set query.usedir to cache path
		_file = query.url
	} else {
		return 'no file or url given for mdsjunction ' + query.name
	}

	const arg = { encoding: 'utf8' }
	if (cwd) {
		arg.cwd = cwd
	}

	const header = child_process.execSync(tabix + ' -H ' + _file, arg).trim()
	if (header) {
		// has header, get samples
		const lines = header.split('\n')
		if (lines.length != 1) return 'mdsjunction file has multiple header lines (begin with #), but should have just 1'
		const lst = lines[0].split('\t')
		// #chr \t start \t stop \t strand \t type \t samples ...
		if (lst[5]) {
			query.samples = lst.slice(5)
			query.attributeSummary = mds_query_attrsum4samples(query.samples, ds)
			query.hierarchySummary = mds_query_hierarchy4samples(query.samples, ds)
			for (const name in query.hierarchySummary) {
				let levelcount = 0
				for (const k in query.hierarchySummary[name]) levelcount++
				console.log(levelcount + ' ' + name + ' hierarchy levels for ' + query.name)
			}
		}
	}

	{
		const tmp = child_process.execSync(tabix + ' -l ' + _file, arg).trim()
		if (!tmp) return 'no chromosomes found'
		query.nochr = common.contigNameNoChr(genome, tmp.split('\n'))
	}

	console.log(
		'(mdsjunction) ' +
			query.name +
			': ' +
			(query.samples ? query.samples.length : 0) +
			' samples, ' +
			(query.nochr ? 'no "chr"' : 'has "chr"')
	)

	if (!query.infoFilter) return '.infoFilter{} missing'
	if (!query.infoFilter.lst) return '.lst[] missing from .infoFilter'
	// currently infoFilter contains Type (column 5) and splice events, both are categorical
	for (const info of query.infoFilter.lst) {
		if (!info.key) return '.key missing from one of infoFilter'
		if (!info.label) return '.label missing from one of infoFilter'
		if (!info.categories) return '.categories missing from one of infoFilter'
		for (const k in info.categories) {
			if (!info.categories[k].label) return '.label missing from one category of ' + info.label
			if (!info.categories[k].color) return '.color missing from on category of ' + info.label
		}
		if (info.hiddenCategories) {
			// allow initially hidden categories
			for (const k in info.hiddenCategories) {
				if (!info.categories[k]) return 'invalid hidden key ' + k + ' of ' + info.label
			}
		} else {
			info.hiddenCategories = {}
		}
	}

	if (!query.singlejunctionsummary) return '.singlejunctionsummary missing but is currently required from ' + query.name
	if (query.singlejunctionsummary.readcountboxplotpercohort) {
		if (!query.singlejunctionsummary.readcountboxplotpercohort.groups)
			return '.groups[] missing from query.singlejunctionsummary.readcountboxplotpercohort for ' + query.name
		for (const g of query.singlejunctionsummary.readcountboxplotpercohort.groups) {
			if (!g.key) return '.key missing from one group of query.singlejunctionsummary.readcountboxplotpercohort.groups'
			if (!g.label)
				return '.label missing from one group of query.singlejunctionsummary.readcountboxplotpercohort.groups'
		}
	}
}

function mds_query_attrsum4samples(samples, ds) {
	/*
	summarizes a group of samples by list of attributes in ds.cohort.attributes.lst[]

	a query from mds has total list of samples, e.g. samples in mdsjunction represent those with RNA-seq
	for these samples, will sum up .totalCount for cohort annotation attributes/values (by ds.cohort.attributes)
	rather than computing .totalCount over all samples of the ds.cohort, so as to limit to relevant assays
	so on cohortFilter legend it will only show totalCount from those samples with RNA-seq etc
	*/
	if (!ds.cohort || !ds.cohort.annotation || !ds.cohort.attributes || !samples) return

	const result = {}
	for (const attr of ds.cohort.attributes.lst) {
		// TODO numeric attribute?

		const v2c = {}
		for (const value in attr.values) {
			v2c[value] = 0
		}
		// go over samples look for this attribute
		for (const sample of samples) {
			const anno = ds.cohort.annotation[sample]
			if (!anno) {
				// this sample has no annotation
				continue
			}
			const thisvalue = anno[attr.key]
			if (thisvalue == undefined) {
				// this sample not annotated by this attribute
				continue
			}
			if (thisvalue in v2c) {
				v2c[thisvalue]++
			}
		}
		result[attr.key] = v2c
	}
	return result
}

function mds_query_hierarchy4samples(samples, ds) {
	/*
	given a list of sample names, generate hierarchy summary

		key: hierarchy path (HM...BALL...ERG)
		value: number of samples

	works for both initializing the sample sets from each ds query, and also for samples in view range in real-time track query
	*/
	if (!ds.cohort || !ds.cohort.annotation || !ds.cohort.hierarchies || samples.length == 0) return
	const lst = []
	for (const n of samples) {
		const a = ds.cohort.annotation[n]
		if (!a) continue
		lst.push(a)
	}

	const results = {}

	for (const hierarchy of ds.cohort.hierarchies.lst) {
		const nodes = stratinput(lst, hierarchy.levels)
		const root = d3stratify()(nodes)
		root.sum(i => i.value)
		const id2count = {}
		root.eachBefore(i => {
			id2count[i.id] = i.value
		})
		results[hierarchy.name] = id2count
	}
	return results
}

function mds_init_mdscnv(query, ds, genome) {
	// mdscnv only allows single track

	let cwd = null
	let _file

	if (query.file) {
		const [err, tmp] = validate_tabixfile(query.file)
		if (err) return 'tabix file error: ' + err
		_file = tmp
	} else if (query.url) {
		// TODO cache_index sync
		// need to set query.usedir to cache path
		_file = query.url
	} else {
		return 'no file or url given for (mdscnv) ' + query.name
	}

	const arg = { encoding: 'utf8' }
	if (cwd) {
		arg.cwd = cwd
	}

	const header = child_process.execSync(tabix + ' -H ' + _file, arg).trim()
	if (header) {
		// has header, get samples
		const lines = header.split('\n')
		if (lines.length != 1) return 'mdscnv file has multiple header lines (begin with #), but should have just 1'
		const lst = lines[0].split('\t')
		query.samples = lst.slice(5)
		query.attributeSummary = mds_query_attrsum4samples(query.samples, ds)
		query.hierarchySummary = mds_query_hierarchy4samples(query.samples, ds)
		for (const name in query.hierarchySummary) {
			let levelcount = 0
			for (const k in query.hierarchySummary[name]) levelcount++
			console.log(levelcount + ' ' + name + ' hierarchy levels for ' + query.name)
		}
	}

	{
		const tmp = child_process.execSync(tabix + ' -l ' + _file, arg).trim()
		if (!tmp) return 'no chromosomes found'
		query.nochr = common.contigNameNoChr(genome, tmp.split('\n'))
	}

	console.log(
		'(' +
			query.type +
			') ' +
			query.name +
			': ' +
			(query.samples ? query.samples.length : 'no') +
			' samples, ' +
			(query.nochr ? 'no "chr"' : 'has "chr"')
	)
}

function mds_init_mdssvcnv(query, ds, genome) {
	// only allows single track, since there is no challenge merging multiple into one

	let cwd = null
	let _file

	if (query.file) {
		const [err, tmp] = validate_tabixfile(query.file)
		if (err) return 'tabix file error: ' + err
		_file = tmp
	} else if (query.url) {
		// TODO cache_index sync
		// need to set query.usedir to cache path
		_file = query.url
	} else {
		return 'no file or url given for (svcnv) ' + query.name
	}

	const arg = { encoding: 'utf8' }
	if (cwd) {
		arg.cwd = cwd
	}

	const header = child_process.execSync(tabix + ' -H ' + _file, arg).trim()
	if (header) {
		// has header, get samples
		const set = new Set()
		for (const line of header.split('\n')) {
			for (const s of line.split(' ').slice(1)) {
				set.add(s)
			}
		}
		if (set.size == 0) return 'no samples from the header line'
		query.samples = [...set]

		if (ds.cohort && ds.cohort.annotation) {
			// find & report unannotated samples
			const unknown = new Set()
			for (const sample of query.samples) {
				if (!ds.cohort.annotation[sample]) {
					unknown.add(sample)
				}
			}
			if (unknown.size) {
				console.log('mdssvcnv unannotated samples: ' + [...unknown].join(' '))
			}
		}

		/*
		// not used at the moment
		query.attributeSummary = mds_query_attrsum4samples(query.samples, ds)
		query.hierarchySummary = mds_query_hierarchy4samples(query.samples,ds)
		for(const hierarchyname in query.hierarchySummary) {
			let levelcount=0
			for(const k in query.hierarchySummary[ hierarchyname ]) levelcount++
			console.log(levelcount+' '+hierarchyname+' hierarchy levels for '+query.name)
		}
		*/
	}

	{
		const tmp = child_process.execSync(tabix + ' -l ' + _file, arg).trim()
		if (!tmp) return 'no chromosomes found'
		query.nochr = common.contigNameNoChr(genome, tmp.split('\n'))
	}

	if (query.expressionrank_querykey) {
		// check expression rank, data from another query
		const thatquery = ds.queries[query.expressionrank_querykey]
		if (!thatquery) return 'invalid key by expressionrank_querykey'
		if (!thatquery.isgenenumeric) return 'query ' + query.expressionrank_querykey + ' not tagged as isgenenumeric'
	}

	if (query.vcf_querykey) {
		// check expression rank, data from another query
		const thatquery = ds.queries[query.vcf_querykey]
		if (!thatquery) return 'invalid key by vcf_querykey'
		if (thatquery.type != common.tkt.mdsvcf) return 'query ' + query.vcf_querykey + ' not of mdsvcf type'
	}

	if (query.groupsamplebyattr) {
		if (!query.groupsamplebyattr.attrlst) return '.attrlst[] missing from groupsamplebyattr'
		if (query.groupsamplebyattr.attrlst.length == 0) return 'groupsamplebyattr.attrlst[] empty array'
		if (!ds.cohort) return 'groupsamplebyattr in use but ds.cohort missing'
		if (!ds.cohort.annotation) return 'groupsamplebyattr in use but ds.cohort.annotation missing'
		if (!ds.cohort.sampleAttribute) {
			ds.cohort.sampleAttribute = {}
		}
		if (!ds.cohort.sampleAttribute.attributes) {
			ds.cohort.sampleAttribute.attributes = {}
			console.log('cohort.sampleAttribute added when groupsamplebyattr is in use')
		}
		for (const attr of query.groupsamplebyattr.attrlst) {
			if (!attr.k) return 'k missing from one of groupsamplebyattr.attrlst[]'
			if (!ds.cohort.sampleAttribute.attributes[attr.k]) {
				ds.cohort.sampleAttribute.attributes[attr.k] = {
					label: attr.label || attr.k
				}
			}
		}
		if (query.groupsamplebyattr.sortgroupby) {
			if (!query.groupsamplebyattr.sortgroupby.key) return '.key missing from .sortgroupby'
			if (!query.groupsamplebyattr.sortgroupby.order) return '.order[] missing from .sortgroupby'
			if (!Array.isArray(query.groupsamplebyattr.sortgroupby.order)) return '.order must be an array'
			// values of order[] is not validated
		}
		if (!query.groupsamplebyattr.attrnamespacer) query.groupsamplebyattr.attrnamespacer = ', '
	}

	console.log(
		'(' +
			query.type +
			') ' +
			query.name +
			': ' +
			(query.samples ? query.samples.length : 'no') +
			' samples, ' +
			(query.nochr ? 'no "chr"' : 'has "chr"')
	)
}

function mds_init_genenumeric(query, ds, genome) {
	if (!query.datatype) return 'datatype missing'
	if (query.viewrangeupperlimit) {
		if (Number.isNaN(query.viewrangeupperlimit)) return 'invalid value for viewrangeupperlimit'
	}

	let cwd = null
	let _file
	if (query.file) {
		const [err, tmp] = validate_tabixfile(query.file)
		if (err) return 'tabix file error: ' + err
		_file = tmp
	} else {
		// no url support yet
		return 'file missing'
	}

	const arg = { cwd: cwd, encoding: 'utf8' }

	{
		const tmp = child_process.execSync(tabix + ' -H ' + _file, arg).trim()
		if (!tmp) return 'no header line (#sample <sample1> ...)'
		// allow multiple # lines
		const set = new Set()
		for (const line of tmp.split('\n')) {
			const l = line.split(' ')
			for (let i = 1; i < l.length; i++) {
				set.add(l[i])
			}
		}
		if (set.size == 0) return 'no sample names from header line'
		query.samples = [...set]
		console.log('(genenumeric) ' + query.name + ': ' + query.samples.length + ' samples')
	}
	if (query.boxplotbysamplegroup) {
		if (!query.boxplotbysamplegroup.attributes) return 'boxplotbysamplegroup.attributes missing'
		if (!Array.isArray(query.boxplotbysamplegroup.attributes)) return 'boxplotbysamplegroup.attributes should be array'
		for (const a of query.boxplotbysamplegroup.attributes) {
			if (!a.k) return 'k missing from one of boxplotbysamplegroup.attributes[]'
		}
	}
}

function mds_init_mdsvcf(query, ds, genome) {
	/*
	mixture of snv/indel (vcf), ITD, and others
	that are not either cnv or sv
	has member tracks, each track of one type of data
	*/

	if (!query.tracks) return 'tracks[] missing'
	if (!Array.isArray(query.tracks)) return 'tracks should be array'

	/*
	info from all member tracks are merged, this requires the same info shared across multiple tracks must be identical
	*/
	query.info = {}

	for (const tk of query.tracks) {
		if (!tk.file) return 'file missing from a track (url not supported yet)'

		// will set tk.cwd for url

		const [err, _file] = validate_tabixfile(tk.file)
		if (err) return 'tabix file error: ' + err

		if (tk.type == common.mdsvcftype.vcf) {
			const arg = { cwd: tk.cwd, encoding: 'utf8' }

			const tmp = child_process.execSync(tabix + ' -H ' + _file, arg).trim()
			if (!tmp) return 'no meta/header lines for ' + _file
			const [info, format, samples, errs] = vcf.vcfparsemeta(tmp.split('\n'))
			if (errs) return 'error parsing vcf meta for ' + _file + ': ' + errs.join('\n')

			if (samples.length == 0) return 'vcf file has no sample: ' + _file

			for (const k in info) {
				query.info[k] = info[k]
			}

			tk.format = format

			if (tk.samplenameconvert) {
				if (typeof tk.samplenameconvert != 'function') return '.samplenameconvert must be function'
				for (const s of samples) {
					s.name = tk.samplenameconvert(s.name)
				}
			}

			tk.samples = samples
		} else {
			return 'invalid track type: ' + tk.type
		}

		if (ds.cohort && ds.cohort.annotation) {
			/*
			ds.cohort.annotation is sample-level, e.g. tumor
			if vcf encodes germline stuff on person, or need some kind of sample name conversion,
			need to identify such in this track
			*/
			const notannotated = []
			for (const s of tk.samples) {
				if (!ds.cohort.annotation[s.name]) {
					notannotated.push(s.name)
				}
			}
			if (notannotated.length) {
				console.log(ds.label + ': VCF ' + tk.file + ' has unannotated samples: ' + notannotated.join(','))
			}
		}

		{
			const tmp = child_process.execSync(tabix + ' -l ' + _file, { encoding: 'utf8' }).trim()
			if (tmp == '') return 'no chr from ' + _file
			tk.nochr = common.contigNameNoChr(genome, tmp.split('\n'))
		}

		console.log(
			'(' + query.type + ') ' + _file + ': ' + tk.samples.length + ' samples, ' + (tk.nochr ? 'no chr' : 'has chr')
		)
	}

	if (query.singlesamples) {
		if (!query.singlesamples.tablefile) return '.singlesamples.tablefile missing for the VCF query'
		query.singlesamples.samples = {}
		let count = 0
		for (const line of fs
			.readFileSync(path.join(serverconfig.tpmasterdir, query.singlesamples.tablefile), { encoding: 'utf8' })
			.trim()
			.split('\n')) {
			if (!line) continue
			if (line[0] == '#') continue
			const l = line.split('\t')
			if (l[0] && l[1]) {
				query.singlesamples.samples[l[0]] = l[1]
				count++
			}
		}
		console.log(count + ' single-sample VCF files')
	}
}

////////////// end of __MDS<|MERGE_RESOLUTION|>--- conflicted
+++ resolved
@@ -11876,18 +11876,14 @@
 		if (!g.name) return '.name missing from a genome: ' + JSON.stringify(g)
 		if (!g.file) return '.file missing from genome ' + g.name
 
-<<<<<<< HEAD
 		const overrideFile = path.join(process.cwd(), g.file)
 		const jsfile = fs.existsSync(overrideFile) ? overrideFile : g.file
-		const g2 = __non_webpack_require__(jsfile)
-=======
 		let g2
 		try {
 			g2 = __non_webpack_require__(g.file)
 		} catch (e) {
 			return `error loading genome file: '${g.file}'` + e
 		}
->>>>>>> a8bbecf1
 
 		if (!g2.genomefile) return '.genomefile missing from genome ' + g.name
 		g2.genomefile = path.join(serverconfig.tpmasterdir, g2.genomefile)
@@ -12133,17 +12129,13 @@
 			if (g.datasets[d.name]) return genomename + ' has duplicating dataset name: ' + d.name
 			let ds
 			if (d.jsfile) {
-<<<<<<< HEAD
 				const overrideFile = path.join(process.cwd(), d.jsfile)
 				const jsfile = fs.existsSync(overrideFile) ? overrideFile : d.jsfile
-				ds = __non_webpack_require__(jsfile)
-=======
 				try {
 					ds = __non_webpack_require__(d.jsfile)
 				} catch (e) {
 					throw `error loading genome file: '${d.jsfile}'` + e
 				}
->>>>>>> a8bbecf1
 			} else {
 				return 'jsfile not available for dataset ' + d.name + ' of ' + genomename
 			}
