--- conflicted
+++ resolved
@@ -38,50 +38,6 @@
 }
 
 interface BaseQ {
-<<<<<<< HEAD
-    mode?: string //discrete, binary, continuous, spline, cuminc, cox
-    type?: string //values, regular-bin, custom-bin, predefined-groupset, custom-groupset
-    modeBinaryCutoffType?: string //normal, percentile
-    modeBinaryCutoffPercentile?: number
-}
-
-export interface Q extends BaseQ{
-    name?: string
-    reuseId?: string
-    isAtomic?: boolean 
-    hiddenValues?: HiddenValues
-    knots?: []
-    groupsetting?: GroupSetting
-    //Condition terms 
-    breaks?: number[]
-    timeScale?: string
-    showTimeScale?: boolean
-    bar_by_children?: boolean
-    bar_by_grade?: boolean
-    value_by_max_grade?: boolean
-    value_by_most_recent?: boolean
-    value_by_computable_grade?: boolean
-    computableValuesOnly?: boolean
-    //geneVariant
-    cnvMaxLength?: number
-    cnvMinAbsValue?: number
-    //snplst
-    cacheid?: string
-    AFcutoff?: number
-    alleleType?: number
-    geneticModel?: number
-    missingGenotype?: number
-    numOfSampleWithAnyValidGT?: number
-    snp2effAle?: KV
-    snp2refGrp?: KV
-    restrictAncestry?: RestrictAncestry
-    //snplocus
-    info_fields?: any //[] Not documented
-    chr?: string
-    start?: number
-    stop?: number
-    //variant_filter???????? No documentation
-=======
 	groups?: any // Not documented but appears in samplelst?? same as groupsetting?
 	groupsetting?: GroupSetting
 	hiddenValues?: HiddenValues
@@ -154,7 +110,6 @@
 	bar_by_grade?: boolean
 	breaks?: number[]
 	computableValuesOnly?: boolean
-	groupNames?: string[]
 	showTimeScale?: boolean
 	timeScale?: string
 	value_by_max_grade?: boolean
@@ -181,7 +136,6 @@
 	start?: number
 	stop?: number
 	//variant_filter???????? No documentation
->>>>>>> eb48cf69
 }
 
 /*** interfaces supporting Term interface ***/
