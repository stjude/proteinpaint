import fs from 'fs'
import readline from 'readline'
import path from 'path'
import { spawn } from 'child_process'
import { Readable } from 'stream'
import { scaleLinear } from 'd3-scale'
import { createCanvas } from 'canvas'
import { run_rust } from '@sjcrh/proteinpaint-rust'
import * as gdc from './mds3.gdc'
import { initGDCdictionary } from './termdb.gdc'
import { validate_variant2samples, ssmIdFieldsSeparator } from './mds3.variant2samples'
import * as utils from './utils'
import { compute_mclass } from './vcf.mclass'
import computePercentile from '#shared/compute.percentile'
import { filterJoin } from '#shared/filter'
import serverconfig from './serverconfig'
import {
	dtsnvindel,
	dtfusionrna,
	dtsv,
	dtcnv,
	mclassfusionrna,
	mclasssv,
	mclasscnvgain,
	mclasscnvloss
} from '#shared/common'
import { get_samples } from './termdb.sql'
import { server_init_db_queries } from './termdb.server.init'
import { barchart_data } from './termdb.barchart'
import { setDbRefreshRoute } from './dsUpdateAttr.js'
import { mayInitiateScatterplots } from './termdb.scatter'
import { mayInitiateMatrixplots } from './termdb.matrix'
import { add_bcf_variant_filter } from './termdb.snp'
import { spawnSync } from 'child_process'

/*
init
client_copy
	copy_queries
validate_termdb
	mayInitiateScatterplots
	mayValidateSelectCohort
	mayValidateRestrictAcestries
	call_barchart_data
		barchart_data
	validate_cumburden
validate_query_snvindel
	gdc.validate_query_snvindel_byisoform
	gdc.validate_query_snvindel_byrange
	snvindelByRangeGetter_bcf
		mayLimitSamples
			param2filter
				tid2value2filter
		mayDropMbyInfoFilter
		addSamplesFromBcfLine
			vcfFormat2sample
	mayValidateSampleHeader
validate_query_svfusion
	svfusionByRangeGetter_file
validate_query_geneCnv
validate_query_cnv
	cnvByRangeGetter_file
validate_query_probe2cnv
validate_query_ld
validate_query_geneExpression
validate_query_rnaseqGeneCount
validate_query_singleSampleMutation
validate_query_singleSampleGenomeQuantification
validate_query_singleSampleGbtk
validate_variant2samples
validate_ssm2canonicalisoform
mayAdd_refseq2ensembl
mayAdd_mayGetGeneVariantData
	getSnvindelByTerm
	getSvfusionByTerm
	getCnvByTw
		mayMapGeneName2isoform
		mayMapGeneName2coord
	getProbe2cnvByTw
	mayAddDataAvailability
		addDataAvailability
*/

// in case chr name may contain '.', can change to __
const pc_termid_prefix = 'Ancestry_PC_' // may define in ds, must avoid conflicting with dictionary term ids
const unannotatedKey = 'Unannotated' // this duplicates the same string in mds3/legend.js

export async function init(ds, genome, _servconfig, app = null, basepath = null) {
	// must validate termdb first
	await validate_termdb(ds)

	if (ds.queries) {
		// must validate snvindel query before variant2sample
		// as vcf header must be parsed to supply samples for variant2samples
		await validate_query_snvindel(ds, genome)
		await validate_query_svfusion(ds, genome)
		await validate_query_geneCnv(ds, genome)
		await validate_query_cnv(ds, genome)
		await validate_query_ld(ds, genome)
		await validate_query_geneExpression(ds, genome)
		await validate_query_rnaseqGeneCount(ds, genome)
		await validate_query_singleSampleMutation(ds, genome)
		await validate_query_singleSampleGenomeQuantification(ds, genome)
		await validate_query_singleSampleGbtk(ds, genome)
		//await validate_query_probe2cnv(ds, genome)

		await validate_variant2samples(ds)
		await validate_ssm2canonicalisoform(ds)

		await mayAdd_refseq2ensembl(ds, genome)

		await mayAdd_mayGetGeneVariantData(ds, genome)
	}

	await mayValidateAssayAvailability(ds)
	await mayValidateViewModes(ds)

	// the "refresh" attribute on ds.cohort.db should be set in serverconfig.json
	// for a genome dataset, using "updateAttr: [[...]]
	if (ds.cohort?.db?.refresh && app) await setDbRefreshRoute(ds, app, basepath)
}

export function client_copy(ds) {
	/* make client copy of the ds
	to be stored at genome.datasets
*/
	const ds2_client = {
		isMds3: true,
		label: ds.label
	}

	if (ds.viewModes) ds2_client.skewerModes = ds.viewModes

	if (ds.noGenomicMode4lollipopTk) ds2_client.noGenomicMode4lollipopTk = true

	copy_queries(ds, ds2_client)
	// .queries{} may be set

	if (ds.cohort?.termdb) {
		ds2_client.termdb = {}
		// if using flat list of terms, do not send terms[] to client
		// as this is official ds, and client will create vocabApi
		// to query /termdb server route with standard methods
		if (ds.cohort.termdb.allowCaseDetails) {
			ds2_client.termdb.allowCaseDetails = {
				sample_id_key: ds.cohort.termdb.allowCaseDetails.sample_id_key // optional key
			}
		}
	}
	if (ds.variant2samples) {
		const v = ds.variant2samples
		ds2_client.variant2samples = {
			sunburst_twLst: v.sunburst_twLst,
			twLst: v.twLst,
			type_samples: v.type_samples,
			type_summary: v.type_summary,
			type_sunburst: v.type_sunburst,
			url: v.url,
			variantkey: v.variantkey
		}
	}
	return ds2_client
}

/*
two formats

ds.termdb = {
	dictionary: {}
}

ds.cohort = {
	db:{}
	termdb: {}
}
*/
export async function validate_termdb(ds) {
	if (ds.cohort) {
		if (!ds.cohort.termdb) throw 'ds.cohort is set but cohort.termdb{} missing'
		if (!ds.cohort.db) throw 'ds.cohort is set but cohort.db{} missing'
		if (!ds.cohort.db.file && !ds.cohort.db.file_fullpath) throw 'ds.cohort.db.file missing'
	} else if (ds.termdb) {
		ds.cohort = {}
		ds.cohort.termdb = ds.termdb
		delete ds.termdb
		// ds.cohort.termdb is required to be compatible with termdb.js
	} else {
		// this dataset is not equipped with termdb
		return
	}

	const tdb = ds.cohort.termdb
	/* points to ds.cohort.termdb{}
	 */

	if (tdb?.dictionary?.gdcapi) {
		await initGDCdictionary(ds)
		/*
		creates ds.cohort.termdb.q={}
		*****************************
		*   clandestine gdc stuff   *
		*****************************
		- apis tested
		- ds.gdcOpenProjects
		- aliquot-submitter cached
		*/
	} else if (tdb?.dictionary?.dbFile) {
		ds.cohort.db = { file: tdb.dictionary.dbFile }
		delete tdb.dictionary.dbFile
		server_init_db_queries(ds)
	} else if (ds.cohort.db) {
		server_init_db_queries(ds)
	} else {
		throw 'unknown method to initiate dictionary'
	}

	if (tdb.termid2totalsize2) {
		if (tdb.termid2totalsize2.gdcapi) {
			// validate gdcapi
		} else {
			// query through termdb methods
			// since termdb.dictionary is a required attribute
		}

		/* add getter
		input:
			twLst=[ tw, ...]
			q={}
				.tid2value={id1:v1, ...}
				.ssm_id_lst=str
			combination={}
				optional, not used for computing
		output:
			a map, key is termid, value is array, each element: [category, total]
		*/
		tdb.termid2totalsize2.get = async (twLst, q = {}, combination = null) => {
			if (tdb.termid2totalsize2.gdcapi) {
				return await gdc.get_termlst2size(twLst, q, combination, ds)
			}
			return await call_barchart_data(twLst, q, combination, ds)
		}
	}

	mayValidateSelectCohort(tdb)

	// must validate selectCohort first, then restrictAncestries, as latter may depend on former
	await mayValidateRestrictAcestries(tdb)

	await mayInitiateScatterplots(ds)

	await mayInitiateMatrixplots(ds)

	if ('minTimeSinceDx' in tdb) {
		if (!Number.isFinite(tdb.minTimeSinceDx)) throw 'termdb.minTimeSinceDx not number'
		if (tdb.minTimeSinceDx <= 0) throw 'termdb.minTimeSinceDx<=0'
	}
	if ('ageEndOffset' in tdb) {
		if (!Number.isFinite(tdb.ageEndOffset)) throw 'termdb.ageEndOffset not number'
		if (tdb.ageEndOffset <= 0) throw 'termdb.ageEndOffset<=0'
	}

	if (ds.cohort.termdb.additionalSampleAttributes) {
		if (!Array.isArray(ds.cohort.termdb.additionalSampleAttributes)) throw 'termdb.additionalSampleAttributes not array'
		for (const k of ds.cohort.termdb.additionalSampleAttributes) {
			if (typeof k != 'string') throw 'non-str key in termdb.additionalSampleAttributes[]'
		}
	}

	if (tdb.convertSampleId) {
		if (tdb.convertSampleId.gdcapi) {
			gdc.convertSampleId_addGetter(tdb, ds)
			// convertSampleId.get() added
		} else {
			throw 'unknown implementation of tdb.convertSampleId'
		}
	}

	// since burden data is nested under ds.cohort, only validate it when ds.cohort is set
	await validate_cumburden(ds)

	//////////////////////////////////////////////////////
	//
	// XXX rest are quick fixes taken from mds2.init.js
	//
	//////////////////////////////////////////////////////

	if (ds.cohort?.db?.connection) {
		// gdc does not use db connection
		ds.sampleName2Id = new Map()
		ds.sampleId2Name = new Map()
		const sql = 'SELECT * FROM sampleidmap'
		const rows = ds.cohort.db.connection.prepare(sql).all()
		for (const r of rows) {
			ds.sampleId2Name.set(r.id, r.name)
			ds.sampleName2Id.set(r.name, r.id)
		}

		ds.getSampleIdMap = samples => {
			const bySampleId = {}
			for (const sampleId in samples) {
				bySampleId[sampleId] = ds.sampleId2Name.get(+sampleId)
			}
			return bySampleId
		}
	}

	if (ds.cohort.mutationset) {
		// !!! TODO !!!
		// handle different sources/formats for gene variant data
		// instead of assumed mutation text files
		const { mayGetGeneVariantData, getTermTypes, mayGetMatchingGeneNames } = require('./bulk.mset')
		ds.mayGetGeneVariantData = mayGetGeneVariantData
		ds.getTermTypes = getTermTypes
		ds.mayGetMatchingGeneNames = mayGetMatchingGeneNames
	}
}

function mayValidateSelectCohort(tdb) {
	const sc = tdb.selectCohort
	if (!sc) return
	if (typeof sc != 'object') throw 'selectCohort{} not object'
	// cohort selection supported
	if (!sc.term) throw 'term{} missing from termdb.selectCohort'
	if (!sc.term.id) throw 'id missing from termdb.selectCohort.term'
	if (typeof sc.term.id != 'string') throw 'termdb.selectCohort.term.id is not string'
	if (sc.term.type != 'categorical') throw 'type is not hardcoded "categorical" from termdb.selectCohort.term'
	{
		const t = tdb.q.termjsonByOneid(sc.term.id)
		if (!t) throw 'termdb.selectCohort.term.id is invalid'
		if (t.type != 'categorical') throw 'termdb.selectCohort.term type is not categorical'
	}
	if (!sc.values) throw 'values[] missing from termdb.selectCohort'
	if (!Array.isArray(sc.values)) throw 'termdb.selectCohort.values is not array'
	if (sc.values.length == 0) throw 'termdb.selectCohort.values[] cannot be empty'
	for (const v of sc.values) {
		if (!v.keys) throw 'keys[] missing from one of selectCohort.values[]'
		if (!Array.isArray(v.keys)) throw 'keys[] is not array from one of selectCohort.values[]'
		if (v.keys.length == 0) throw 'keys[] is empty from one of selectCohort.values[]'
	}
}

async function mayValidateRestrictAcestries(tdb) {
	if (!tdb.restrictAncestries) return
	if (!Array.isArray(tdb.restrictAncestries) || tdb.restrictAncestries.length == 0)
		throw 'termdb.restrictAncestries[] is not non-empty array'
	for (const a of tdb.restrictAncestries) {
		if (!a.name) throw 'name missing from one of restrictAncestries'

		if (typeof a.tvs != 'object') throw '.tvs{} missing from one of restrictAncestries'
		// validate tvs
		if (!a.tvs.term) throw 'tvs.term{} missing from an ancestry'
		if (!a.tvs.term.id) throw 'tvs.term.id missing from an ancestry'
		{
			const t = tdb.q.termjsonByOneid(a.tvs.term.id)
			if (!t) throw 'tvs.term.id is invalid from an ancestry'
			if (t.type != 'categorical') throw 'tvs.term.type is not categorical from an ancestry'
		}

		// file path is from tp/; parse file, store pc values to pcs
		if (!Number.isInteger(a.PCcount)) throw 'PCcount is not integer'

		if (a.PCfile) {
			// a single file for this ancestry, not by cohort
			a.pcs = await read_PC_file(a.PCfile, a.PCcount)
		} else if (a.PCfileBySubcohort) {
			// pc file by subcohort
			if (!tdb.selectCohort) throw 'PCfileBySubcohort is in use but selectCohort is not enabled'
			for (const subcohort in a.PCfileBySubcohort) {
				// subcohort is the identifier of a sub-cohort; verify it matches one in selectCohort
				let missing = true
				for (const v of tdb.selectCohort.values) {
					if (subcohort == v.keys.sort().join(',')) {
						missing = false
						break
					}
				}
				if (missing) throw 'unknown subcohort from PCfileBySubcohort'

				const b = a.PCfileBySubcohort[subcohort]
				if (!b.file) throw '.file missing for a subcohort in PCfileBySubcohort'
				b.pcs = await read_PC_file(b.file, a.PCcount)
			}
		}
	}
}

async function read_PC_file(file, PCcount) {
	const pcs = new Map() // k: pc ID, v: Map(sampleId:value)
	for (let i = 1; i <= PCcount; i++) pcs.set(pc_termid_prefix + i, new Map())

	let samplecount = 0
	for (const line of (await utils.read_file(path.join(serverconfig.tpmasterdir, file))).trim().split('\n')) {
		samplecount++
		// each line: sampleid \t pc1 \t pc2 \t ...
		const l = line.split('\t')
		const sampleid = Number(l[0])
		if (!Number.isInteger(sampleid)) throw 'non-integer sample id from a line of restrictAncestries pc file'
		for (let i = 1; i <= PCcount; i++) {
			const pcid = pc_termid_prefix + i
			const value = Number(l[i])
			if (Number.isNaN(value)) throw 'non-numeric PC value from restrictAncestries file'
			pcs.get(pcid).set(sampleid, value)
		}
	}
	console.log(samplecount, 'samples loaded from ' + file)
	return Object.freeze(pcs)
}

async function call_barchart_data(twLst, q, combination, ds) {
	// makes sense to call barchart function as it adds counting logic over getData output

	const filter = combineFilterAndTid2value(q, ds) // optional filter, based on optional parameters

	const termid2values = new Map()
	// k: term id
	// v: [], element is [category, totalCount]
	for (const tw of twLst) {
		if (!tw.term) continue
		if (tw.term.type == 'categorical') {
			const _q = {
				term1_id: tw.id,
				term1_q: { type: 'values' },
				filter
			}

			const out = await barchart_data(_q, ds, ds.cohort.termdb)

			if (!out?.data?.charts?.[0]) {
				// no data
				continue
			}

			const lst = []
			for (const s of out.data.charts[0].serieses) {
				lst.push([s.seriesId, s.total])
			}
			termid2values.set(tw.id, lst)
		}
	}
	if (combination) return [termid2values, combination]
	return termid2values
}

/*
detect following two optional attributes. if only one present, return the single filter; if both present, return joined filter
q.filterObj
q.tid2value
*/
function combineFilterAndTid2value(q, ds) {
	const lst = []
	if (q.filterObj) lst.push(q.filterObj)
	if (q.tid2value) lst.push(tid2value2filter(q.tid2value, ds))
	if (lst.length == 0) return
	if (lst.length == 1) return lst[0]
	return filterJoin(lst)
}

export async function validate_cumburden(ds) {
	if (!ds.cohort?.cumburden) return
	if (!ds.cohort.cumburden.files) `missing ds.cohort.cumburden.files`
	const inputFiles = ds.cohort.cumburden.files
	for (const name of ['fit', 'surv', 'sample']) {
		const f = inputFiles[name]
		if (!f) throw `missing ds.cohort.burden.files.${name}`
		const out = spawnSync(serverconfig.Rscript, ['-e', `load('${serverconfig.tpmasterdir}/${f}')`], {
			encoding: 'utf-8'
		})
		if (out?.status || out?.stderr) {
			console.log(out)
			throw `error with ds.cohort.cumburden.files.${name}`
		}
	}
}

function copy_queries(ds, dscopy) {
	if (!ds.queries) return
	const copy = {}

	if (ds.queries.singleSampleMutation) {
		copy.singleSampleMutation = {
			sample_id_key: ds.queries.singleSampleMutation.sample_id_key,
			discoSkipChrM: ds.queries.singleSampleMutation.discoSkipChrM
		}
	}

	if (ds.queries.singleSampleGenomeQuantification) {
		copy.singleSampleGenomeQuantification = {}
		for (const k in ds.queries.singleSampleGenomeQuantification) {
			copy.singleSampleGenomeQuantification[k] = JSON.parse(
				JSON.stringify(ds.queries.singleSampleGenomeQuantification[k])
			)
			delete copy.singleSampleGenomeQuantification[k].folder
		}
	}

	if (ds.queries.singleSampleGbtk) {
		copy.singleSampleGbtk = {}
		for (const k in ds.queries.singleSampleGbtk) {
			copy.singleSampleGbtk[k] = JSON.parse(JSON.stringify(ds.queries.singleSampleGbtk[k]))
			delete copy.singleSampleGbtk[k].folder
		}
	}

	const qs = ds.queries.snvindel
	if (qs) {
		dscopy.has_skewer = true
		copy.snvindel = {
			forTrack: qs.forTrack,
			vcfid4skewerName: qs.vcfid4skewerName,
			variantUrl: qs.variantUrl,
			skewerRim: qs.skewerRim
		}

		if (qs.m2csq) {
			copy.snvindel.m2csq = { by: qs.m2csq.by }
		}

		// copy over info and format fields
		// TODO may move to dscopy.info{} and dscopy.format{}
		if (qs.info) dscopy.bcf = { info: qs.info }
		if (qs.format) {
			if (!dscopy.bcf) dscopy.bcf = {}
			dscopy.bcf.format = qs.format
		}
	}
	if (ds.queries.ld) {
		copy.ld = JSON.parse(JSON.stringify(ds.queries.ld))
		for (const i of copy.ld.tracks) {
			delete i.file
		}
	}
	dscopy.queries = copy
}

function sort_mclass(set) {
	const lst = []
	for (const [c, s] of set) {
		lst.push([c, s.size])
	}
	lst.sort((i, j) => j[1] - i[1])
	return lst
}

async function validate_query_geneCnv(ds, genome) {
	// gene-level cnv, compared to .cnv{}
	const q = ds.queries.geneCnv
	if (!q) return
	if (q.bygene) {
		if (q.bygene.gdcapi) {
			gdc.validate_query_geneCnv2(ds)
			// q.bygene.get() added
		}
	} else {
		throw 'geneCnv.bygene missing'
	}
}

async function validate_query_snvindel(ds, genome) {
	const q = ds.queries.snvindel
	if (!q) return
	if (q.url) {
		if (!q.url.base) throw '.snvindel.url.base missing'
		if (!q.url.key) throw '.snvindel.url.key missing'
	}

	if (!q.byisoform && !q.byrange) throw 'byisoform and byrange are both missing on queries.snvindel'
	if (q.byrange) {
		if (q.byrange.gdcapi) {
			gdc.validate_query_snvindel_byrange(ds)
			// q.byrange.get() added
		} else if (q.byrange.bcffile) {
			q.byrange.bcffile = q.byrange.bcffile.startsWith(serverconfig.tpmasterdir)
				? q.byrange.bcffile
				: path.join(serverconfig.tpmasterdir, q.byrange.bcffile)
			q.byrange._tk = { file: q.byrange.bcffile }
			q.byrange.get = await snvindelByRangeGetter_bcf(ds, genome)
			if (!q.byrange._tk?.samples.length) {
				// vcf header parsing returns blank array when file has no sample
				delete q.byrange._tk.samples
			}
			mayValidateSampleHeader(ds, q.byrange._tk.samples, 'snvindel.byrange.bcffile')
		} else if (q.byrange.chr2bcffile) {
			q.byrange._tk = { chr2files: {} } // to hold small tk obj from each chr
			for (const chr in q.byrange.chr2bcffile) {
				q.byrange._tk.chr2files[chr] = { file: path.join(serverconfig.tpmasterdir, q.byrange.chr2bcffile[chr]) }
			}
			delete q.byrange.chr2bcffile

			// repeat as above
			q.byrange.get = await snvindelByRangeGetter_bcf(ds, genome)
			if (!q.byrange._tk.samples.length) {
				// vcf header parsing returns blank array when file has no sample
				delete q.byrange._tk.samples
			}
			mayValidateSampleHeader(ds, q.byrange._tk.samples, 'snvindel.byrange.bcffile')
		} else {
			throw 'unknown query method for queries.snvindel.byrange'
		}
	}

	if (q.byisoform) {
		if (q.byisoform.gdcapi) {
			gdc.validate_query_snvindel_byisoform(ds)
			// q.byisoform.get() added
		} else {
			throw 'unknown query method for queries.snvindel.byisoform'
		}
	}

	if (q.m2csq) {
		if (!q.m2csq.by) throw '.by missing from queries.snvindel.m2csq'
		if (q.m2csq.by != 'ssm_id') throw 'unknown value of queries.snvindel.m2csq.by'
		if (q.m2csq.gdcapi) {
			gdc.validate_m2csq(ds)
			// added q.m2csq.get()
		} else {
			throw 'unknown query method for queries.snvindel.m2csq'
		}
	}
}

function mayValidateSampleHeader(ds, samples, where) {
	if (!samples) return
	// samples[] elements: {name:str}
	let useint
	if (ds?.cohort?.termdb) {
		// using sqlite3 db
		// as samples are kept as integer ids in termdb, cast name into integers
		for (const s of samples) {
			const id = Number(s.name)
			if (!Number.isInteger(id)) throw 'non-integer sample id from ' + where
			s.name = id
		}
		useint = ', all integer IDs'
	}
	console.log(samples.length, 'samples from ' + where + ' of ' + ds.label + useint)
}

function validate_ssm2canonicalisoform(ds) {
	// gdc-specific logic
	if (!ds.ssm2canonicalisoform) return
	if (ds.ssm2canonicalisoform.gdcapi) {
		gdc.validate_ssm2canonicalisoform(ds.ssm2canonicalisoform) // add get()
		return
	}
	throw 'ssm2canonicalisoform.gdcapi is false'
}

/* if genome allows converting refseq/ensembl
add a convertor in ds to map refseq to ensembl
this is required for gdc dataset
so that gencode-annotated stuff can show under a refseq name
*/
function mayAdd_refseq2ensembl(ds, genome) {
	if (!genome.genedb.hasTable_refseq2ensembl) return
	ds.refseq2ensembl_query = genome.genedb.db.prepare('select ensembl from refseq2ensembl where refseq=?')
}

/* generate getter as ds.queries.snvindel.byrange.get()

called at two places:
1. to initiate official dataset, in this script
2. to make temp ds{} on the fly when querying a custom track, in mds3.load.js

getter input:
.rglst=[ {chr, start, stop} ] (required)
.tid2value = { termid1:v1, termid2:v2, ...} (optional, to restrict samples)

getter returns:
array of variants
if samples are available, attaches array of sample ids to each variant
as .samples=[ {sample_id} ]
TODO change to bcf
*/
export async function snvindelByRangeGetter_bcf(ds, genome) {
	const q = ds.queries.snvindel.byrange
	/* q{}
	._tk={}
		.file= absolute path to bcf file
		.chr2files={}
			key: chr
			value: { file, }
		.url, .indexURL
		.dir=str
		.nochr=true
		.indexURL
		.info={}
			<ID>: {}
				ID: 'CSQ',
				Number: '.',
				Type: 'String',
				Description: 'Cons
		.format={} // null if no format
			<ID>: {}
				ID: 'dna_assay',
				Number: '1',
				Type: 'String',
				Description: '...'
		.samples=[ {name:str}, ... ] // blank array if vcf has no samples
	.
	*/

	if (q._tk.file) {
		await utils.init_one_vcf(q._tk, genome, true) // "true" to indicate file is bcf but not vcf
	} else if (q._tk.chr2files) {
		// record stringified sample json array from first chr
		// same string from other chrs are compared against it to ensure identical list of samples are used in all chr
		let firstChrSampleJson

		for (const chr in q._tk.chr2files) {
			// quick fix to only parse chr17 file, delete when all files are ready
			if (chr != 'chr17') continue

			const tk2 = q._tk.chr2files[chr]
			// practical issue: we only have a subset of files on local computer so will tolerate missing files for now
			try {
				await utils.init_one_vcf(tk2, genome, true) // "true" to indicate file is bcf but not vcf
				const sampleJson = JSON.stringify(tk2.samples)

				if (firstChrSampleJson) {
					// this is not the first chr; compare its sample string against the first one
					if (sampleJson != firstChrSampleJson) throw 'Different samples found in bcf file of ' + chr
				} else {
					// this is the first chr
					firstChrSampleJson = sampleJson
					q._tk.samples = tk2.samples
					q._tk.format = tk2.format
					q._tk.info = tk2.info
					q._tk.nochr = tk2.nochr
				}
			} catch (e) {
				// ignore
				console.log('missing file ignored:', tk2.file)
			}
		}
	}
	// q._tk{} is initiated

	if (q._tk?.samples.length) {
		// has samples
		if (!q._tk.format) throw 'bcf file has samples but no FORMAT'
	} else {
		if (q._tk.format) throw 'bcf file has FORMAT but no samples'
	}
	if (q._tk.format) {
		for (const id in q._tk.format) {
			if (id == 'GT') {
				// may not need with bcftools
				q._tk.format[id].isGT = true
			}
		}
		if (ds.queries.snvindel.format4filters) {
			// array of format keys; allow to be used as filters on client
			// TODO filtering based on numeric format?
			if (!Array.isArray(ds.queries.snvindel.format4filters)) throw 'snvindel.format4filters[] is not array'
			for (const k of ds.queries.snvindel.format4filters) {
				if (q._tk.format[k]) q._tk.format[k].isFilter = true // allow it to work as filter on client
			}
			delete ds.queries.snvindel.format4filters
		}
	}

	if (q._tk.info) {
		if (q.infoFields) {
			/* q._tk.info{} is the raw INFO fields parsed from vcf file
			q.infoFields[] is the list of fields with special configuration
			pass these configurations to q._tk.info{}
			*/
			for (const field of q.infoFields) {
				// field = {name,key,categories}
				if (!field.key) throw '.key missing from one of snvindel.byrange.infoFields[]'
				if (!field.name) field.name = field.key
				const _field = q._tk.info[field.key]
				if (!_field) throw 'invalid key from one of snvindel.byrange.infoFields[]'

				// transfer configurations from field{} to _field{}
				_field.categories = field.categories
				_field.name = field.name
				_field.separator = field.separator
			}
			delete q.infoFields
		}
		if (ds.queries.snvindel.infoUrl) {
			for (const i of ds.queries.snvindel.infoUrl) {
				const _field = q._tk.info[i.key]
				if (!_field) throw 'invalid key from one of snvindel.infoUrl[]'
				_field.urlBase = i.base
			}
			delete ds.queries.snvindel.infoUrl
		}
	}

	// NOTE ds.queries.snvindel{} as a common place to attach info/format
	// as a dataset not using bcf file may also require info/format
	ds.queries.snvindel.info = q._tk.info
	ds.queries.snvindel.format = q._tk.format

	/*
	param{}
		.rglst[]
		.filterObj{}
		.addFormatValues: boolean
			if true, formatK2v{} will be added to sample objects
		.infoFilter{}
		.variantFilter{}
		.hiddenmclass = set
		.skewerRim{}
			{formatKey, hiddenvalues: set}
		.formatFilter{}
			{ <formatKey> : set of hidden values }
	*/
	return async param => {
		if (!Array.isArray(param.rglst)) throw 'q.rglst[] is not array'
		if (param.rglst.length == 0) throw 'q.rglst[] blank array'

		const formatFilter = getFormatFilter(param)

		let bcfpath
		if (q._tk.chr2files) {
			/////////////////////////////
			// FIXME when param.rglst[] has multiple chromosomes, the data are spread in multiple bcf files and must do a loop
			/////////////////////////////
			const tk2 = q._tk.chr2files[param.rglst[0].chr]
			if (!tk2) throw 'unknown chr for chr2files'
			bcfpath = tk2.file
		} else {
			bcfpath = q._tk.file || q._tk.url
		}

		const bcfArgs = [
			'query',
			bcfpath,
			'-r',
			// plus 1 to stop, as rglst pos is 0-based, and bcf is 1-based
			param.rglst
				.map(r => (q._tk.nochr ? r.chr.replace('chr', '') : r.chr) + ':' + r.start + '-' + (r.stop + 1))
				.join(','),
			'-f',
			'%ID\t%CHROM\t%POS\t%REF\t%ALT\t%INFO\t%FORMAT\n'
		]

		const limitSamples = await mayLimitSamples(param, q._tk.samples, ds)
		if (limitSamples) {
			// is a valid set, parameter asks to filter samples

			if (limitSamples.size == 0) {
				// got 0 sample after filtering, return blank array for no data
				return []
			}

			bcfArgs.push('-s', [...limitSamples].join(','))
		}

		if (param.variantFilter) {
			add_bcf_variant_filter(param.variantFilter, bcfArgs)
		}

		const variants = []

		await utils.get_lines_bigfile({
			isbcf: true,
			args: bcfArgs,
			dir: q._tk.dir,
			callback: line => {
				const l = line.split('\t')
				const id = l[0],
					chr = l[1],
					pos = Number(l[2]),
					refallele = l[3],
					altalleles = l[4].split(','),
					infoStr = l[5]
				// [6] is format fields, [7 and on] for samples

				const m0 = { pos: pos - 1 } // temp obj, modified by compute_mclass()
				compute_mclass(q._tk, refallele, altalleles, m0, infoStr, id, param.isoform)
				// m0.mlst[] is set; each ele is an m{} per ALT

				// make a m{} for every alt allele
				for (const m of m0.mlst) {
					if (param.hiddenmclass && param.hiddenmclass.has(m.class)) continue

					// m should have .info{}
					if (mayDropMbyInfoFilter(m, param)) continue // m is dropped due to info filter

					/* m0.mlst.length>1 has multiple alt alleles
					even if just one allele passes info filter, bcftools still returns the whole line
					thus must do this manual filter
					*/
					if (m0.mlst.length > 1 && param.variantFilter?.lst && mayDropMbyInfoFilter_2(m, param)) continue

					m.chr = (q._tk.nochr ? 'chr' : '') + chr
					//m.pos = pos - 1 // bcf pos is 1-based, return 0-based
					m.ssm_id = [m.chr, m.pos, m.ref, m.alt].join(ssmIdFieldsSeparator)

					if (q._tk?.samples?.length) {
						// vcf file has sample, must find out samples harboring this variant
						// exclude samples using optional format filters
						addSamplesFromBcfLine(q, m, l, param.addFormatValues, ds, limitSamples, formatFilter)
						if (!m.samples) {
							// no sample found for this variant, when vcf has samples
							// can be due to sample filtering, thus must skip this variant
							continue
						}
					}

					// acceptable variant
					variants.push(m)
				}
			}
		})
		return variants
	}
}

/*
combine these two optional format-based filter (into the same structure as q.formatFilter), and return
the two filters work the same way, to declare format values to exclude samples

.skewerRim{}
	{type,formatKey, hiddenvalues}
.formatFilter{}
	{ <formatKey> : set of hidden values }
*/
function getFormatFilter(q) {
	const f = q.formatFilter || {}
	if (q.skewerRim?.type == 'format' && q.skewerRim.hiddenvalues?.size) {
		f[q.skewerRim.formatKey] = q.skewerRim.hiddenvalues
	}
	return Object.keys(f).length ? f : undefined
}

/*
input:
m{}
	.info{}
param{}
	.infoFilter{}
		e.g. {"CLNSIG":["Benign",...], ... }

output:
true if m has a matching info field and will be dropped

FIXME replace this with variantFilter
*/
function mayDropMbyInfoFilter(m0, param) {
	if (!param.infoFilter) return false
	for (const infoKey in param.infoFilter) {
		// each key corresponds to a value to skip
		const variantValue = m0.info[infoKey]
		if (!variantValue) {
			// no value, don't skip
			continue
		}
		if (Array.isArray(variantValue)) {
			for (const v of param.infoFilter[infoKey]) {
				if (variantValue.includes(v)) return true // skip
			}
		} else {
			// variantValue is single value, not array
			if (param.infoFilter[infoKey].includes(variantValue)) return true // skip
		}
	}
	return false
}

function mayDropMbyInfoFilter_2(m0, param) {
	for (const e of param.variantFilter.lst) {
		const value = m0.info[e.tvs.term.id]
		if (value == undefined) return true
		if (e.tvs.term.type == 'integer' || e.tvs.term.type == 'float') {
			const numValue = Number(value)
			if (Number.isNaN(numValue)) return true
			const range = e.tvs.ranges?.[0]
			if (range) {
				if ('start' in range) {
					// skip numValue < start
					if (range.startinclusive) {
						if (numValue < range.start) return true
					} else {
						if (numValue <= range.start) return true
					}
				}
				if ('stop' in range) {
					// skip numValue > stop
					if (range.stopinclusive) {
						if (numValue > range.stop) return true
					} else {
						if (numValue >= range.stop) return true
					}
				}
			}
		}
	}
	return false
}

/*
input:
param={}
	.tid2value = { term1id: v1, term2id:v2, ... }
		if present, return list of samples matching the given k/v pairs, assuming AND
	.filterObj = pp filter
	.filter = pp filter
allSamples=[]
	whole list of samples, each ele: {name: int}
	presumably the set of samples from a bcf file or tabix file
ds={}

output:
if filter is applied, return set of sample id
if not filtering, undefined
*/
async function mayLimitSamples(param, allSamples, ds) {
	if (!allSamples) return // no samples from this big file

	// later should be param.filter, no need for conversion
	const filter = param2filter(param, ds)
	if (!filter) {
		// no filtering, use all samples
		return
	}

	// get_samples() return [{id:int}] with possibly duplicated items, deduplicate and return list of integer ids
	const filterSamples = [...new Set((await get_samples(filter, ds)).map(i => i.id))]

	// filterSamples is the list of samples retrieved from termdb that are matching filter
	// as allSamples (from bcf etc) may be a subset of what's in termdb
	// must only use those from allSamples
	const set = new Set(allSamples.map(i => i.name))
	const useSet = new Set()
	for (const i of filterSamples) {
		if (set.has(i)) useSet.add(i)
	}
	return useSet
}

function param2filter(param, ds) {
	{
		const f = param.filter || param.filterObj
		if (f) {
			if (!Array.isArray(f.lst)) throw 'filterObj.lst is not array'
			if (f.lst.length == 0) {
				// blank filter, do not return obj as that will break get_samples()
				return null
			}
			return f
		}
	}
	if (param.tid2value) {
		if (typeof param.tid2value != 'object') throw 'q.tid2value{} not object'
		return tid2value2filter(param.tid2value, ds)
	}
}

// temporary function to convert tid2value={} to filter, can delete later when it's replaced by filter
function tid2value2filter(t, ds) {
	const f = {
		type: 'tvslst',
		in: true,
		join: 'and',
		lst: []
	}
	for (const k in t) {
		const term = ds.cohort.termdb.q.termjsonByOneid(k)
		if (!term) continue
		const v = t[k]
		f.lst.push({
			type: 'tvs',
			tvs: {
				term,
				// assuming only categorical
				values: [{ key: v }]
			}
		})
	}
	return f
}

/* 
usage:
call at snvindel.byrange.get() to assign .samples[] to each m for counting total number of unique samples
call at variant2samples.get() to get list of samples

parameters:
q={}
	._tk{}
		.samples=[ {name=str}, ... ] // list of samples corresponding to vcf header
		.format={}
m={}
	m.samples=[] will be created if any are found
l=[]
	list of fields from a vcf line, corresponding to m{}
addFormatValues=true
	if true, k:v for format fields are added to each sample of m.samples[]
	set to false for counting samples, or doing sample summary
ds={}
	the server-side dataset obj
limitSamples=set of sample integer id
	if bcf query is limiting on this sample set. if so l[] only contain these samples
	otherwise l[] has all samples from q._tk.samples[]
formatFilter{}
	optional filter to drop samples by format key-value pair
	key: format keys, value: set of values to exclude
*/
function addSamplesFromBcfLine(q, m, l, addFormatValues, ds, limitSamples, formatFilter) {
	// l[6] is FORMAT, l[7] is first sample
	const format_idx = 6
	const firstSample_idx = 7

	if (!l[format_idx] || l[format_idx] == '.') {
		// this variant has 0 format fields??
		return
	}
	const formatlst = [] // list of format object from q._tk.format{}, by the order of l[7]
	for (const s of l[format_idx].split(':')) {
		const f = q._tk.format[s]
		if (f) {
			// a valid format field
			formatlst.push(f)
		} else {
			throw 'invalid format field: ' + f
		}
	}
	const samples = []
	let headerSamples = q._tk.samples // order of samples in l[] to be consistent with headerSamples
	if (limitSamples) {
		// header samples to point to this
		// Not a bug! when sample filter is not applied, l[] contains whole vcf line going by the order of _tk.samples[]
		// if filtering, "bcftools -s" returns only those samples in given order in l[]
		headerSamples = [...limitSamples].map(i => {
			return { name: i }
		})
	}
	for (const [i, sampleHeaderObj] of headerSamples.entries()) {
		const v = l[i + firstSample_idx]
		if (!v || v == '.') {
			// no value for this sample
			continue
		}
		const vlst = v.split(':')
		const sampleObj = vcfFormat2sample(vlst, formatlst, sampleHeaderObj, addFormatValues)
		if (!sampleObj) continue // no valid sample obj returned, this sample does not carry this variant
		if (formatFilter) {
			let drop = false
			for (const formatKey in formatFilter) {
				const formatValue = formatKey in sampleObj.formatK2v ? sampleObj.formatK2v[formatKey] : unannotatedKey
				if (formatFilter[formatKey].has(formatValue)) {
					// sample is dropped by format filter
					drop = true
					break
				}
			}
			if (drop) continue // drop this sample
		}
		samples.push(sampleObj)
	}
	if (samples.length) m.samples = samples
}

/*
parse format value for a sample and decide if the sample harbor the variant
if so, return sample obj
otherwise, return null
*/
function vcfFormat2sample(vlst, formatlst, sampleHeaderObj, addFormatValues) {
	const formatK2v = {} // key: FORMAT ID, value: value in this sample
	for (const [j, format] of formatlst.entries()) {
		const fv = vlst[j] // value for this format field
		if (!fv || fv == '.') {
			// no value for this format field
			continue
		}
		if (format.isGT) {
			if (fv == './.' || fv == '.|.') {
				// no gt
				continue
			}
			// has gt value
			formatK2v.GT = fv
		} else {
			/* has value for a non-GT field
			indicating the variant is annotated to this sample
			do not parse values here based on Number="R"
			as we don't need to compute on the format values on backend
			client will parse the values for display
			*/
			formatK2v[format.ID] = fv
		}
	}
	if (Object.keys(formatK2v).length == 0) {
		// this sample has no format values for this variant
		// meaning this sample does not harbor this variant. return null as sample object
		return null
	}
	// the sample harbor this variant; return valid sample obj
	const sampleObj = {
		sample_id: sampleHeaderObj.name
	}
	if (addFormatValues) {
		// query asks to return format values (e.g. for sample table display)
		sampleObj.formatK2v = formatK2v
	}
	return sampleObj
}

async function validate_query_svfusion(ds, genome) {
	const q = ds.queries.svfusion
	if (!q) return
	if (!q.byrange) throw 'byrange missing from queries.svfusion'
	if (q.byrange) {
		if (q.byrange.file) {
			q.byrange.file = q.byrange.file.startsWith(serverconfig.tpmasterdir)
				? q.byrange.file
				: path.join(serverconfig.tpmasterdir, q.byrange.file)
			q.byrange.get = await svfusionByRangeGetter_file(ds, genome)
			mayValidateSampleHeader(ds, q.byrange.samples, 'svfusion.byrange')
		} else {
			throw 'unknown query method for svfusion.byrange'
		}
	}
}

async function validate_query_cnv(ds, genome) {
	// cnv segments, compared to geneCnv
	const q = ds.queries.cnv
	if (!q) return
	if (!q.byrange) throw 'byrange missing from queries.cnv'
	if (q.byrange) {
		if (q.byrange.file) {
			q.byrange.file = q.byrange.file.startsWith(serverconfig.tpmasterdir)
				? q.byrange.file
				: path.join(serverconfig.tpmasterdir, q.byrange.file)
			q.byrange.get = await cnvByRangeGetter_file(ds, genome)
			mayValidateSampleHeader(ds, q.byrange.samples, 'cnv.byrange')
		} else {
			throw 'unknown query method for cnv.byrange'
		}
	}
}

async function validate_query_ld(ds, genome) {
	const q = ds.queries.ld
	if (!q) return
	if (!Array.isArray(q.tracks) || !q.tracks.length) throw 'ld.tracks[] not nonempty array'
	for (const k of q.tracks) {
		if (!k.name) throw 'name missing from one of ld.tracks[]'
		if (!k.file) throw '.file missing from one of ld.tracks[]'
		k.file0 = k.file // keep relative path as its needed on client by the ld tk
		k.file = path.join(serverconfig.tpmasterdir, k.file)
		await utils.validate_tabixfile(k.file)
		k.nochr = await utils.tabix_is_nochr(k.file, null, genome)
	}
	if (!q.overlay) throw 'ld.overlay{} missing'
	if (!q.overlay.color_0) throw 'ld.overlay.color_0 missing'
	if (!q.overlay.color_1) throw 'ld.overlay.color_1 missing'
}

async function validate_query_rnaseqGeneCount(ds, genome) {
	const q = ds.queries.rnaseqGeneCount
	if (!q) return
	if (!q.file) throw 'unknown data type for rnaseqGeneCount'
<<<<<<< HEAD
        q.file = path.join(serverconfig.tpmasterdir, q.file)
        if (!q.samplesFile) throw 'missing samples file for gene count'
        q.samplesFile = path.join(serverconfig.tpmasterdir, q.samplesFile)
   
=======
	q.file = path.join(serverconfig.tpmasterdir, q.file)
>>>>>>> c1ba5b56
	/*
	param{}
		samplelst{}
			groups[]
				values[] // using integer sample id
	*/
        q.get = async function (param) {
	        let raw_samples = fs.readFileSync(q.samplesFile, 'utf8', (err, data) => { // Reading file to determine which samples have rnaseq data
                if (err) {
                   console.error(err);
                   return;
                }
		return data    
                });
	        const samples_with_rnaseq_counts=[]
                for (const sample of raw_samples.split('\t')) {
                    if (sample == 'geneID' || sample == 'geneSymbol' || sample == 'bioType' || sample == 'annotationLevel') {continue} // List of keywords in q.samplesFile which do not correspond to any particular sample
		    else {
                       samples_with_rnaseq_counts.push(sample)
		    } 	
	        }
	        //console.log("samples_with_rnaseq_counts:",samples_with_rnaseq_counts)
	    
		if (param.samplelst?.groups?.length != 2) throw '.samplelst.groups.length!=2'
		if (param.samplelst.groups[0].filter.lst[0].tvs.term.values.Group.list.length < 1) throw 'samplelst.groups[0].values.length<1'
		if (param.samplelst.groups[1].filter.lst[0].tvs.term.values.Group.list.length < 1) throw 'samplelst.groups[1].values.length<1'
		// txt file uses string sample name, must convert integer sample id to string
	        const group1names = []
	        let group1names_not_found = 0
	        for (const s of param.samplelst.groups[0].filter.lst[0].tvs.term.values.Group.list) {
		        if (!Number.isInteger(s.sampleId)) continue
			const n = ds.cohort.termdb.q.id2sampleName(s.sampleId)
		        if (!n) continue
		        if (samples_with_rnaseq_counts.includes(n)) {
			  group1names.push(n)
		        } else {
                          group1names_not_found += 1
			}    
		}
	        const group2names = []
	        let group2names_not_found = 0
		for (const s of param.samplelst.groups[1].filter.lst[0].tvs.term.values.Group.list) {
			if (!Number.isInteger(s.sampleId)) continue
			const n = ds.cohort.termdb.q.id2sampleName(s.sampleId)
		        if (!n) continue
		        if (samples_with_rnaseq_counts.includes(n)) {
			    group2names.push(n)
			} else {
                          group2names_not_found += 1
			}    
		}
	        console.log("Number of group1 names not found:", group1names_not_found)
	        console.log("Number of group2 names not found:", group2names_not_found)
		if (group1names.length < 1) throw 'group1names.length<1'
		if (group2names.length < 1) throw 'group2names.length<1'
		// pass group names and txt file to rust
<<<<<<< HEAD
	        const cases_string = group1names.map(i => i).join(',')
	        const controls_string = group2names.map(i => i).join(',')
	        const expression_input = {case: cases_string, control: controls_string, input_file: q.file, output_path: path.join(serverconfig.binpath, 'utils')}
	        //console.log("expression_input:",expression_input)
	        //fs.writeFile('test.txt', JSON.stringify(expression_input), function (err) {
	        //	// For catching input to rust pipeline, in case of an error
	        //	if (err) return console.log(err)
	        //})
	    
                const sample_size_limit = 8 // Cutoff to determine if parametric estimation using edgeR should be used or non-parametric estimation using wilcoxon test
	        let result
                if (group1names.length <= sample_size_limit && group2names.length <= sample_size_limit) { // edgeR will be used for DE analysis
		    const time1 = new Date() 
                    const r_output = await run_edgeR(path.join(serverconfig.binpath, 'utils', 'edge.R'), JSON.stringify(expression_input))
		    const time2 = new Date()
		    console.log('Time taken to run edgeR:', time2 - time1, 'ms')
		    //console.log("r_output:",r_output)

		    //for (const line of r_output.split('\n')) {
                    //    console.log("line:",line)	
                    //    if (line.includes("output_json:")) {
		    //	     //console.log(line.replace(",output_json:",""))
		    //  	     result=JSON.parse(line.replace(",output_json:",""))
		    //      } else {
                    //          //console.log(line)
		    //      }	
	            //}

		    result = JSON.parse(fs.readFileSync(path.join(serverconfig.binpath, 'utils', 'r_output.txt'), 'utf8'));
	        } else { // Wilcoxon test will be used for DE analysis	   
	    	      const time1 = new Date()
	              const rust_output = await run_rust('DEanalysis', JSON.stringify(expression_input))
                      const time2 = new Date()
	              for (const line of rust_output.split('\n')) {
                          if (line.startsWith("adjusted_p_values:")) {
		      	result=JSON.parse(line.replace("adjusted_p_values:",""))
		          } else {
                              //console.log(line)
		          }	
	              }
	              console.log('Time taken to run rust DE pipeline:', time2 - time1, 'ms')
		}    
=======
		const cases_string = group1names.map(i => i).join(',')
		const controls_string = group2names.map(i => i).join(',')
		const expression_input = {
			case: cases_string,
			control: controls_string,
			input_file: q.file,
			output_path: path.join(serverconfig.binpath, 'utils')
		}
		//console.log("expression_input:",expression_input)

		const sample_size_limit = 8 // Cutoff to determine if parametric estimation using edgeR should be used or non-parametric estimation using wilcoxon test
		let result
		if (group1names.length <= sample_size_limit && group2names.length <= sample_size_limit) {
			// edgeR will be used for DE analysis
			const time1 = new Date()
			const r_output = await run_edgeR(
				path.join(serverconfig.binpath, 'utils', 'edge.R'),
				JSON.stringify(expression_input)
			)
			const time2 = new Date()
			console.log('Time taken to run edgeR:', time2 - time1, 'ms')
			//console.log("r_output:",r_output)

			//for (const line of r_output.split('\n')) {
			//    console.log("line:",line)
			//    if (line.includes("output_json:")) {
			//	     //console.log(line.replace(",output_json:",""))
			//  	     result=JSON.parse(line.replace(",output_json:",""))
			//      } else {
			//          //console.log(line)
			//      }
			//}

			result = JSON.parse(fs.readFileSync(path.join(serverconfig.binpath, 'utils', 'r_output.txt'), 'utf8'))
		} else {
			// Wilcoxon test will be used for DE analysis
			const time1 = new Date()
			const rust_output = await run_rust('DEanalysis', JSON.stringify(expression_input))
			const time2 = new Date()
			for (const line of rust_output.split('\n')) {
				if (line.startsWith('adjusted_p_values:')) {
					result = JSON.parse(line.replace('adjusted_p_values:', ''))
				} else {
					//console.log(line)
				}
			}
			console.log('Time taken to run rust DE pipeline:', time2 - time1, 'ms')
		}
>>>>>>> c1ba5b56
		return result
	}
}

async function run_edgeR(Rscript, input_data) {
	return new Promise((resolve, reject) => {
		const binpath = path.join(serverconfig.Rscript, Rscript)
		const ps = spawn(serverconfig.Rscript, [Rscript])
		const stdout = []
		const stderr = []

		try {
			Readable.from(input_data).pipe(ps.stdin)
		} catch (error) {
			ps.kill()
			let errmsg = error
			if (stderr.length) errmsg += `killed edgeR('${Rscript}'), stderr: ${stderr.join('').trim()}`
			reject(errmsg)
		}

		ps.stdout.on('data', data => stdout.push(data))
		ps.stderr.on('data', data => stderr.push(data))
		ps.on('error', err => {
			if (stderr.length) console.log(`edgeR('${Rscript}') ps.on('error') stderr:`, stderr)
			reject(err)
		})
		ps.on('close', code => {
			if (code !== 0) reject(`spawned '${Rscript}' exited with a non-zero status and this stderr:\n${stderr.join('')}`)
			//else if (stderr.length) {
			//	// handle rust stderr
			//	const err = stderr.join('').trim()
			//	const errmsg = `edgeR('${Rscript}') emitted standard error\n stderr: ${err}`
			//	//reject(errmsg)
			//}
			else {
				//console.log("stdout:",stdout)
				resolve(stdout.toString())
			}
		})
	})
}

async function validate_query_geneExpression(ds, genome) {
	const q = ds.queries.geneExpression
	if (!q) return

	if (q.gdcapi) {
		gdc.validate_query_geneExpression(ds, genome)
		// .get() added, same behavior as below
		return
	}

	if (!q.file) throw '.file missing from queries.geneExpression'
	q.file = path.join(serverconfig.tpmasterdir, q.file)
	await utils.validate_tabixfile(q.file)
	q.nochr = await utils.tabix_is_nochr(q.file, null, genome)

	{
		const lines = await utils.get_header_tabix(q.file)
		if (!lines[0]) throw 'header line missing from ' + q.file
		const l = lines[0].split(' ')
		if (l[0] != '#sample') throw 'header line not starting with #sample: ' + q.file
		q.samples = l.slice(1).map(i => {
			return { name: i }
		})
	}

	mayValidateSampleHeader(ds, q.samples, 'geneExpression')

	/*
	query exp data one gene at a time
	param{}
	.genes[{}]
		.gene=str
		.chr=str
		.start=int
		.stop=int
	.filterObj{}
	*/
	q.get = async param => {
		const limitSamples = await mayLimitSamples(param, q.samples, ds)
		if (limitSamples?.size == 0) {
			// got 0 sample after filtering, return blank array for no data
			return new Map()
		}

		const gene2sample2value = new Map() // k: gene symbol, v: { sampleId : value }

		for (const g of param.genes) {
			// g = {gene/chr/start/stop}

			// FIXME newly added geneVariant terms from client to be changed to {gene} but not {name}
			if (!g.gene) g.gene = g.name
			if (!g.gene) continue

			if (!g.chr) {
				// quick fix: newly added gene from client will lack chr/start/stop
				const lst = genome.genedb.getjsonbyname.all(g.gene)
				if (lst.length == 0) continue
				const j = JSON.parse(lst.find(i => i.isdefault).genemodel || lst[0].genemodel)
				g.start = j.start
				g.stop = j.stop
				g.chr = j.chr
			}

			gene2sample2value.set(g.gene, {})
			await utils.get_lines_bigfile({
				args: [q.file, (q.nochr ? g.chr.replace('chr', '') : g.chr) + ':' + g.start + '-' + g.stop],
				dir: q.dir,
				callback: line => {
					const l = line.split('\t')
					let j
					try {
						j = JSON.parse(l[3])
					} catch (e) {
						//console.log('svfusion json err')
						return
					}

					// case-insensitive match!
					if (j.gene.toLowerCase() != g.gene.toLowerCase()) return
					if (limitSamples && !limitSamples.has(j.sample)) return
					gene2sample2value.get(g.gene)[j.sample] = j.value
				}
			})
		}
		return gene2sample2value
	}
}

async function validate_query_singleSampleMutation(ds, genome) {
	const q = ds.queries.singleSampleMutation
	if (!q) return
	if (q.gdcapi) {
		gdc.validate_query_singleSampleMutation(ds, genome)
		// q.get() added
	} else if (q.folder) {
		// using a folder to store text files for individual samples
		// file names are integer sample id
		q.get = async sampleName => {
			/* as mds3 client may not be using integer sample id for now,
			the argument is string id and has to be mapped to integer id
			*/
			let fileName = sampleName
			if (ds.cohort?.termdb?.q?.sampleName2id) {
				// has name-to-id converter
				fileName = ds.cohort.termdb.q.sampleName2id(sampleName)
				if (fileName == undefined) {
					// unable to convert string id to integer
					return []
				}
			}

			const file = path.join(serverconfig.tpmasterdir, q.folder, fileName.toString())
			try {
				await fs.promises.stat(file)
			} catch (e) {
				if (e.code == 'EACCES') throw 'cannot read file, permission denied'
				if (e.code == 'ENOENT') throw 'no data for this sample'
				throw 'failed to load data'
			}

			const data = await utils.read_file(file)
			// object wraps around mlst[] so it's possible to add other attr e.g. total number of mutations that exceeds viewing limit
			return { mlst: JSON.parse(data) }
		}
	} else {
		throw 'unknown query method for singleSampleMutation'
	}
}

// no longer used
async function validate_query_probe2cnv(ds, genome) {
	const q = ds.queries.probe2cnv
	if (!q) return
	if (q.file) {
		q.file = path.join(serverconfig.tpmasterdir, q.file)
		await utils.validate_tabixfile(q.file)
	} else if (q.url) {
		q.dir = await utils.cache_index(q.url, q.indexURL)
	} else {
		throw 'file and url both missing on probe2cnv'
	}
	q.nochr = await utils.tabix_is_nochr(q.file || q.url, null, genome)

	{
		const lines = await utils.get_header_tabix(q.file)
		if (!lines[0]) throw 'header line missing from ' + q.file
		// file is matrix, rows are probes, cols are samples
		// #chr pos sample1 sample2 ...
		const l = lines[0].split('\t')
		if (l.length < 3) throw 'probe2cnv header line less than 3 fields'
		// register sample columns in q.samples[]
		q.samples = l.slice(2).map(n => {
			return { name: ds.cohort.termdb.q.sampleName2id(n) }
		})
	}

	/* same parameter as snvindel.byrange.get()
	.rglst[] - retrieve probes from regions
	.filterObj - for samples passing this filter, compute a cnv call for each, using average/median probe values of the sample
	filter0 is not used as this will not work for gdc
	format attributes are not used since this file does not supply format values for events (unlike cnv segment file in bed-json)
	*/
	q.get = async param => {
		if (!Array.isArray(param.rglst)) throw 'q.rglst[] is not array'
		if (param.rglst.length == 0) throw 'q.rglst[] blank array'
		if (param.cnvGainCutoff && !Number.isFinite(param.cnvGainCutoff)) throw 'cnvGainCutoff is not finite'
		if (param.cnvLossCutoff && !Number.isFinite(param.cnvLossCutoff)) throw 'cnvLossCutoff is not finite'

		// same length as q.samples[]; element is [] to collect probe values from this sample(column); if the sample is filtered out, element is null and won't collect value
		const sampleCollectValues = []
		{
			const limitSamples = await mayLimitSamples(param, q.samples, ds) // optional set of sample integer ids
			if (limitSamples) {
				if (limitSamples.size == 0) return []
				for (const [i, s] of q.samples.entries()) {
					if (limitSamples.has(s.name)) sampleCollectValues.push([])
					else sampleCollectValues.push(null)
				}
			} else {
				for (const i of q.samples) sampleCollectValues.push([])
			}
		}

		for (const r of param.rglst) {
			await utils.get_lines_bigfile({
				args: [q.file, (q.nochr ? r.chr.replace('chr', '') : r.chr) + ':' + r.start + '-' + r.stop],
				dir: q.dir,
				callback: line => {
					const l = line.split('\t')
					for (const [i, s] of sampleCollectValues.entries()) {
						if (!s) continue // element is null and this sample is filtered out
						const v = Number(l[i + 2])
						if (Number.isFinite(v)) s.push(v)
					}
				}
			})
		}
		// sampleCollectValues[] is populated; based on cutoffs, generate CNV calls for each eligible sample
		const cnvs = []
		for (const [i, s] of sampleCollectValues.entries()) {
			if (!s) continue
			// compute median probe value of each sample
			const median = computePercentile(s, 50)
			const cnvEvent = {
				dt: dtcnv,
				value: median,
				samples: [{ sample_id: q.samples[i].name }]
			}
			if (median > 0 && median > (param.cnvGainCutoff || 0.1)) {
				cnvEvent.class = mclasscnvgain
			} else if (median < 0 && median < (param.cnvLossCutoff || -0.1)) {
				cnvEvent.class = mclasscnvloss
			}
			if (cnvEvent.class) cnvs.push(cnvEvent)
		}
		return cnvs
	}
}

async function validate_query_singleSampleGenomeQuantification(ds, genome) {
	const q = ds.queries.singleSampleGenomeQuantification
	if (!q) return
	for (const key in q) {
		// each key is one data type
		if (!Number.isFinite(q[key].min)) throw 'min not a number'
		if (!Number.isFinite(q[key].max)) throw 'max not a number'
		if (q[key].min >= q[key].max) throw 'min>=max'
		if (q[key].folder) {
			// using a folder to store text files for individual samples
			// file names are integer sample id
			q[key].get = async (sampleName, devicePixelRatio) => {
				/* as mds3 client may not be using integer sample id for now,
				the argument is string id and has to be mapped to integer id
				*/
				let fileName = sampleName
				if (ds.cohort?.termdb?.q?.sampleName2id) {
					// has name-to-id converter
					fileName = ds.cohort.termdb.q.sampleName2id(sampleName)
					if (fileName == undefined) {
						// unable to convert string id to integer
						return []
					}
				}

				// TODO use string sample name but not id
				const file = path.join(serverconfig.tpmasterdir, q[key].folder, fileName.toString())

				try {
					await fs.promises.stat(file)
				} catch (e) {
					if (e.code == 'EACCES') throw 'cannot read file, permission denied'
					if (e.code == 'ENOENT') throw 'no data for this sample'
					throw 'failed to load data'
				}

				const result = await plotSampleGenomeQuantification(file, genome, q[key], devicePixelRatio)
				return result
			}
		} else {
			throw 'unknown query method for singleSampleGenomeQuantification'
		}
	}
}

function plotSampleGenomeQuantification(file, genome, control, devicePixelRatio = 1) {
	devicePixelRatio = Number(devicePixelRatio)
	const axisHeight = 200,
		ypad = 20,
		xpad = 20,
		plotWidth = 800,
		axisWidth = 50

	let bpTotal = 0
	for (const chr in genome.majorchr) {
		bpTotal += genome.majorchr[chr]
	}
	const wgScale = plotWidth / bpTotal // whole-genome scale
	const chrScale = {} // k: chr, v: scale getter
	let bpCum = 0
	const chrLst = [] // to return to client, for converting image xoffset to {chr,pos}

	for (const chr in genome.majorchr) {
		const chrLen = genome.majorchr[chr]
		chrScale[chr] = scaleLinear()
			.domain([0, chrLen])
			.range([wgScale * bpCum, wgScale * (bpCum + chrLen)])
		bpCum += chrLen
		chrLst.push({
			chr,
			chrLen,
			xStart: wgScale * (bpCum - chrLen),
			xStop: wgScale * bpCum
		})
	}

	const yScale = scaleLinear().domain([control.min, control.max]).range([axisHeight, 0])

	const canvasWidth = xpad * 2 + axisWidth + plotWidth
	const canvasHeight = ypad * 2 + axisHeight
	const canvas = createCanvas(canvasWidth * devicePixelRatio, canvasHeight * devicePixelRatio)
	const ctx = canvas.getContext('2d')
	if (devicePixelRatio > 1) ctx.scale(devicePixelRatio, devicePixelRatio)

	plotTick(control.max)
	plotTick(0)
	plotTick(control.min)

	const rl = readline.createInterface({ input: fs.createReadStream(file) })

	return new Promise((resolve, reject) => {
		rl.on('line', line => {
			const tmp = line.split('\t')
			const chr = tmp[0]
			if (!chr) return
			if (!chrScale[chr]) return // first line may be header
			const pos = Number(tmp[1])
			if (!Number.isInteger(pos)) return
			const value = Number(tmp[2])
			if (!Number.isFinite(value)) return
			if (value < control.min || value > control.max) return

			ctx.fillStyle = value > 0 ? control.positiveColor : control.negativeColor

			const x = chrScale[chr](pos)
			const y = ypad + yScale(value)
			ctx.fillRect(xpad + axisWidth + x, y, 1, 1)
		})
		rl.on('close', () => {
			addLines()
			resolve({
				src: canvas.toDataURL(),
				canvasWidth,
				canvasHeight,
				xoff: xpad + axisWidth,
				chrLst
			})
		})
	})

	function plotTick(v) {
		ctx.fillStyle = 'black'
		ctx.font = '12px Arial'
		ctx.textAlign = 'right'
		const y = ypad + yScale(v)
		ctx.fillText(v, xpad + axisWidth - 6, y + 5)
		ctx.strokeStyle = 'black'
		ctx.beginPath()
		ctx.moveTo(xpad + axisWidth - 4, y)
		ctx.lineTo(xpad + axisWidth, y)
		ctx.stroke()
		ctx.closePath()
	}
	function addLines() {
		ctx.strokeStyle = 'black'
		ctx.beginPath()
		{
			// horizontal line at y=0
			const y = ypad + axisHeight - yScale(0)
			ctx.moveTo(xpad + axisWidth, y)
			ctx.lineTo(xpad + axisWidth + plotWidth, y)
			ctx.stroke()
		}

		// vertical lines delineating chrs
		let first = true
		ctx.fillStyle = 'black'
		ctx.font = '12px Arial'
		ctx.textAlign = 'center'
		for (const chr in chrScale) {
			// plot name
			ctx.fillText(
				chr.replace('chr', ''),
				xpad + axisWidth + chrScale[chr](genome.majorchr[chr] / 2),
				ypad + axisHeight + 14
			)

			if (first) {
				first = false
				continue // do not plot separator line for chr1
			}

			const x = Math.floor(xpad + axisWidth + chrScale[chr](0)) + 0.5 // crisp line
			ctx.moveTo(x, ypad)
			ctx.lineTo(x, ypad + axisHeight)
			ctx.stroke()
		}
		ctx.closePath()
	}
}

async function validate_query_singleSampleGbtk(ds, genome) {
	const q = ds.queries.singleSampleGbtk
	if (!q) return
	for (const key in q) {
		// each key is one data type
		if (!Number.isFinite(q[key].min)) throw 'min not a number'
		if (!Number.isFinite(q[key].max)) throw 'max not a number'
		if (q[key].min >= q[key].max) throw 'min>=max'
		if (q[key].folder) {
			// using a folder to store text files for individual samples
			// file names are integer sample id
			q[key].get = async sampleName => {
				// (quick fix) callback returns bedgraph file path for this sample

				/* as mds3 client may not be using integer sample id for now,
				the argument is string id and has to be mapped to integer id
				*/
				let fileName = sampleName
				if (ds.cohort?.termdb?.q?.sampleName2id) {
					// has name-to-id converter
					fileName = ds.cohort.termdb.q.sampleName2id(sampleName)
					if (fileName == undefined) {
						// unable to convert string id to integer
						return {}
					}
				}
				const bedgraphfile = path.join(q[key].folder, fileName + '.gz')
				try {
					await fs.promises.stat(path.join(serverconfig.tpmasterdir, bedgraphfile))
					return { path: bedgraphfile }
				} catch (e) {
					return {}
				}
			}
		} else {
			throw 'unknown query method for singleSampleGbtk'
		}
	}
}

/*
getter input:
.rglst=[ { chr, start, stop} ]
.tid2value, same as in bcf

getter returns:
list of svfusion events,
events are partially grouped
represented as { dt, chr, pos, strand, pairlstIdx, mname, samples:[] }
object attributes (except samples) are differentiators, enough to identify events on a gene
*/
export async function svfusionByRangeGetter_file(ds, genome) {
	const q = ds.queries.svfusion.byrange
	if (q.file) {
		await utils.validate_tabixfile(q.file)
	} else if (q.url) {
		q.dir = await utils.cache_index(q.url, q.indexURL)
	} else {
		throw 'file and url both missing on svfusion.byrange{}'
	}
	q.nochr = await utils.tabix_is_nochr(q.file || q.url, null, genome)

	{
		const lines = await utils.get_header_tabix(q.file)
		if (!lines[0]) throw 'header line missing from ' + q.file
		const l = lines[0].split(' ')
		if (l[0] != '#sample') throw 'header line not starting with #sample: ' + q.file
		q.samples = l.slice(1).map(i => {
			return { name: i }
		})
	}

	// same parameter as snvindel.byrange.get()
	return async param => {
		if (!Array.isArray(param.rglst)) throw 'q.rglst[] is not array'
		if (param.rglst.length == 0) throw 'q.rglst[] blank array'

		const formatFilter = getFormatFilter(param)

		const limitSamples = await mayLimitSamples(param, q.samples, ds)
		if (limitSamples?.size == 0) {
			// got 0 sample after filtering, return blank array for no data
			return []
		}

		const key2variants = new Map()
		/*
		key: key fields joined into a string
		value: list of events described by the key
		key fields include:
		- dt sv/fusion
		- chr of current breakpoint
		- pos of current breakpoint
		- strand of current breakpoint
		- array index in pairlst[]
		- partner gene name(s)
		*/

		for (const r of param.rglst) {
			await utils.get_lines_bigfile({
				args: [q.file || q.url, (q.nochr ? r.chr.replace('chr', '') : r.chr) + ':' + r.start + '-' + r.stop],
				dir: q.dir,
				callback: line => {
					const l = line.split('\t')
					const pos = Number(l[1])
					let j
					try {
						j = JSON.parse(l[3])
					} catch (e) {
						//console.log('svfusion json err')
						return
					}
					if (j.dt != dtfusionrna && j.dt != dtsv) {
						// not fusion or sv
						//console.log('svfusion invalid dt')
						return
					}

					j.class = j.dt == dtsv ? mclasssv : mclassfusionrna

					if (param.hiddenmclass && param.hiddenmclass.has(j.class)) return

					if (j.sample && limitSamples) {
						// to filter sample
						if (!limitSamples.has(j.sample)) return
					}

					// collect key fields
					let pairlstIdx, mname, strand
					// later may add pairlstLength to support fusion events with more than 2 genes

					// collect initial pairlst to add to key2variants{}, for showing svgraph
					let pairlst

					/* two types of possible file formats
					1. {chrA, posA, chrB, posB, strandA, strandB}
						legacy format used for mds, hardcoded for 2-gene events
					2. {pairlst:[ {a,b}, {a,b}, ... ]}
						new format that can support events with more than 2 genes
						pairlst.length=1 for 2-gene event
						pairlst.length=2 for 3-gene event, where lst[0].b and lst[1].a are on the same gene
					*/
					if (j.chrA) {
						// chrA given, current chr:pos is on 3'
						pairlstIdx = 1 // as using C-term of this gene
						mname = j.geneA || j.chrA
						strand = j.strandA
						//
						pairlst = [
							{
								a: { chr: j.chrA, pos: j.posA, strand: j.strandA, name: j.geneA },
								b: { chr: r.chr, pos, strand: j.strandB, name: j.geneB }
							}
						]
					} else if (j.chrB) {
						// chrB given, current chr:pos is on 5'
						pairlstIdx = 0 // as using N-term of this gene
						mname = j.geneB || j.chrB
						strand = j.strandB
						//
						pairlst = [
							{
								a: { chr: r.chr, pos, strand: j.strandA, name: j.geneA },
								b: { chr: j.chrB, pos: j.posB, strand: j.strandB, name: j.geneB }
							}
						]
					} else if (j.pairlst) {
						// todo: support pairlst=[{chr,pos}, {chr,pos}, ...]
						pairlst = j.pairlst
						const idx = j.pairlst.findIndex(i => i.chr == chr && i.pos == pos)
						if (idx == -1) throw 'current point missing from pairlst'
						pairlstIdx = idx
						// todo mname as joining names of rest of pairlst points
					} else {
						throw 'missing chrA and chrB'
					}

					// encode mname in case it has comma and will break v2s code when splitting by comma
					const ssm_id = [j.dt, r.chr, pos, strand, pairlstIdx, encodeURIComponent(mname)].join(ssmIdFieldsSeparator)

					let sampleObj // optional sample of this event; if valid, will be inserted into m.samples[]
					if (j.sample) {
						// has sample, prepare the sample obj
						// if the sample is skipped by format, then the event will be skipped

						// for ds with sampleidmap, j.sample value should be integer
						// XXX not guarding against file uses non-integer sample values in such case

						sampleObj = { sample_id: j.sample }
						if (j.mattr) {
							// mattr{} has sample-level attributes on this sv event, equivalent to FORMAT
							if (formatFilter) {
								// will do the same filtering as snvindel
								for (const formatKey in formatFilter) {
									const formatValue = formatKey in j.mattr ? j.mattr[formatKey] : unannotatedKey
									if (formatFilter[formatKey].has(formatValue)) {
										// sample is dropped by format filter
										return
									}
								}
							}
							if (param.addFormatValues) {
								// only attach format values when required
								sampleObj.formatK2v = j.mattr
							}
						}
					}
					if (!key2variants.has(ssm_id)) {
						key2variants.set(ssm_id, {
							ssm_id,
							dt: j.dt,
							class: j.class,
							chr: r.chr,
							pos,
							strand,
							pairlstIdx,
							mname,
							pairlst, // if this key corresponds multiple events, add initial pairlst to allow showing svgraph without additional query to get other breakpoints
							samples: []
						})
					}
					if (sampleObj) key2variants.get(ssm_id).samples.push(sampleObj)
				}
			})
		}
		return [...key2variants.values()]
	}
}

/*
getter input:
.rglst=[ { chr, start, stop} ]
.tid2value, same as in bcf

getter returns:
list of cnv events,
events are partially grouped
represented as { dt, chr, start,stop,value,samples:[],mattr:{} }
*/
export async function cnvByRangeGetter_file(ds, genome) {
	const q = ds.queries.cnv.byrange
	if (q.file) {
		await utils.validate_tabixfile(q.file)
	} else if (q.url) {
		q.dir = await utils.cache_index(q.url, q.indexURL)
	} else {
		throw 'file and url both missing on cnv.byrange{}'
	}
	q.nochr = await utils.tabix_is_nochr(q.file || q.url, null, genome)

	{
		const lines = await utils.get_header_tabix(q.file)
		if (!lines[0]) throw 'header line missing from ' + q.file
		const l = lines[0].split(' ')
		if (l[0] != '#sample') throw 'header line not starting with #sample: ' + q.file
		q.samples = l.slice(1).map(i => {
			return { name: i }
		})
	}

	/* extra parameters from snvindel.byrange.get():
	cnvMaxLength: int
	cnvMinAbsValue: float
	*/
	return async param => {
		if (!Array.isArray(param.rglst)) throw 'q.rglst[] is not array'
		if (param.rglst.length == 0) throw 'q.rglst[] blank array'
		if (param.cnvMaxLength && !Number.isInteger(param.cnvMaxLength)) throw 'cnvMaxLength is not integer' // cutoff<=0 is ignored
		if (param.cnvGainCutoff && !Number.isFinite(param.cnvGainCutoff)) throw 'cnvGainCutoff is not finite'
		if (param.cnvLossCutoff && !Number.isFinite(param.cnvLossCutoff)) throw 'cnvLossCutoff is not finite'

		const formatFilter = getFormatFilter(param)

		const limitSamples = await mayLimitSamples(param, q.samples, ds)
		if (limitSamples?.size == 0) {
			// got 0 sample after filtering, return blank array for no data
			return []
		}

		const cnvs = []
		const promises = []
		for (const r of param.rglst) {
			promises.push(
				utils.get_lines_bigfile({
					args: [q.file || q.url, (q.nochr ? r.chr.replace('chr', '') : r.chr) + ':' + r.start + '-' + r.stop],
					dir: q.dir,
					callback: line => {
						const l = line.split('\t')
						const start = Number(l[1]) // must always be numbers
						const stop = Number(l[2])
						if (param.cnvMaxLength && stop - start >= param.cnvMaxLength) return // segment size too big

						let j
						try {
							j = JSON.parse(l[3])
						} catch (e) {
							//console.log('cnv json err')
							return
						}
						if (j.dt != dtcnv) {
							//console.log('cnv invalid dt')
							return
						}

						j.start = start
						j.stop = stop

						/*
						if value=number is present, it's a quantitative call, j.class will be computed dynamically
							TODO distinguish segmean vs integer copy number; what class to assign when value is copy number?
						if value is missing, it should be a qualitative call, with j.class=mclasscnvgain/mclasscnvloss 
						*/
						if (Number.isFinite(j.value)) {
							// quantitative
							if (j.value > 0 && param.cnvGainCutoff && j.value < param.cnvGainCutoff) return
							if (j.value < 0 && param.cnvLossCutoff && j.value > param.cnvLossCutoff) return
							j.class = j.value > 0 ? mclasscnvgain : mclasscnvloss
						} else {
							// should be qualitative, valid class is required
							if (j.class != mclasscnvgain && j.class != mclasscnvloss) return // no valid class
						}

						j.ssm_id = [r.chr, j.start, j.stop, j.class].join(ssmIdFieldsSeparator) // no longer use j.value as that's optional

						if (param.hiddenmclass && param.hiddenmclass.has(j.class)) return

						if (j.sample && limitSamples) {
							// to filter sample
							if (!limitSamples.has(j.sample)) return
						}

						if (j.sample) {
							// has sample, prepare the sample obj
							// if the sample is skipped by format, then the event will be skipped

							// for ds with sampleidmap, j.sample value should be integer
							// XXX not guarding against file uses non-integer sample values in such case

							const sampleObj = { sample_id: j.sample }
							if (j.mattr) {
								// mattr{} has sample-level attributes on this sv event, equivalent to FORMAT
								if (formatFilter) {
									// will do the same filtering as snvindel
									for (const formatKey in formatFilter) {
										const formatValue = formatKey in j.mattr ? j.mattr[formatKey] : unannotatedKey
										if (formatFilter[formatKey].has(formatValue)) {
											// sample is dropped by format filter
											return
										}
									}
								}
								if (param.addFormatValues) {
									// only attach format values when required
									sampleObj.formatK2v = j.mattr
								}
							}
							delete j.sample
							j.samples = [sampleObj]
						}
						cnvs.push(j)
					}
				})
			)
		}
		await Promise.all(promises)
		return cnvs
	}
}

function mayAdd_mayGetGeneVariantData(ds, genome) {
	if (!ds.queries.snvindel && !ds.queries.svfusion && !ds.queries.geneCnv) {
		// no eligible data types
		return
	}

	/*
	input:
	tw{}
		a termwrapper on a geneVariant term
		for now requires tw.term.name to be gene symbol
		the requirement is reasonable as symbol is essential for matrix display
		isoform and coord are optional; if missing is derived from gene symbol on the fly
	q{}
		.filter
			pp filter obj
		.filter0
			json obj, the read-only gdc cohort filter supplied to gdc api

	output a map:
		k: sample id
		v: {}
			sample: int
			<gene> : {}
				key:<gene>
				label:<gene>
				values: [ {} ]
					gene
					isoform
					chr/pos
					mname/class
					_SAMPLENAME_ // sample name for display
					_SAMPLEID_   // sample id for computing, 

	this function is diverging from mds3.load, each becoming specialized
	1. it returns sample level data points {class/mname/sample/origin}
	   but the other returns aggregation, with format fields nested inside sample obj
	   {class/mname/samples[ {sample/formatK2v{origin}} ]}
	2. this query hardcodes to load geneCnv for showing in gdc matrix, the other does not need it (gdc tk)
	*/
	ds.mayGetGeneVariantData = async (tw, q) => {
		// validate tw
		if (typeof tw.term != 'object') throw 'tw.term{} is not object'
		if (tw.term.type != 'geneVariant') throw 'tw.term.type is not geneVariant'
		if (typeof tw.term.name != 'string') throw 'tw.term.name is not string'
		if (!tw.term.name) throw 'tw.term.name should be gene symbol but is empty string' // TODO term.gene if subtype='gene'

		const mlst = [] // collect raw data points

		if (tw.term.subtype == 'snp') {
			// query term is one snp; it should only work for snvindel
			if (!ds.queries.snvindel?.allowSNPs) throw 'snvindel does not allow snp'
			const lst = await getSnvindelByTerm(ds, tw.term, genome, q)
			const m = lst.find(m => tw.term.alleles.includes(m.ref) && tw.term.alleles.includes(m.alt))
			if (m) {
				const samples = []
				for (const s of m.samples) {
					if (!s.formatK2v?.GT) {
						//console.log('formatK2v.GT missing')
						continue
					}
					const alleles = []
					for (const i of s.formatK2v.GT.split('/')) {
						if (i == 0) alleles.push(m.ref)
						else if (i == 1) alleles.push(m.alt)
						else console.log('unknown allele idx')
					}
					const _s = {
						key: alleles.join('/'),
						value: alleles.join('/')
					}
					samples.push({ sample_id: s.sample_id, GT: alleles.join('/') })
				}
				const _m = {
					samples
				}
				mlst.push(_m)
			}
		} else {
			// query term is not snp
			// should be either gene or region, and will work for all data types
			// has some code duplication with mds3.load.js query_snvindel() etc
			// primary concern is tw.term may be missing coord/isoform to perform essential query

			if (ds.queries.snvindel) {
				const lst = await getSnvindelByTerm(ds, tw.term, genome, q)
				mlst.push(...lst)
			}

			if (ds.queries.svfusion) {
				const lst = await getSvfusionByTerm(ds, tw.term, genome, q)
				mlst.push(...lst)
			}
			if (ds.queries.cnv) {
				const lst = await getCnvByTw(ds, tw, genome, q)
				mlst.push(...lst)
			}
			//if (ds.queries.probe2cnv) { const lst = await getProbe2cnvByTw(ds, tw, genome, q) mlst.push(...lst) }

			if (ds.queries.geneCnv) {
				const lst = await getGenecnvByTerm(ds, tw.term, genome, q)
				mlst.push(...lst)
			}
		}

		const bySampleId = new Map()

		for (const m of mlst) {
			/*
			m={
				dt
				class
				mname
				samples:[
					{
					sample_id: int or string
					...
					},
				]
			}

			for official datasets using a sqlite db that contains integer2string sample mapping, "sample_id" is integer id 
			for gdc dataset not using a sqlite db, no sample integer id is kept on server. "sample_id" is string id
			*/

			if (!Array.isArray(m.samples)) continue

			for (const s of m.samples) {
				if (!bySampleId.has(s.sample_id)) {
					bySampleId.set(s.sample_id, { sample: s.sample_id })
				}

				if (ds.cohort?.termdb?.additionalSampleAttributes) {
					for (const k of ds.cohort.termdb.additionalSampleAttributes) {
						if (k in s) {
							bySampleId.get(s.sample_id)[k] = s[k]
						}
					}
				}

				if (!bySampleId.get(s.sample_id)[tw.term.name]) {
					bySampleId.get(s.sample_id)[tw.term.name] = { key: tw.term.name, label: tw.term.name, values: [] }
				}

				// create new m2{} for each mutation in each sample

				const m2 = {
					gene: tw.term.name,
					isoform: m.isoform,
					dt: m.dt,
					chr: tw.term.chr,
					class: m.class,
					pos: m.pos || (m.start ? m.start + '-' + m.stop : ''),
					mname: m.mname,
					_SAMPLEID_: s.sample_id,
					_SAMPLENAME_: s.sample_id
				}

				if (s.__sampleName) {
					/*
					optional __sampleName may be returned by mds3 query, if so, assign to m2{}

					*** tricky use case ***
					mayGetGeneVariantData() is used for gdc matrix
					in which the useCaseid4sample=true flag is set to inform mds3.gdc to return both uuid and submitter id
					e.g. s.sample_id=uuid, and s.__sampleName=submitter id
					as gdc matrix aligns data on case uuid (unique), while must display case submitter id (not unique)
					later m2._SAMPLENAME_ will not be overriden because gdc has no termdb.q.id2sampleName()
					*/
					m2._SAMPLENAME_ = s.__sampleName
				}

				if ('value' in m) {
					// for what?
					m2.value = m.value
				}

				if (s.formatK2v) {
					// this sample have format values, flatten those
					for (const k in s.formatK2v) {
						m2[k] = s.formatK2v[k]
					}
				}

				// can supply dt specific attributes
				if (m.dt == dtsnvindel) {
					if (s.GT) {
						// is sample genotype from snp query
						m2.value = s.GT
						m2.key = s.GT
					}
				} else if (m.dt == dtfusionrna || m.dt == dtsv) {
					m2.pairlst = m.pairlst
				}

				if (ds.cohort.termdb.q.id2sampleName && Number.isInteger(s.sample_id)) {
					m2._SAMPLENAME_ = ds.cohort.termdb.q.id2sampleName(s.sample_id)
				}

				bySampleId.get(s.sample_id)[tw.term.name].values.push(m2)
			}
		}

		await mayAddDataAvailability(q, ds, bySampleId, tw.term.name)

		return bySampleId
	}
}

async function mayAddDataAvailability(q, ds, bySampleId, tname) {
	if (!ds.assayAvailability?.byDt) return
	// get samples passing filter if filter is in use
	const sampleFilter = q.filter ? new Set((await get_samples(q.filter, ds)).map(i => i.id)) : null
	for (const dtKey in ds.assayAvailability.byDt) {
		const dt = ds.assayAvailability.byDt[dtKey]
		if (dt.byOrigin) {
			for (const origin in dt.byOrigin) {
				const sub_dt = dt.byOrigin[origin]
				addDataAvailability(dtKey, sub_dt, bySampleId, tname, origin, sampleFilter)
			}
		} else addDataAvailability(dtKey, dt, bySampleId, tname, false, sampleFilter)
	}
}

function addDataAvailability(dtKey, dt, bySampleId, tname, origin, sampleFilter) {
	for (const sid of dt.yesSamples) {
		if (sampleFilter && !sampleFilter.has(sid)) continue
		if (!bySampleId.has(sid)) bySampleId.set(sid, { sample: sid })
		const sampleData = bySampleId.get(sid)
		if (!(tname in sampleData)) sampleData[tname] = { key: tname, values: [], label: tname }
		if (origin) {
			if (!sampleData[tname].values.some(val => val.dt == dtKey && val.origin == origin))
				sampleData[tname].values.push({ dt: Number.parseInt(dtKey), class: 'WT', _SAMPLEID_: sid, origin: origin })
		} else {
			if (!sampleData[tname].values.some(val => val.dt == dtKey))
				sampleData[tname].values.push({ dt: Number.parseInt(dtKey), class: 'WT', _SAMPLEID_: sid })
		}
	}
	for (const sid of dt.noSamples) {
		if (sampleFilter && !sampleFilter.has(sid)) continue
		if (!bySampleId.has(sid)) bySampleId.set(sid, { sample: sid })
		const sampleData = bySampleId.get(sid)
		if (!(tname in sampleData)) sampleData[tname] = { key: tname, values: [], label: tname }
		if (origin) {
			if (!sampleData[tname].values.some(val => val.dt == dtKey && val.origin == origin))
				sampleData[tname].values.push({ dt: Number.parseInt(dtKey), class: 'Blank', _SAMPLEID_: sid, origin: origin })
		} else {
			if (!sampleData[tname].values.some(val => val.dt == dtKey))
				sampleData[tname].values.push({ dt: Number.parseInt(dtKey), class: 'Blank', _SAMPLEID_: sid })
		}
	}
}

async function mayMapGeneName2coord(term, genome) {
	if (term.chr && Number.isInteger(term.start) && Number.isInteger(term.stop)) return
	// coord missing, fill in chr/start/stop by querying with name
	if (!term.name) throw 'both term.name and term.chr/start/stop missing'
	// may reuse code from route genelookup?deep=1
	const lst = genome.genedb.getjsonbyname.all(term.name)
	if (lst.length == 0) throw 'unknown gene name'
	const tmp = lst.find(i => i.isdefault) || lst[0]
	const gm = JSON.parse(tmp.genemodel)
	if (!gm.chr || !Number.isInteger(gm.start) || !Number.isInteger(gm.stop))
		throw 'invalid chr/start/stop from returned gm'
	term.chr = gm.chr
	term.start = gm.start
	term.stop = gm.stop
}
async function mayMapGeneName2isoform(term, genome) {
	if (term.isoform && typeof term.isoform == 'string') return
	// isoform missing, query canonical isoform by name
	if (!term.name) throw 'both term.name and term.isoform'
	const lst = genome.genedb.getjsonbyname.all(term.name)
	if (lst.length == 0) return // no match, do not crash

	const tmp = lst.find(i => i.isdefault) || lst[0]
	const gm = JSON.parse(tmp.genemodel)
	if (!gm.isoform) throw 'isoform missing from returned gm'
	term.isoform = gm.isoform
}

async function getSnvindelByTerm(ds, term, genome, q) {
	// to keep cohort/session etc
	const arg = {
		addFormatValues: true,
		filter0: q.filter0, // hidden filter
		filterObj: q.filter, // pp filter, must change key name to "filterObj" to be consistent with mds3 client
		sessionid: q.sessionid
	}

	if (ds.queries.geneCnv) {
		// FIXME !!!!!!!!
		// may need a boolean flag to specify the geneCnv query is asking for case but not sample id, thus all queries must return data with case id
		arg.useCaseid4sample = true
	}

	if (ds.queries.snvindel.byisoform) {
		await mayMapGeneName2isoform(term, genome)
		if (!term.isoform) {
			// isoform missing, could be unknown gene name
			return []
		}
		// term.isoform is set
		arg.isoform = term.isoform
		return await ds.queries.snvindel.byisoform.get(arg)
	}
	if (ds.queries.snvindel.byrange) {
		await mayMapGeneName2coord(term, genome)
		// tw.term.chr/start/stop are set
		arg.rglst = [term]
		return await ds.queries.snvindel.byrange.get(arg)
	}
	throw 'unknown queries.snvindel method'
}
async function getSvfusionByTerm(ds, term, genome, q) {
	const arg = {
		addFormatValues: true,
		filter0: q.filter0, // hidden filter
		filterObj: q.filter, // pp filter, must change key name to "filterObj" to be consistent with mds3 client
		sessionid: q.sessionid
	}
	if (ds.queries.svfusion.byrange) {
		await mayMapGeneName2coord(term, genome)
		// tw.term.chr/start/stop are set
		arg.rglst = [term]
		return await ds.queries.svfusion.byrange.get(arg)
	}
	throw 'unknown queries.svfusion method'
}
async function getCnvByTw(ds, tw, genome, q) {
	/* tw.term.type is "geneVariant"
	tw.q{} carries optional cutoffs (max length and min value) to filter cnv segments
	*/
	const arg = {
		addFormatValues: true,
		filter0: q.filter0, // hidden filter
		filterObj: q.filter, // pp filter, must change key name to "filterObj" to be consistent with mds3 client
		cnvMaxLength: tw?.q?.cnvMaxLength,
		cnvGainCutoff: tw?.q?.cnvGainCutoff,
		cnvLossCutoff: tw?.q?.cnvLossCutoff,
		sessionid: q.sessionid
	}
	if (ds.queries.cnv.byrange) {
		await mayMapGeneName2coord(tw.term, genome)
		// tw.term.chr/start/stop are set
		arg.rglst = [tw.term]
		return await ds.queries.cnv.byrange.get(arg)
	}
	throw 'unknown queries.cnv method'
}
async function getProbe2cnvByTw(ds, tw, genome, q) {
	/* tw.term.type is "geneVariant"
	tw.q{} carries optional cutoffs (max length and min value)
	*/
	const arg = {
		filter0: q.filter0, // hidden filter
		filterObj: q.filter, // pp filter, must change key name to "filterObj" to be consistent with mds3 client
		cnvGainCutoff: tw?.q?.cnvGainCutoff,
		cnvLossCutoff: tw?.q?.cnvLossCutoff
	}
	await mayMapGeneName2coord(tw.term, genome)
	arg.rglst = [tw.term]
	return await ds.queries.probe2cnv.get(arg)
}
async function getGenecnvByTerm(ds, term, genome, q) {
	const arg = {
		filter0: q.filter0,
		sessionid: q.sessionid
	}

	if (ds.queries.geneCnv.bygene) {
		// term.name should be gene name
		if (!term.name) {
			// gene name missing
			return []
		}
		arg.gene = term.name
		return await ds.queries.geneCnv.bygene.get(arg)
	}
	throw 'unknown queries.geneCnv method'
}

function mayValidateViewModes(ds) {
	if (!ds.viewModes) return
	if (!Array.isArray(ds.viewModes)) throw 'ds.viewModes[] not array'
	for (const v of ds.viewModes) {
		if (v.byInfo) {
			if (!ds?.queries?.snvindel?.info) throw 'view mode byInfo but queries.snvindel.info missing'
			const i = ds.queries.snvindel.info[v.byInfo]
			if (!i) throw 'unknown INFO field for viewmode byInfo'
			// set view mode type based on info Type
			if (i.Type == 'Float' || i.Type == 'Integer') {
				v.type = 'numeric'
			} else {
				throw 'viewmode byInfo Type is not numeric'
			}

			v.label = v.byInfo
		} else if (v.byAttribute) {
			// TODO
		} else {
			throw 'view mode not byInfo or byAttribute'
		}
	}
}

function mayValidateAssayAvailability(ds) {
	if (!ds.assayAvailability) return
	// has this setting. cache sample list
	if (ds.assayAvailability.byDt) {
		for (const key in ds.assayAvailability.byDt) {
			const dt = ds.assayAvailability.byDt[key]

			if (dt.byOrigin) {
				for (const key in dt.byOrigin) {
					const sub_dt = dt.byOrigin[key]
					// validate structure
					// require .yes{} .no{}
					if (!sub_dt.yes || !sub_dt.no || !sub_dt.term_id)
						throw 'ds.assayAvailability.byDt.*.byOrigin properties require .term_id .yes{} .no{}'
					getAssayAvailablility(ds, sub_dt)
				}
			} else {
				// validate structure
				// require .yes{} .no{}
				if (!dt.yes || !dt.no || !dt.term_id) throw 'ds.assayAvailability.byDt properties require .term_id .yes{} .no{}'
				getAssayAvailablility(ds, dt)
			}
		}
	}
}

function getAssayAvailablility(ds, dt) {
	// cache sample id list for each category, set .yesSamples(), .noSamples()
	dt.yesSamples = new Set()
	dt.noSamples = new Set()

	const sql = `SELECT sample, value
				FROM anno_categorical
				WHERE term_id = '${dt.term_id}'`

	const rows = ds.cohort.db.connection.prepare(sql).all()
	for (const r of rows) {
		if (dt.yes.value.includes(r.value)) dt.yesSamples.add(r.sample)
		else if (dt.no.value.includes(r.value)) dt.noSamples.add(r.sample)
		//else throw `value of term ${dt.term_id} is invalid`
	}
}<|MERGE_RESOLUTION|>--- conflicted
+++ resolved
@@ -1259,14 +1259,9 @@
 	const q = ds.queries.rnaseqGeneCount
 	if (!q) return
 	if (!q.file) throw 'unknown data type for rnaseqGeneCount'
-<<<<<<< HEAD
         q.file = path.join(serverconfig.tpmasterdir, q.file)
         if (!q.samplesFile) throw 'missing samples file for gene count'
         q.samplesFile = path.join(serverconfig.tpmasterdir, q.samplesFile)
-   
-=======
-	q.file = path.join(serverconfig.tpmasterdir, q.file)
->>>>>>> c1ba5b56
 	/*
 	param{}
 		samplelst{}
@@ -1322,8 +1317,8 @@
 	        console.log("Number of group2 names not found:", group2names_not_found)
 		if (group1names.length < 1) throw 'group1names.length<1'
 		if (group2names.length < 1) throw 'group2names.length<1'
-		// pass group names and txt file to rust
-<<<<<<< HEAD
+	        // pass group names and txt file to rust
+	    
 	        const cases_string = group1names.map(i => i).join(',')
 	        const controls_string = group2names.map(i => i).join(',')
 	        const expression_input = {case: cases_string, control: controls_string, input_file: q.file, output_path: path.join(serverconfig.binpath, 'utils')}
@@ -1332,50 +1327,6 @@
 	        //	// For catching input to rust pipeline, in case of an error
 	        //	if (err) return console.log(err)
 	        //})
-	    
-                const sample_size_limit = 8 // Cutoff to determine if parametric estimation using edgeR should be used or non-parametric estimation using wilcoxon test
-	        let result
-                if (group1names.length <= sample_size_limit && group2names.length <= sample_size_limit) { // edgeR will be used for DE analysis
-		    const time1 = new Date() 
-                    const r_output = await run_edgeR(path.join(serverconfig.binpath, 'utils', 'edge.R'), JSON.stringify(expression_input))
-		    const time2 = new Date()
-		    console.log('Time taken to run edgeR:', time2 - time1, 'ms')
-		    //console.log("r_output:",r_output)
-
-		    //for (const line of r_output.split('\n')) {
-                    //    console.log("line:",line)	
-                    //    if (line.includes("output_json:")) {
-		    //	     //console.log(line.replace(",output_json:",""))
-		    //  	     result=JSON.parse(line.replace(",output_json:",""))
-		    //      } else {
-                    //          //console.log(line)
-		    //      }	
-	            //}
-
-		    result = JSON.parse(fs.readFileSync(path.join(serverconfig.binpath, 'utils', 'r_output.txt'), 'utf8'));
-	        } else { // Wilcoxon test will be used for DE analysis	   
-	    	      const time1 = new Date()
-	              const rust_output = await run_rust('DEanalysis', JSON.stringify(expression_input))
-                      const time2 = new Date()
-	              for (const line of rust_output.split('\n')) {
-                          if (line.startsWith("adjusted_p_values:")) {
-		      	result=JSON.parse(line.replace("adjusted_p_values:",""))
-		          } else {
-                              //console.log(line)
-		          }	
-	              }
-	              console.log('Time taken to run rust DE pipeline:', time2 - time1, 'ms')
-		}    
-=======
-		const cases_string = group1names.map(i => i).join(',')
-		const controls_string = group2names.map(i => i).join(',')
-		const expression_input = {
-			case: cases_string,
-			control: controls_string,
-			input_file: q.file,
-			output_path: path.join(serverconfig.binpath, 'utils')
-		}
-		//console.log("expression_input:",expression_input)
 
 		const sample_size_limit = 8 // Cutoff to determine if parametric estimation using edgeR should be used or non-parametric estimation using wilcoxon test
 		let result
@@ -1415,7 +1366,6 @@
 			}
 			console.log('Time taken to run rust DE pipeline:', time2 - time1, 'ms')
 		}
->>>>>>> c1ba5b56
 		return result
 	}
 }
