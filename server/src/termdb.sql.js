--- conflicted
+++ resolved
@@ -558,27 +558,6 @@
 			)`,
 			tablename
 		}
-<<<<<<< HEAD
-	}
-	// use groupset
-	const table2 = tablename + '_groupset'
-	return {
-		sql: `${table2} AS (
-			${makesql_groupset(term, q)}
-		),
-		${tablename} AS (
-			SELECT
-				sample,
-				${table2}.name AS key,
-				${table2}.value AS value
-			FROM annotations a
-			JOIN
-				${table2} ON a.value = ${table2}.value
-			WHERE
-				term_id=?
-		) `,
-		tablename
-=======
 	} else if (!groupset.groups) {
 		throw '.groups[] missing from a group-set'
 	} else if (!groupset.groups.find(g => g.type == 'filter')) {
@@ -593,7 +572,7 @@
 				SELECT
 					sample,
 					${table2}.name AS key,
-					${table2}.name AS value
+					${table2}.value AS value
 				FROM annotations a
 				JOIN
 					${table2} ON a.value = ${table2}.value
@@ -604,7 +583,6 @@
 		}
 	} else {
 		return makesql_condition_groupset(tablename, term, groupset, q, values)
->>>>>>> fed1cc97
 	}
 }
 
@@ -642,28 +620,6 @@
 			)`,
 			tablename
 		}
-<<<<<<< HEAD
-	}
-	// use groupset
-	const table2 = tablename + '_groupset'
-	return {
-		sql: `${table2} AS (
-			${makesql_groupset(term, q)}
-		),
-		${tablename} AS (
-			SELECT
-				sample,
-				${table2}.name AS key,
-				${table2}.value AS value
-			FROM precomputed a
-			JOIN ${table2} ON ${table2}.value=a.value
-			WHERE
-				term_id=?
-				AND value_for=?
-				AND ${restriction}=1
-		)`,
-		tablename
-=======
 	} else if (!groupset.groups) {
 		throw '.groups[] missing from a group-set'
 	} else if (!groupset.groups.find(g => g.type == 'filter')) {
@@ -678,7 +634,7 @@
 				SELECT
 					sample,
 					${table2}.name AS key,
-					${table2}.name AS value
+					${table2}.value AS value
 				FROM precomputed a
 				JOIN ${table2} ON ${table2}.value=${q.bar_by_grade ? 'CAST(a.value AS integer)' : 'a.value'}
 				WHERE
@@ -690,7 +646,6 @@
 		}
 	} else {
 		return makesql_complex_groupset(tablename, term, groupset, q, values, value_for, restriction)
->>>>>>> fed1cc97
 	}
 }
 
