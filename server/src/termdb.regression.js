const path = require('path')
const { get_term_cte } = require('./termdb.sql')
const { getFilterCTEs } = require('./termdb.filter')
const lines2R = require('./lines2R')
const serverconfig = require('./serverconfig')

/*
q {}
.regressionType
.filter
.outcome{}
	.id
	.type // type will be required later to support molecular datatypes
	.term{} // rehydrated
	.q{}
	.refGrp
.independent[{}]
	.id
	.type
	.isBinned
	.q{}
		.scale
	.refGrp
	.interactions[]

input tsv matrix for R:
	first row is variable name, with space and comma removed
	first column is outcome variable
	rest of columns are for independent variables

	The sql results {key, val} are returned by getSampleData()
	and used as follows in makeRinput(): 

	q.mode = 'continuous': 
	- use val and exclude uncomputable values as done in makeRinput() below
			
	q.mode != 'continuous': (default)
	(a) bin or groupset label
	(b) the annotated or precomputed value if no binconfig or groupset is used
*/

// minimum number of samples to run analysis
const minimumSample = 1

export async function get_regression(q, ds) {
	try {
		parse_q(q, ds)

		const startTime = +new Date()
		const sampledata = getSampleData(q, [q.outcome, ...q.independent])
		/* each element is one sample:
		{sample, id2value:map}, where value is { key, val }
		*/
		const queryTime = +new Date() - startTime

		// build the input for R script
		const Rinput = makeRinput(q, sampledata)

		// validate R input
		// validate sample size
		const sampleSize = Rinput.outcome.values.length
		if (sampleSize < minimumSample) throw 'too few samples to fit model'
		if (Rinput.independent.find(x => x.values.length !== sampleSize)) throw 'variables have unequal sample sizes'
		// validate outcome variable
		if (q.regressionType === 'linear') {
			if (Rinput.outcome.rtype !== 'numeric') throw 'outcome is not continuous'
			if (Rinput.outcome.refGrp) throw 'reference group given for outcome'
		} else {
			if (Rinput.outcome.rtype === 'numeric') throw 'outcome is continuous'
			if (!Rinput.outcome.refGrp) throw 'reference group not given for outcome'
			const values = new Set(Rinput.outcome.values) // get unique values
			if (values.size !== 2) throw 'outcome is not binary'
			if (!values.has(Rinput.outcome.refGrp)) throw 'reference group not found in outcome values'
		}
		// validate independent variables
		for (const variable of Rinput.independent) {
			if (variable.rtype === 'numeric') {
				if (variable.refGrp) throw `reference group given for '${variable.id}'`
			} else {
				if (!variable.refGrp) throw `reference group not given for '${variable.id}'`
				const values = new Set(variable.values) // get unique values
				if (!values.has(variable.refGrp)) throw `reference group not found in '${variable.id}' values`
				// make sure there's at least 2 categories
				if (values.size < 2) throw `'${variable.id}' has fewer than 2 categories`
			}
		}

		// use dummy variable IDs in R (to avoid using spaces/commas)
		Rinput.outcome.id = 'outcome'
		const id2originalId = {} // k: new id, v: original term id
		const originalId2id = {} // k: original term id, v: new id
		for (const [i, t] of Rinput.independent.entries()) {
			id2originalId['id' + i] = t.id
			originalId2id[t.id] = 'id' + i
			Rinput.independent[i].id = originalId2id[t.id]
		}

		// specify the formula for fitting regression model
		Rinput.formula = make_formula(q, originalId2id)

		// run regression analysis in R
		const Routput = await lines2R(
			path.join(serverconfig.binpath, 'utils/regression.R'),
			[JSON.stringify(Rinput)],
			[],
			false
		)

		// parse the R output
		const result = { queryTime, sampleSize }
		parseRoutput(Routput, id2originalId, q, result)
		result.totalTime = +new Date() - startTime
		return result
	} catch (e) {
		if (e.stack) console.log(e.stack)
		return { error: e.message || e }
	}
}

function parse_q(q, ds) {
	if (!ds.cohort) throw 'cohort missing from ds'
	q.ds = ds

	// client to always specify regressionType
	if (!q.regressionType) throw 'regressionType missing'
	if (['linear', 'logistic'].indexOf(q.regressionType) == -1) throw 'unknown regressionType'

	// outcome
	if (!q.outcome) throw `missing 'outcome' parameter`
	q.outcome = JSON.parse(decodeURIComponent(q.outcome))
	if (!q.outcome) throw `empty 'outcome' parameter`
	if (!('id' in q.outcome)) throw 'outcome.id missing'
	if (!q.outcome.q) throw 'outcome.q missing'
	q.outcome.term = ds.cohort.termdb.q.termjsonByOneid(q.outcome.id)
	if (!q.outcome.term) throw 'invalid outcome term: ' + q.outcome.id

	// independent
	if (!q.independent) throw 'independent[] missing'
	q.independent = JSON.parse(decodeURIComponent(q.independent))
	if (!Array.isArray(q.independent) || q.independent.length == 0) throw 'q.independent is not non-empty array'
	for (const term of q.independent) {
		if (!term.id) throw '.id missing for an indepdent term'
		term.term = ds.cohort.termdb.q.termjsonByOneid(term.id)
		if (!term.term) throw 'invalid independent term: ' + term.id
		if (term.type == 'float' || term.type == 'integer')
			term.isBinned = term.q.mode == 'discrete' || term.q.mode == 'binary'
	}
	// interaction of independent
	for (const i of q.independent) {
		if (!i.interactions) i.interactions = []
		for (const x of i.interactions) {
			if (!q.independent.find(y => y.id == x)) throw 'interacting term id missing from independent[]: ' + x
		}
	}
}

// prepare input for R script
function makeRinput(q, sampledata) {
	// outcome term
	const outcome = {
		id: q.outcome.id,
		rtype: q.outcome.q.mode === 'continuous' ? 'numeric' : 'factor',
		values: []
	}
	if (outcome.rtype === 'factor') outcome.refGrp = q.outcome.refGrp

	// input for R script will be in json format
	const Rinput = {
		type: q.regressionType,
		outcome,
		independent: []
	}

	// independent terms, tw = termWrapper
	for (const tw of q.independent) {
		const independent = {
<<<<<<< HEAD
			id: term.id,
			rtype: term.q.mode === 'continuous' ? 'numeric' : 'factor',
			values: []
		}
		if (independent.rtype === 'factor') independent.refGrp = term.refGrp
		if (term.q.scale) independent.scale = term.q.scale
=======
			id: tw.id,
			type: tw.isBinned ? 'categorical' : tw.term.type,
			values: []
		}
		if (independent.type === 'categorical' || independent.type === 'condition') independent.refGrp = tw.refGrp
		if (tw.q.scale && !tw.isBinned) independent.scale = tw.q.scale
>>>>>>> 88a851eb
		Rinput.independent.push(independent)
	}

	// enter sample values for each term
	for (const { sample, id2value } of sampledata) {
		if (!id2value.has(q.outcome.id)) continue
		const out = id2value.get(q.outcome.id)

		if (q.mode == 'continuous' && q.outcome.term.values) {
			if (q.outcome.term.values[out.val] && q.outcome.term.values[out.val].uncomputable) continue
		}

		let skipsample = false
		for (const tw of q.independent) {
			// tw = termWrapper
			const independent = id2value.get(tw.id)
			const valeus = tw.term.values
			if (!independent) {
				skipsample = true
			} else if (
				tw.q &&
				tw.q.mode == 'continuous' &&
				values &&
				values[independent.val] &&
				values[independent.val].uncomputable
			) {
				// TODO: if an uncomputable category is part of a groupset, then it must not be excluded
				skipsample = true
			}
			if (skipsample) break
		}
		if (skipsample) continue

		// sample values can be added to regression input
		Rinput.outcome.values.push(Rinput.type === 'linear' ? out.val : out.key)
		for (const term of q.independent) {
			const independent = id2value.get(term.id)
			const idx = Rinput.independent.findIndex(x => x.id === term.id)
			if (term.isBinned) {
				// key is the bin label
				Rinput.independent[idx].values.push(independent.key)
			} else {
				// term is not binned
				// for all the other cases will use val
				// including groupsetting which both val and key are group labels (yes)
				Rinput.independent[idx].values.push(independent.val)
			}
		}
	}
	return Rinput
}

function parseRoutput(Routput, id2originalId, q, result) {
	if (Routput.length !== 1) throw 'expected 1 line in R output'
	const data = JSON.parse(Routput[0])

	// residuals
	result.residuals = data.residuals
	result.residuals.label = q.regressionType === 'linear' ? 'Residuals' : 'Deviance residuals'

	// coefficients
	if (data.coefficients.rows.length < 2)
		throw 'expect at least 2 rows in coefficients table but got ' + data.coefficients.rows.length
	result.coefficients = {
		header: data.coefficients.header,
		intercept: data.coefficients.rows.shift(),
		terms: {}, // individual independent terms, not interaction
		interactions: [] // interactions
	}
	for (const row of data.coefficients.rows) {
		if (row[0].indexOf(':') != -1) {
			// is an interaction
			const interaction = {}
			const [id1, id2] = row.shift().split(':')
			const [cat1, cat2] = row.shift().split(':')
			// row is now only data fields
			interaction.term1 = id2originalId[id1]
			interaction.category1 = cat1
			interaction.term2 = id2originalId[id2]
			interaction.category2 = cat2
			interaction.lst = row
			result.coefficients.interactions.push(interaction)
		} else {
			// not interaction, individual variable
			const id = row.shift()
			const category = row.shift()
			// row is now only data fields
			const termid = id2originalId[id]
			if (!result.coefficients.terms[termid]) result.coefficients.terms[termid] = {}
			if (category) {
				// has category
				if (!result.coefficients.terms[termid].categories) result.coefficients.terms[termid].categories = {}
				result.coefficients.terms[termid].categories[category] = row
			} else {
				// no category
				result.coefficients.terms[termid].fields = row
			}
		}
	}
	result.coefficients.label = 'Coefficients'

	// type III statistics
	result.type3 = {
		header: data.type3.header,
		intercept: data.type3.rows.shift(),
		terms: {}, // individual independent terms, not interaction
		interactions: [] // interactions
	}
	for (const row of data.type3.rows) {
		if (row[0].indexOf(':') != -1) {
			// is an interaction
			const interaction = {}
			const [id1, id2] = row.shift().split(':')
			// row is now only data fields
			interaction.term1 = id2originalId[id1]
			interaction.term2 = id2originalId[id2]
			interaction.lst = row
			result.type3.interactions.push(interaction)
		} else {
			// not interaction, individual variable
			const id = row.shift()
			// row is now only data fields
			const termid = id2originalId[id]
			if (!result.type3.terms[termid]) result.type3.terms[termid] = row
		}
	}
	result.type3.label = 'Type III statistics'

	// other summary statistics
	result.other = data.other
	result.other.label = 'Other summary statistics'

	// warnings
	if (data.warnings) {
		result.warnings = data.warnings
		result.warnings.label = 'Warnings'
	}
}

/*
may move to termdb.sql.js later

works for only termdb terms; non-termdb attributes will not work
gets data for regression analysis, one row for each sample

Arguments
q{}
	.filter
	.ds

terms[]
	array of {id, term, q}

Returns two data structures
1.
	[
		{
	  	sample: STRING,

			// one or more entries by term id
			id2value: Map[
				term.id,
				{
					// depending on term type and desired 
					key: either (a) bin or groupsetting label, or (b) precomputed or annotated value if no bin/groupset is used, 
					val: precomputed or annotated value
				}
			]
		},
		...
	]
2.
*/
function getSampleData(q, terms) {
	const filter = getFilterCTEs(q.filter, q.ds)
	// must copy filter.values as its copy may be used in separate SQL statements,
	// for example get_rows or numeric min-max, and each CTE generator would
	// have to independently extend its copy of filter values
	const values = filter ? filter.values.slice() : []
	const CTEs = terms.map((t, i) => get_term_cte(q, values, i, filter, t))
	values.push(...terms.map(d => d.id))

	const sql = `WITH
		${filter ? filter.filters + ',' : ''}
		${CTEs.map(t => t.sql).join(',\n')}
		${CTEs.map(
			t => `
		SELECT sample, key, value, ? as term_id
		FROM ${t.tablename} 
		WHERE sample IN ${filter.CTEname}
		`
		).join(`UNION ALL`)}`

	const rows = q.ds.cohort.db.connection.prepare(sql).all(values)
	// each row {sample, term_id, key, val}

	const samples = new Map() // k: sample name, v: {sample, id2value:Map( tid => {key,val}) }
	for (const r of rows) {
		if (!samples.has(r.sample)) {
			samples.set(r.sample, { sample: r.sample, id2value: new Map() })
		}

		if (samples.get(r.sample).id2value.has(r.term_id)) {
			// can duplication happen?
			throw `duplicate '${r.term_id}' entry for sample='${r.sample}'`
		}
		samples.get(r.sample).id2value.set(r.term_id, { key: r.key, val: r.value })
	}
	return samples.values()
}

function make_formula(q, originalId2id) {
	const independent = q.independent.map(i => originalId2id[i.id])

	// get unique list of interaction pairs
	const a2b = {}
	for (const i of q.independent) {
		const a = originalId2id[i.id]
		for (const j of i.interactions) {
			const b = originalId2id[j]
			if (a2b[a] == b || a2b[b] == a) {
				// already seen
			} else {
				a2b[a] = b
			}
		}
	}

	const interactions = []
	for (const i in a2b) {
		interactions.push(i + ':' + a2b[i])
	}

	return 'outcome ~ ' + independent.join(' + ') + (interactions.length ? ' + ' + interactions.join(' + ') : '')
}<|MERGE_RESOLUTION|>--- conflicted
+++ resolved
@@ -174,21 +174,12 @@
 	// independent terms, tw = termWrapper
 	for (const tw of q.independent) {
 		const independent = {
-<<<<<<< HEAD
-			id: term.id,
-			rtype: term.q.mode === 'continuous' ? 'numeric' : 'factor',
+			id: tw.id,
+			rtype: tw.q.mode === 'continuous' ? 'numeric' : 'factor',
 			values: []
 		}
-		if (independent.rtype === 'factor') independent.refGrp = term.refGrp
-		if (term.q.scale) independent.scale = term.q.scale
-=======
-			id: tw.id,
-			type: tw.isBinned ? 'categorical' : tw.term.type,
-			values: []
-		}
-		if (independent.type === 'categorical' || independent.type === 'condition') independent.refGrp = tw.refGrp
-		if (tw.q.scale && !tw.isBinned) independent.scale = tw.q.scale
->>>>>>> 88a851eb
+		if (independent.rtype === 'factor') independent.refGrp = tw.refGrp
+		if (tw.q.scale) independent.scale = tw.q.scale
 		Rinput.independent.push(independent)
 	}
 
@@ -205,7 +196,7 @@
 		for (const tw of q.independent) {
 			// tw = termWrapper
 			const independent = id2value.get(tw.id)
-			const valeus = tw.term.values
+			const values = tw.term.values
 			if (!independent) {
 				skipsample = true
 			} else if (
