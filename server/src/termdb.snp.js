const fs = require('fs')
const path = require('path')
const utils = require('./utils')
const termdbsql = require('./termdb.sql')
const termdb = require('./termdb')
const readline = require('readline')
const serverconfig = require('./serverconfig')
<<<<<<< HEAD
const { compute_mclass } = require('./vcf.mclass')
=======
const { dissect_INFO } = require('#shared/vcf.info')
const { parse_CSQ } = require('#shared/vcf.csq')
const { getVariantType } = require('#shared/vcf.type')
const { vcfcopymclass } = require('#shared/common')
>>>>>>> f87a9a33

/*
cache file has a header line, with one line per valid snp. columns: 
1. snpid
2. chr
3. pos, 0-based
4. ref
5. alt (comma-joined alternative alleles)
6. effAllele (user-given allele, blank if not specified)
7-rest: integer sample ids, with GT as values, use / as separators

same cache file is used for both snplst and snplocus terms

info fields:
- snplst does not process info fields
- snplocus uses info fields to filter variants. info fields of resulting variants are returned to client for showing in gb

*************** EXPORT
validate()
compute_mclass
*************** function cascade
summarizeSamplesFromCache()
validateInputCreateCache_by_snptext
validateInputCreateCache_by_coord
*/

const bcfformat_snplst = '%CHROM\t%POS\t%REF\t%ALT[\t%TGT]\n'
const bcfformat_snplocus = '%POS\t%ID\t%REF\t%ALT\t%INFO[\t%TGT]\n'
const missing_gt = '.'
const snplocusMaxVariantCount = 100

export async function validate(q, tdb, ds, genome) {
	try {
		if (q.sumSamples) {
			/* given a cache file, summarize number of samples for each variant
			works for both snplst and snplocus term types
			do not filter variants by AF, as the term q is not provided and cannot derive effect Allele
			returns:
			.numOfSampleWithAnyValidGT: int
			.snps[]
				.snpid
				.gt2count{ k: gt, v: count }
				.alleles[]
					{allele, isRef:true, count}
			*/
			return await summarizeSamplesFromCache(q, tdb, ds, genome)
		}
		if (q.snptext) {
			/* for snplst term:
			given raw text entered from snplst editing UI
			parse snps from the text, and create cache file
			returns:
			.cacheid str
			.snps[]
				.snpid
				.invalid:true
			*/
			return await validateInputCreateCache_by_snptext(q, ds, genome)
		}
		if (q.chr) {
			/* for snplocus term
			given chr/start/stop, query variants from this range and create cache file
			returns:
			.cacheid str
			.snps[]
				.snpid
				.info{ k: v }
				.pos (0-based)
			.reachedVariantLimit
			*/
			return await validateInputCreateCache_by_coord(q, ds, genome)
		}
		throw 'unknown how to validate'
	} catch (e) {
		if (e.stack) console.log(e.stack)
		return { error: e.message || e }
	}
}

async function summarizeSamplesFromCache(q, tdb, ds, genome) {
	if (!q.cacheid) throw 'cacheid missing'
	if (serverconfig.cache_snpgt.fileNameRegexp.test(q.cacheid)) throw 'invalid cacheid'
	const tk = ds.track.vcf
	if (!tk) throw 'ds.track.vcf missing'
	// samples are at tk.samples[], each element: {name: int ID}

	let sampleinfilter // list of true/false, same length of tk.samples, to tell if a sample is in use
	if (q.filter) {
		// using optional filter
		const samples = termdbsql.get_samples(q.filter, ds)
		if (samples.length == 0) throw 'no samples from filter'
		sampleinfilter = tk.samples.map(i => samples.includes(i.name))
	} else {
		// no filter, using all samples
		sampleinfilter = tk.samples.map(i => {
			return true
		})
	}

	const lines = (await utils.read_file(path.join(serverconfig.cache_snpgt.dir, q.cacheid))).split('\n')
	const samplewithgt = new Set() // collect samples with valid gt for any snp
	const snps = []
	for (let i = 1; i < lines.length; i++) {
		const l = lines[i].split('\t')
		const snpid = l[0]
		const refAllele = l[3]

		// count per allele count from this snp
		const allele2count = {} // k: allele, v: number of appearances
		const gt2count = {} // k: gt string, v: number of samples
		for (let j = serverconfig.cache_snpgt.sampleColumn; j < l.length; j++) {
			const gt = l[j]
			if (!gt) continue // no gt call for this sample
			if (!sampleinfilter[j - serverconfig.cache_snpgt.sampleColumn]) continue //sample not in use
			// this sample has valid gt
			samplewithgt.add(tk.samples[j - serverconfig.cache_snpgt.sampleColumn].name)
			gt2count[gt] = 1 + (gt2count[gt] || 0)
			const alleles = gt.split('/')
			for (const a of alleles) {
				allele2count[a] = 1 + (allele2count[a] || 0)
			}
		}

		const alleles = []
		for (const k in allele2count) {
			alleles.push({
				allele: k,
				count: allele2count[k],
				isRef: k == refAllele
			})
		}
		snps.push({ snpid, alleles, gt2count })
	}

	return {
		numOfSampleWithAnyValidGT: samplewithgt.size,
		snps
	}
}

async function validateInputCreateCache_by_snptext(q, ds, genome) {
	if (!genome.snp) throw 'snp not supported by genome'
	if (!q.snptext) throw '.snptext missing'

	const snps = parseSnpText(q.snptext)
	if (!snps.length) throw 'no snps'
	// the unique id .snpid is assigned on each snp, no matter valid or not
	/*
	snps[ {} ]
	.rsid: raw str, to be validated in genome bb file
	.effectAllele: optional
	// following attr are assigned during validation and are returned to client
	.invalid: true if this item is invalid for any reason
	.snpid: consistent id, in regression analysis will be equivalent to "term id"
	.chr: if not given, will query bb file to map to chr; if no match then missing
	.pos: if not given, match from bb file. 0-based!
	.dbsnpRef: ref allele from dbSNP
	.dbsnpAlts[]: alt alleles from dbSNP
	.referenceAllele: ref allele from bcf file
	.altAlleles[]: alt alleles from bcf file
	.gtlst[]: per-sample genotypes
	*/

	await mapRsid2chr(snps, genome)
	// snp.invalid is true for invalid ones
	// rsid has been converted to chr/pos/dbsnpRef/dbsnpAlts

	const cacheid = await queryBcf(q, snps, ds)
	// added: snp.referenceAllele, snp.altAlleles

	return { snps, cacheid }
}

function parseSnpText(text) {
	// duplicated code with client
	const snps = []
	for (const tmp of text.trim().split('\n')) {
		const [rsid, ale] = tmp.trim().split(/[\s\t]/)
		if (rsid && rsid.startsWith('rs')) {
			// valid rsID
			if (snps.find(i => i.rsid == rsid)) continue // duplicate
			const s = {
				rsid,
				snpid: rsid
			}
			if (ale) s.effectAllele = ale
			snps.push(s)
		} else {
			// invalid rsID
			snps.push({
				rsid,
				snpid: rsid,
				invalid: true
			})
		}
		// may support chr:pos
	}
	return snps
}

async function mapRsid2chr(snps, genome) {
	for (const snp of snps) {
		if (snp.invalid) continue
		if (snp.chr && typeof snp.chr == 'string') {
			// supplied chr/pos, verify if correct; no need to check rsid
			const chr = genome.chrlookup[snp.chr.toUpperCase()]
			if (!chr) {
				snp.invalid = true
				continue
			}
			if (!Number.isInteger(snp.pos)) {
				snp.invalid = true
				continue
			}
			if (snp.pos <= 0 || snp.pos >= chr.len) {
				snp.invalid = true
				continue
			}
			continue
		}
		if (snp.rsid) {
			const hits = await utils.query_bigbed_by_name(genome.snp.bigbedfile, snp.rsid)
			const majorhits = []
			for (const line of hits) {
				// must guard against invalid chr as this is querying by name but not by range
				// also only keep major and discard hits on minorchr
				const l = line.split('\t')
				const chr = genome.chrlookup[l[0].toUpperCase()]
				if (chr && chr.major) majorhits.push(l)
			}
			if (majorhits.length == 0) {
				snp.invalid = true
				continue
			}
			// allow multiple hits on majorchr for now
			const l = majorhits[0]
			snp.chr = l[0]
			snp.pos = Number.parseInt(l[1]) // 0-based
			snp.dbsnpRef = l[4]
			snp.dbsnpAlts = l[6].split(',').filter(Boolean)
			continue
		}
		// unknown entry
		snp.invalid = true
	}
	if (snps.reduce((i, j) => i + (j.invalid ? 0 : 1)) == 0) throw 'no valid snps'
}

async function queryBcf(q, snps, ds) {
	/////////////////
	// using mds2 architecture
	// TODO generalize to work for both mds2 and mds3, and different data formats

	const tk = ds.track.vcf
	if (!tk) throw 'ds.track.vcf missing'
	// samples are at tk.samples[], each element: {name: int ID}
	// do not filter on samples. write all samples to cache file
	// (unless the number of samples is too high for that to become a problem)

	// collect coordinates and bcf file paths that will be queried
	const bcfs = new Set()
	const coords = []
	for (const snp of snps) {
		if (snp.invalid) continue
		const bcffile = tk.chr2bcffile[snp.chr]
		if (!bcffile) throw 'chr not in chr2bcffile'
		bcfs.add(bcffile)
		const chr = tk.nochr ? snp.chr.replace('chr', '') : snp.chr
		const pos = snp.pos + 1 // 0-based
		const coord = chr + '\t' + pos
		coords.push(coord)
	}

	// write coordinates, and bcf file paths to temp files for bcf query
	const coordsfile = path.join(serverconfig.cachedir, await utils.write_tmpfile(coords.join('\n')))
	const bcffiles = path.join(serverconfig.cachedir, await utils.write_tmpfile([...bcfs].join('\n')))

	// query bcf files for snp coordinates and sample genotypes
	await utils.get_lines_bigfile({
		isbcf: true,
		args: ['query', '-R', coordsfile, '-f', bcfformat_snplst, '-v', bcffiles],
		dir: tk.dir,
		callback: line => {
			// chr, pos, ref, alt, '0/0', '0/0', '0/1', '1/1', ...
			const l = line.split('\t')
			const chr = (tk.nochr ? 'chr' : '') + l[0]
			const pos = l[1]
			const ref = l[2]
			const alts = l[3].split(',')

			// find matching query snp
			const snp = snps.find(snp => {
				if (
					snp.chr == chr &&
					snp.pos === pos - 1 &&
					snp.dbsnpRef == ref &&
					snp.dbsnpAlts.some(allele => alts.includes(allele))
				) {
					return snp
				}
			})
			if (!snp) return

			snp.referenceAllele = ref
			snp.altAlleles = alts

			// determine sample genotypes
			snp.gtlst = [] // same order as tk.samples
			for (let i = 4; i < l.length; i++) {
				snp.gtlst.push(l[i] == missing_gt ? '' : l[i])
			}
		}
	})

	fs.unlink(coordsfile, () => {})
	fs.unlink(bcffiles, () => {})

	// write snp data to cache file
	const lines = ['snpid\tchr\tpos\tref\talt\teff\t' + tk.samples.map(i => i.name).join('\t')]
	for (const snp of snps) {
		if (snp.invalid) continue // invalid snp
		if (!snp.gtlst) continue // snp was not found in bcf
		lines.push(
			snp.snpid +
				'\t' +
				snp.chr +
				'\t' +
				snp.pos +
				'\t' +
				snp.referenceAllele +
				'\t' +
				snp.altAlleles.join(',') +
				'\t' +
				(snp.effectAllele || '') +
				'\t' +
				snp.gtlst.join('\t')
		)
		delete snp.gtlst // do not return to client
	}

	// cache id is a file name and its characters are covered by \w
	// will apply /[^\w]/ to check against attack
	const cacheid = q.genome + '_' + q.dslabel + '_' + new Date() / 1 + '_' + Math.ceil(Math.random() * 10000)
	await utils.write_file(path.join(serverconfig.cache_snpgt.dir, cacheid), lines.join('\n'))
	return cacheid
}

async function validateInputCreateCache_by_coord(q, ds, genome) {
	// for snplocus term
	// q { chr/start/stop }
	const start = Number(q.start),
		stop = Number(q.stop)
	if (!Number.isInteger(start) || !Number.isInteger(stop)) throw 'start/stop are not integers'
	if (start > stop || start < 0) throw 'invalid start/stop coordinate'

	/////////////////
	// using mds2 architecture
	const tk = ds.track.vcf
	if (!tk) throw 'ds.track.vcf missing'
	const file = tk.chr2bcffile[q.chr]
	if (!file) throw 'chr not in chr2bcffile'
	const coord = (tk.nochr ? q.chr.replace('chr', '') : q.chr) + ':' + start + '-' + stop

	const bcfargs = ['query', file, '-r', coord, '-f', bcfformat_snplocus]
	if (q.variant_filter) {
		add_bcf_variant_filter(q.variant_filter, bcfargs)
	}

	// result obj to return to client
	const result = {
		snps: [] // collect snps {snpid, info} and send to client to store at term.snps, just like snplst
	}

	const lines = ['snpid\tchr\tpos\tref\talt\teff\t' + tk.samples.map(i => i.name).join('\t')]
	await utils.get_lines_bigfile({
		isbcf: true,
		args: bcfargs,
		dir: tk.dir,
		callback: (line, ps) => {
			if (result.snps.length >= snplocusMaxVariantCount) {
				ps.kill()
				result.reachedVariantLimit = true
				return
			}

			const l = line.split('\t')
			const pos = Number(l[0]) - 1 // vcf pos is 1-based, change to 0-based for pp use
			const refAllele = l[2]
			const altAlleles = l[3].split(',')
			const snpid = pos + '.' + refAllele + '.' + altAlleles.join(',')
			const variant = {
				snpid,
				chr: q.chr,
				pos
			}
			compute_mclass(
				tk,
				refAllele,
				altAlleles,
				variant,
				l[4], // vcf INFO column
				l[1] // vcf ID column
			)
			result.snps.push(variant)

			const lst = [
				snpid,
				q.chr,
				pos,
				refAllele,
				altAlleles.join(','),
				'' // snplocus file does not have eff ale
			]
			for (let i = 5; i < l.length; i++) {
				lst.push(l[i] == missing_gt ? '' : l[i])
			}
			lines.push(lst.join('\t'))
		}
	})
	result.cacheid = q.genome + '_' + q.dslabel + '_' + new Date() / 1 + '_' + Math.ceil(Math.random() * 10000)
	await utils.write_file(path.join(serverconfig.cache_snpgt.dir, result.cacheid), lines.join('\n'))
	return result
}

function add_bcf_variant_filter(variant_filter, bcfargs) {
	// on bcf expression https://samtools.github.io/bcftools/bcftools.html#expressions
	const lst = []
	// assumes variant_filter.type == 'tvslst'
	for (const i of variant_filter.lst) {
		if (i.tvs.values) {
			const operator = i.tvs.isnot ? '!=' : '='
			for (const v of i.tvs.values) {
				const value = isNaN(v.key) ? `"${v.key}"` : Number(v.key)
				lst.push(`INFO/${i.tvs.term.id}${operator}${value}`)
			}
		} else if (i.tvs.ranges) {
			for (const range of i.tvs.ranges) {
				if ('start' in range) {
					lst.push(`INFO/${i.tvs.term.id} ${range.startinclusive ? '>=' : '>'} ${range.start}`)
				}
				if ('stop' in range) {
					lst.push(`INFO/${i.tvs.term.id} ${range.stopinclusive ? '<=' : '<'} ${range.stop}`)
				}
			}
		} else {
			throw `unknown tvs spec for info_field: type=${i.type}, term.id=${i.tvs.term.id}`
		}
	}
	bcfargs.push('-i', lst.join(' && '))
}<|MERGE_RESOLUTION|>--- conflicted
+++ resolved
@@ -5,14 +5,8 @@
 const termdb = require('./termdb')
 const readline = require('readline')
 const serverconfig = require('./serverconfig')
-<<<<<<< HEAD
 const { compute_mclass } = require('./vcf.mclass')
-=======
-const { dissect_INFO } = require('#shared/vcf.info')
-const { parse_CSQ } = require('#shared/vcf.csq')
-const { getVariantType } = require('#shared/vcf.type')
-const { vcfcopymclass } = require('#shared/common')
->>>>>>> f87a9a33
+
 
 /*
 cache file has a header line, with one line per valid snp. columns: 
