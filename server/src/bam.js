--- conflicted
+++ resolved
@@ -1339,10 +1339,10 @@
 		(flag & 0x1 && flag & 0x2 && flag & 0x10 && flag & 0x20 && flag & 0x80) //179
 	) {
 		segment.discord_orientation = true
-<<<<<<< HEAD
-		//segment.pos_discord_orientation = true
-=======
->>>>>>> 77230dad
+		if (keepmatepos) {
+			// for displaying mate position (on same chr) in details panel
+			segment.pnext = pnext
+		}
 	} else if (
 		(flag & 0x1 && flag & 0x2 && flag & 0x20 && flag & 0x40) || // 99
 		(flag & 0x1 && flag & 0x2 && flag & 0x10 && flag & 0x80) || // 147
@@ -1354,23 +1354,16 @@
 		// XXX here 0x8 is for mate unmapped, but 0x4 is this reads is unmapped, so must not mix them together and figure out how to handle 0x4
 		// Read or mate is unmapped, may use a specific color in the future to indicate this type of discordant read
 		segment.discord_unmapped = true
-<<<<<<< HEAD
-		//segment.pos_discord_unmapped = true
-=======
->>>>>>> 77230dad
 	} else if (
 		(flag & 0x1 && flag & 0x2 && flag & 0x40) || // 67
 		(flag & 0x1 && flag & 0x2 && flag & 0x80) // 131
 	) {
 		// Mapped within insert size but incorrect orientation
 		segment.discord_orientation = true
-<<<<<<< HEAD
-		//segment.pos_discord_orientation = true
-	} else {
-		// Discordant reads in same chr but not within the insert size
-		segment.discord_wrong_insertsize = true
-		//segment.pos_discord_wrong_insertsize = true
-=======
+		if (keepmatepos) {
+			// for displaying mate position (on same chr) in details panel
+			segment.pnext = pnext
+		}
 	} else {
 		// Discordant reads in same chr but not within the insert size
 		segment.discord_wrong_insertsize = true
@@ -1378,7 +1371,6 @@
 			// for displaying mate position (on same chr) in details panel
 			segment.pnext = pnext
 		}
->>>>>>> 77230dad
 	}
 	return segment
 }
@@ -2230,9 +2222,6 @@
 		)
 	} else if (seg.discord_wrong_insertsize) {
 		lst.push(
-<<<<<<< HEAD
-			'<li><span style="background:' + discord_wrong_insertsize_hq + ';color:white">Wrong insert size</span></li>'
-=======
 			'<li>' +
 				'<span style="background:' +
 				discord_wrong_insertsize_hq +
@@ -2240,13 +2229,15 @@
 				' mate position: ' +
 				seg.pnext +
 				'</li>'
->>>>>>> 77230dad
 		)
 	} else if (seg.discord_orientation) {
 		lst.push(
 			'<li><span style="background:' +
 				discord_orientation_hq +
-				';color:white">Segments having wrong orientation</span></li>'
+				';color:white">Segments having wrong orientation</span>' +
+				' mate position: ' +
+				seg.pnext +
+				'</li>'
 		)
 	} else if (seg.discord_unmapped) {
 		lst.push(
