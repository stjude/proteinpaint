const app = require('./app')
const stream = require('stream')
const crypto = require('crypto')
const { promisify } = require('util')
const got = require('got')
const pipeline = promisify(stream.pipeline)
const path = require('path')
const fs = require('fs')
const utils = require('./utils')
const createCanvas = require('canvas').createCanvas
const spawn = require('child_process').spawn
const readline = require('readline')
const interpolateRgb = require('d3-interpolate').interpolateRgb
const match_complexvariant = require('./bam.kmer.indel').match_complexvariant
const rust_match_complexvariant = require('./bam.kmer.indel').match_complexvariant_rust
const bamcommon = require('./bam.common')
const basecolor = require('../shared/common').basecolor
const serverconfig = require('./serverconfig')

/*
XXX quick fix to be removed/disabled later
-- __tempscore 

1. reads are parsed into template/segments
2. mismatch checked if sufficient zoom in
3. divide reads to groups:
   upon first query, will produce all possible groups based on variant type
   - snv/indel yields up to 3 groups
     1. if by snv, will require mismatches
     2. if by complex variant, require read sequence to do k-mer or blast
   - sv yields up to 2 groups
     method to be developed
   - default just 1 group with all the reads
   each group is assigned a hardcoded "type" string
   server returns all groups with non-0 templates
   client may zoom into one dense group, in which the group type will be indicated in server request
   so server should only generate group matching that type
4. stack, trim, and render each read group.
   currently code from here is agnostic to type of group
   but possible to implement type-specific method


when client zooms into one read group, server needs to know which group it is and only generate that group

*********************** new q{}
.grouptype, .partstack{} // having partstack indicates it's in the partstack mode
.genome
.devicePixelRatio
.asPaired
.stacksegspacing
.canvaswidth
.variant{}
	.chr/pos/ref/alt
.sv{}
	.chrA/posA/chrB/posB
.regions[ r ]
	.chr/start/stop
	.scale()
	.referenceseq     str
	.to_printnt  bool
	.to_qual     bool
	.lines[]
.groups[ {} ]   multi-groups sharing the same set of regions, each with a set of reads
	.type
	.partstack{}  user triggered action
	.regions[]
		.x, .scale, .ntwidth // copied from q.regions
		.to_printnt // group-specific
		.to_qual
		
	.templates[]
	.stacks[]
	.returntemplatebox[]
	.stackheight
	.stackspace
	.overlapRP_multirows -- if to show overlap read pairs at separate rows, otherwise in one row one on top of the other
	.overlapRP_hlline  -- at overlap read pairs on separate rows, if to highlight with horizontal line
	.canvasheight
	.messagerows[ {} ]
.messagerows[ {} ]
	.h int
	.t str

*********************** template - segment - box
template {}
.y // initially stack idx, then replaced to be actual screen y
.x1, x2  // screen px, only for stacking not rendering
.segments[]
.height // screen px, only set when to check overlap read pair, will double row height

segment {}
.qname
.segstart
.segstop  // alignment start/stop, 0-based
.seq
.boxes[]
.forward
.ridx
.x1, x2  // screen px, used for rendering
.shiftdownrow // idx of mini stack
.tempscore // XXX explain what is it
.isfirst
.islast
.discord_wrong_insertsize
.discord_orientation
.discord_unmapped1 // Current read unmapped
.discord_unmapped2 // Mate of current read unmapped
.rnext, pnext // attribute is set when mate is on a different chr

box {}
.opr
.start // absolute bp, 0-based
.len   // #bp
.cidx  // start position in sequence/qual string
.s (read sequence) FIXME only keep box.s if sequence will be rendered
.qual[]


*********************** function cascade
download_gdc_bam  // For downloading gdc bam files
	get_gdc_bam
		index_bam
get_q
do_query
	query_reads
		query_region
	get_templates
		parse_one_segment
	may_checkrefseq4mismatch
		check_mismatch
	divide_reads_togroups
		may_match_snv
			make_type2group
				duplicateRegions
		match_complexvariant
		match_sv
	(for each group...)
		stack_templates
			may_trimstacks
		poststack_adjustq
			getstacksizebystacks
			get_refseq
		finalize_templates
			get_stacky
				overlapRP_setflag
				getrowheight_template_overlapread
		plot_messagerows
		plot_template
			plot_segment
		plot_insertions
	plot_pileup
		run_samtools_depth
		collect_softclipmismatch2pileup
route_getread
    query_one_read
      parse_one_segment
    convertread2html
    convertunmappedread2html  
*/

// match box color, for single read and normal read pairs
const match_hq = 'rgb(120,120,120)'
const match_lq = 'rgb(230,230,230)'
const qual2match = interpolateRgb(match_lq, match_hq)
// match box color, for ctx read pairs
const ctxpair_hq = '#d48b37'
const ctxpair_lq = '#dbc6ad'
const qual2ctxpair = interpolateRgb(ctxpair_lq, ctxpair_hq)
// discordant reads: soft green for background only, strong green for printing nt
const discord_wrong_insertsize_hq = '#3B7A57'
const discord_wrong_insertsize_lq = '#E5FFCC'
const qual2discord_wrong_insertsize = interpolateRgb(discord_wrong_insertsize_lq, discord_wrong_insertsize_hq)
// mismatch: soft red for background only without printed nt, strong red for printing nt on gray background
const mismatchbg_hq = '#d13232'
const mismatchbg_lq = '#ffdbdd'
const qual2mismatchbg = interpolateRgb(mismatchbg_lq, mismatchbg_hq)
// softclip: soft blue for background only, strong blue for printing nt
const softclipbg_hq = '#4888bf'
const softclipbg_lq = '#c9e6ff'
const qual2softclipbg = interpolateRgb(softclipbg_lq, softclipbg_hq)
// discord_unmapped: soft brown for background only, strong brown for printing nt
const discord_unmapped_hq = '#6B4423'
const discord_unmapped_lq = '#987654'
const qual2discord_unmapped = interpolateRgb(discord_unmapped_lq, discord_unmapped_hq)
// discord_orientation: soft pink for background only, strong pink for printing nt
const discord_orientation_hq = '#ff0aef'
const discord_orientation_lq = '#ffd6fe'
const qual2discord_orientation = interpolateRgb(discord_orientation_lq, discord_orientation_hq)
// insertion, text color gradient to correlate with the quality
// cyan
const insertion_hq = '#47FFFC' //'#00FFFB'
const insertion_lq = '#B2D7D7' //'#009290'
// red
//const insertion_hq = '#ff1f1f'
//const insertion_lq = '#ffa6a6'
// magenta
//const insertion_hq = '#ff00dd' // '#ff4fe5'
//const insertion_lq = '#ffbff6'
// bright green
//const insertion_hq = '#00ff2a'
//const insertion_lq = '#c4ffce'
// yellow
//const insertion_hq = '#ffff14'
//const insertion_lq = '#ffffa6'
// white
//const insertion_hq = '#ffffff'
//const insertion_lq = '#d4d4d4'

const qual2insertion = interpolateRgb(insertion_lq, insertion_hq)
const insertion_maxfontsize = 12
const insertion_minfontsize = 7

const deletion_linecolor = 'red'
const split_linecolorfaint = '#ededed' // if thin stack (hardcoded cutoff 2), otherwise use match_hq
const overlapreadhlcolor = 'blue'
const insertion_vlinecolor = 'black'
const pileup_totalcolor = '#e0e0e0'

const insertion_minpx = 1 // minimum px width to display an insertion
const minntwidth_toqual = 1 // minimum nt px width to show base quality
const minntwidth_overlapRPmultirows = 0.4 // minimum nt px width to show
const minntwidth_findmismatch = 0.9 // mismatch

const minstackheight2strandarrow = 7
const minstackheight2printbplenDN = 7
const maxfontsize2printbplenDN = 10
const minfontsize2printbplenDN = 7

const maxqual = 40

// tricky: on retina screen the individual nt boxes appear to have slight gaps in between
// adding this increment to the rendering of each nt box appear to fix the issue
// yet to be tested on a low-res screen
const ntboxwidthincrement = 0.5

// space between reads in the same stack, either 5 bp or 5 px, which ever greater
const readspace_px = 2
const readspace_bp = 5

const maxreadcount = 10000 // maximum number of reads to load
const maxcanvasheight = 1500 // ideal max canvas height in pixels

const bases = new Set(['A', 'T', 'C', 'G'])

const samtools = serverconfig.samtools || 'samtools'

module.exports = genomes => {
	return async (req, res) => {
		app.log(req)
		try {
			if (req.query.downloadgdc) {
				const gdc_bam_filenames = await download_gdc_bam(req)
				res.send(gdc_bam_filenames)
				return
			}

			if (!req.query.genome) throw '.genome missing'
			const genome = genomes[req.query.genome]
			if (!genome) throw 'invalid genome'
			if (req.query.getread) {
				res.send(await route_getread(genome, req))
				return
			}

			const q = await get_q(genome, req)
			res.send(await do_query(q))
		} catch (e) {
			res.send({ error: e.message || e })
			if (e.stack) console.log(e.stack)
		}
	}
}

/*
at r.ntwidth>=1:
	get depth at each bp and plot one bar for each bp;
	bplst[] is constructed directly according to the "samtools depth" output
	non-covered basepairs will not show up in bplst
	thus the genomic positions in the array may be *discontinuous*
	and must use coordinate direct match to find in bplst but not "bp seek"
at r.ntwidth<1:
	bin the basepairs under a pixel and plot mean value, one bar for each pixel
	bplst[] is constructed by "bp seek"
	will introduce undefined elements for uncovered regions!!
	must test if bplst[?] is valid before using
*/

async function download_gdc_bam(req) {
	const gdc_bam_filenames = [] // Can be multiple bam files for multiple regions in the same sample
	for (const r of JSON.parse(req.query.regions)) {
		const gdc_token = req.get('x-auth-token')
		const gdc_file_id = req.query.gdc_file
		const md5Hasher = crypto.createHmac('md5', serverconfig.gdcbamsecret)
		const gdc_token_hash = md5Hasher.update(gdc_token).digest('hex')
		const dir = serverconfig.cachedir + '/' + gdc_token_hash
		try {
			await fs.promises.stat(dir)
		} catch (e) {
			if (e.code == 'ENOENT') {
				// make dir
				try {
					await fs.promises.mkdir(dir, { recursive: true })
				} catch (e) {
					throw 'url dir: cannot mkdir'
				}
			} else {
				throw 'stating gz url dir: ' + e.code
			}
		}
		const gdc_bam_filename = path.join(gdc_token_hash, 'temp.' + Math.random().toString() + '.bam')
		// Need to make directory for each user using token
		await get_gdc_bam(r.chr, r.start, r.stop, gdc_token, gdc_file_id, gdc_bam_filename)
		gdc_bam_filenames.push(gdc_bam_filename)
	}
	return gdc_bam_filenames
}

async function plot_pileup(q, templates) {
	const canvas = createCanvas(q.canvaswidth * q.devicePixelRatio, q.pileupheight * q.devicePixelRatio)
	const ctx = canvas.getContext('2d')
	if (q.devicePixelRatio > 1) {
		ctx.scale(q.devicePixelRatio, q.devicePixelRatio)
	}

	const bplst = []
	// array of array, stores depth for each region, each ele is { .position, .total/A/T/C/G }
	let maxValue = 0 // max depth from all regions

	for (const [ridx, r] of q.regions.entries()) {
		bplst[ridx] = await run_samtools_depth(q, r)
		// collect softclip/mismatch into bplst, will increase .total
		collect_softclipmismatch2pileup(ridx, r, templates, bplst[ridx])
		for (const b of bplst[ridx]) {
			if (b) maxValue = Math.max(maxValue, b.total)
		}
	}

	for (const [ridx, r] of q.regions.entries()) {
		const sf = q.pileupheight / maxValue

		for (const bp of bplst[ridx]) {
			if (!bp) continue // gap from zoomed out mode

			const x0 = (bp.position - r.start) * r.ntwidth
			const x = r.ntwidth >= 1 ? x0 : Math.floor(x0) // floor() is necessary to remove white lines when zoomed out for unknown reason

			const barwidth = Math.max(1, r.ntwidth) // when in zoomed out mode, each bar is one pixel, thus the width=1

			// total coverage of this bp
			{
				ctx.fillStyle = pileup_totalcolor
				const h = bp.total * sf
				ctx.fillRect(x, q.pileupheight - h, barwidth, h)
			}

			let y = 0 // cumulate bar height of mismatch bp
			if (bp.A) {
				ctx.fillStyle = basecolor.A
				const h = bp.A * sf
				ctx.fillRect(x, q.pileupheight - y - h, barwidth, h)
				y += h
			}
			if (bp.C) {
				ctx.fillStyle = basecolor.C
				const h = bp.C * sf
				ctx.fillRect(x, q.pileupheight - y - h, barwidth, h)
				y += h
			}
			if (bp.G) {
				ctx.fillStyle = basecolor.G
				const h = bp.G * sf
				ctx.fillRect(x, q.pileupheight - y - h, barwidth, h)
				y += h
			}
			if (bp.T) {
				ctx.fillStyle = basecolor.T
				const h = bp.T * sf
				ctx.fillRect(x, q.pileupheight - y - h, barwidth, h)
				y += h
			}
			if (bp.softclip) {
				ctx.fillStyle = softclipbg_hq
				const h = bp.softclip * sf
				ctx.fillRect(x, q.pileupheight - y - h, barwidth, h)
			}
		}
	}
	return {
		width: q.canvaswidth,
		maxValue,
		src: canvas.toDataURL()
	}
}

function collect_softclipmismatch2pileup(ridx, r, templates, bplst) {
	// for a region, use segments from this region to add mismatches to bplst depth
	// only work for per bp depth, not binned depth
	for (const template of templates) {
		for (const segment of template.segments) {
			if (segment.ridx != ridx || Math.max(segment.segstart, r.start) > Math.min(segment.segstop, r.stop)) {
				// segment not in this region
				continue
			}
			for (const box of segment.boxes) {
				if (r.ntwidth >= 1) {
					// zoomed in, plot softclip/mismatch as basepairs
					if ((box.opr == 'S' || box.opr == 'X') && box.s) {
						for (let boxsi = 0; boxsi < box.s.length; boxsi++) {
							const bpposition = box.start + boxsi
							const bpitem = bplst.find(i => i.position == bpposition)
							// each item of bplst is one basepair
							// must directly match box bp position with bplst[].position
							// as bplst[] may be discontinuous, cannot use bpposition-bplst[0].position to get its array index
							if (!bpitem) {
								// bpposition out of view range
								continue
							}
							const nt = box.s[boxsi]
							bpitem[nt] = 1 + (bpitem[nt] || 0)
							if (box.opr == 'S') {
								// samtools depth does not include softclip, need to add to total
								bpitem.total++
							}
						}
					}
				} else {
					// zoomed out, plot only softclip
					if (box.opr == 'S') {
						// for the stretch of softclip, apply count to bplst
						// use softclip start/stop coordinate to infer array index in bplst
						// don't require box.s
						const clipstartidx = Math.floor((box.start - r.start) * r.ntwidth)
						const clipstopidx = Math.floor((box.start + box.len - r.start) * r.ntwidth)
						for (let i = clipstartidx; i <= clipstopidx; i++) {
							const bpitem = bplst[i]
							if (!bpitem) {
								// should not happen
								continue
							}
							bpitem.softclip = 1 + (bpitem.softclip || 0)
							bpitem.total++ // increment total, same as above
						}
					}
				}
			}
		}
	}
}
function softclip_mismatch_pileup2(ridx, r, templates, bplst) {
	// for a region, use segments from this region to add mismatches to bplst depth
	// only work for per bp depth, not binned depth
	let bp_iter = 0
	for (const template of templates) {
		for (const segment of template.segments) {
			if (segment.ridx != ridx || Math.max(segment.segstart, r.start) > Math.min(segment.segstop, r.stop)) {
				// segment not in this region
				continue
			}
			bp_iter = segment.segstart - bplst[0].position - 1 // Records position in the view range
			let first_element_of_cigar = 1
			// i haven't reviewed logic below. if bplst[] contains bins, then here should update as well.
			for (const box of segment.boxes) {
				if (box.opr == 'S' || box.opr == 'I') {
					// Checking to see if the first element of cigar is softclip or not
					if (first_element_of_cigar == 1) {
						bp_iter = bp_iter - box.len
						first_element_of_cigar = 0
					}
					// Calculating soft-clip pileup here
					for (let j = bp_iter; j < box.len + bp_iter; j++) {
						if (j < 0) {
							continue
						} // When a read starts before the current view range
						else if (j > r.stop - bplst[0].position - 2) {
							break
						} // When a read extends beyond current view range
						else {
							if (!bplst[j].softclip) {
								bplst[j].softclip = 1
								if (box.opr == 'I') {
									bplst[j].ref = bplst[j].ref - 1
								}
							} else {
								bplst[j].softclip += 1
								if (box.opr == 'I') {
									bplst[j].ref = bplst[j].ref - 1
								}
							}

							// Check to see if softclip is reference allele or not
							if (box.s[j - bp_iter] == 'A') {
								if (!bplst[j].softclipA) {
									bplst[j].softclipA = 1
									if (box.opr == 'I') {
										bplst[j].ref = bplst[j].ref - 1
									}
								} else {
									bplst[j].softclipA += 1
									if (box.opr == 'I') {
										bplst[j].ref = bplst[j].ref - 1
									}
								}
							}

							if (box.s[j - bp_iter] == 'T') {
								if (!bplst[j].softclipT) {
									bplst[j].softclipT = 1
									if (box.opr == 'I') {
										bplst[j].ref = bplst[j].ref - 1
									}
								} else {
									bplst[j].softclipT += 1
									if (box.opr == 'I') {
										bplst[j].ref = bplst[j].ref - 1
									}
								}
							}

							if (box.s[j - bp_iter] == 'C') {
								if (!bplst[j].softclipC) {
									bplst[j].softclipC = 1
									if (box.opr == 'I') {
										bplst[j].ref = bplst[j].ref - 1
									}
								} else {
									bplst[j].softclipC += 1
									if (box.opr == 'I') {
										bplst[j].ref = bplst[j].ref - 1
									}
								}
							}

							if (box.s[j - bp_iter] == 'G') {
								if (!bplst[j].softclipG) {
									bplst[j].softclipG = 1
									if (box.opr == 'I') {
										bplst[j].ref = bplst[j].ref - 1
									}
								} else {
									bplst[j].softclipG += 1
									if (box.opr == 'I') {
										bplst[j].ref = bplst[j].ref - 1
									}
								}
							}
						}
					}
					bp_iter += box.len
					continue
				} else {
					bp_iter += box.len
					first_element_of_cigar = 0
				}
			}

			for (let i = 0; i < segment.boxes.length; i++) {
				if (segment.boxes[i].opr == 'X') {
					//console.log("segment.boxes[i]:",template.segment.boxes[i])
					bp_iter = segment.boxes[i].start - bplst[0].position - 1 // Records position in the view range
					//console.log("r.start:",r.start)
					//console.log("bp_iter:",bp_iter)
					if (bp_iter >= 0 && r.stop - bplst[0].position - 2 >= bp_iter) {
						// Checking to see if the variant is within the view range
						if (segment.boxes[i].s == 'A') {
							if (!bplst[bp_iter].A) {
								bplst[bp_iter].A = 1
								bplst[bp_iter].ref = bplst[bp_iter].ref - 1
							} else {
								bplst[bp_iter].A += 1
								bplst[bp_iter].ref = bplst[bp_iter].ref - 1
							}
						}
						if (segment.boxes[i].s == 'T') {
							if (!bplst[bp_iter].T) {
								bplst[bp_iter].T = 1
								bplst[bp_iter].ref = bplst[bp_iter].ref - 1
							} else {
								bplst[bp_iter].T += 1
								bplst[bp_iter].ref = bplst[bp_iter].ref - 1
							}
						}
						if (segment.boxes[i].s == 'C') {
							if (!bplst[bp_iter].C) {
								bplst[bp_iter].C = 1
								bplst[bp_iter].ref = bplst[bp_iter].ref - 1
							} else {
								bplst[bp_iter].C += 1
								bplst[bp_iter].ref = bplst[bp_iter].ref - 1
							}
						}
						if (segment.boxes[i].s == 'G') {
							if (!bplst[bp_iter].G) {
								bplst[bp_iter].G = 1
								bplst[bp_iter].ref = bplst[bp_iter].ref - 1
							} else {
								bplst[bp_iter].G += 1
								bplst[bp_iter].ref = bplst[bp_iter].ref - 1
							}
						}
					}
				}
			}
		}
	}
}

async function get_q(genome, req) {
	let q
	// if gdc_token and case_id present, it will be moved to x-auth-token
	if (req.get('x-auth-token')) {
		q = {
			genome,
			file: path.join(serverconfig.cachedir, req.query.file), // will need to change this to a loop when viewing multiple regions in the same gdc sample
			asPaired: req.query.asPaired,
			getcolorscale: req.query.getcolorscale,
			_numofreads: 0, // temp, to count num of reads while loading and detect above limit
			messagerows: [],
			devicePixelRatio: req.query.devicePixelRatio ? Number(req.query.devicePixelRatio) : 1
		}
		//q.gdc_token = req.get('x-auth-token').split(',')[0]
		q.gdc_file = req.query.gdc_file
		//q.file = path.join(serverconfig.cachedir, 'temp.' + Math.random().toString() + '.bam')
	} else {
		const [e, _file, isurl] = app.fileurl(req)
		if (e) throw e
		// a query object to collect all the bits
		q = {
			genome,
			file: _file, // may change if is url
			asPaired: req.query.asPaired,
			getcolorscale: req.query.getcolorscale,
			_numofreads: 0, // temp, to count num of reads while loading and detect above limit
			messagerows: [],
			devicePixelRatio: req.query.devicePixelRatio ? Number(req.query.devicePixelRatio) : 1
		}
		if (isurl) {
			q.dir = await utils.cache_index(_file, req.query.indexURL || _file + '.bai')
		}
	}

	if (req.query.pileupheight) {
		q.pileupheight = Number(req.query.pileupheight)
		if (Number.isNaN(q.pileupheight)) throw '.pileupheight is not integer'
	}
	if (req.query.variant) {
		const t = req.query.variant.split('.')
		if (t.length != 4) throw 'invalid variant, not chr.pos.ref.alt'
		q.variant = {
			chr: t[0],
			pos: Number(t[1]),
			ref: t[2].toUpperCase(),
			alt: t[3].toUpperCase()
		}
		if (Number.isNaN(q.variant.pos)) throw 'variant pos not integer'
	} else if (req.query.sv) {
		const t = req.query.sv.split('.')
		if (t.length != 4) throw 'invalid sv, not chrA.posA.chrB.posB'
		q.sv = {
			chrA: t[0],
			posA: Number(t[1]),
			chrB: t[2],
			posB: Number(t[3])
		}
		if (Number.isNaN(q.sv.posA)) throw 'sv.posA not integer'
		if (Number.isNaN(q.sv.posB)) throw 'sv.posB not integer'
	}

	if (req.query.stackstart) {
		// to be assigned to the read group being modified
		if (!req.query.stackstop) throw '.stackstop missing'
		q.partstack = {
			start: Number(req.query.stackstart),
			stop: Number(req.query.stackstop)
		}
		if (Number.isNaN(q.partstack.start)) throw '.stackstart not integer'
		if (Number.isNaN(q.partstack.stop)) throw '.stackstop not integer'
		if (!req.query.grouptype) throw '.grouptype required for partstack'
		q.grouptype = req.query.grouptype
	}

	if (req.query.gdc) {
	} else if (req.query.nochr) {
		q.nochr = JSON.parse(req.query.nochr) // parse "true" into json true
	} else {
		// info not provided
		q.nochr = await app.bam_ifnochr(q.file, genome, q.dir)
	}
	if (!req.query.regions) throw '.regions[] missing'
	//console.log('req.query.regions:', req.query.regions)
	q.regions = JSON.parse(req.query.regions)

	let maxntwidth = 0
	for (const r of q.regions) {
		if (!r.chr) throw '.chr missing from a region'
		if (!Number.isInteger(r.start)) throw '.start not integer of a region'
		if (!Number.isInteger(r.stop)) throw '.stop not integer of a region'
		r.scale = p => Math.ceil((r.width * (p - r.start)) / (r.stop - r.start))
		r.ntwidth = r.width / (r.stop - r.start)
		maxntwidth = Math.max(maxntwidth, r.ntwidth)
	}

	// max ntwidth determines segment spacing in a stack, across all regions
	q.stacksegspacing = Math.max(readspace_px, readspace_bp * maxntwidth)
	return q
}

async function do_query(q) {
	await query_reads(q)
	delete q._numofreads // read counter no longer needed after loading
	q.totalnumreads = q.regions.reduce((i, j) => i + j.lines.length, 0)

	// parse reads and cigar
	//const templates = get_templates(q)
	// if zoomed in, will check reference for mismatch, so that templates can be divided by snv
	// read quality is not parsed yet
	//await may_checkrefseq4mismatch(templates, q)

	const result = {
		nochr: q.nochr,
		count: {
			r: q.totalnumreads
		},
		groups: []
	}

	q.canvaswidth = q.regions[q.regions.length - 1].x + q.regions[q.regions.length - 1].width

	{
		const out = await divide_reads_togroups(q) // templates
		q.groups = out.groups
		if (out.refalleleerror) result.refalleleerror = out.refalleleerror
	}

	if (result.count.r == 0) {
		q.groups[0].messagerows.push({
			h: 30,
			t: 'No reads in view range.'
		})
	}

	let templates_total = []
	for (const group of q.groups) {
		// do stacking for each group separately
		// attach temp attributes directly to "group", rendering result push to results.groups[]

		// parse reads and cigar
		let templates = get_templates(q, group)
		templates = stack_templates(group, q, templates) // add .stacks[], .returntemplatebox[]
		await poststack_adjustq(group, q) // add .allowpartstack
		// read quality is not parsed yet
		await may_checkrefseq4mismatch(templates, q)
		finalize_templates(group, templates, q) // set .canvasheight

		// result obj of this group
		const gr = {
			type: group.type,
			width: q.canvaswidth,
			height: group.canvasheight,
			stackheight: group.stackheight,
			stackcount: group.stacks.length,
			allowpartstack: group.allowpartstack,
			templatebox: group.returntemplatebox,
			count: { r: templates.reduce((i, j) => i + j.segments.length, 0) } // group.templates
		}

		const canvas = createCanvas(q.canvaswidth * q.devicePixelRatio, group.canvasheight * q.devicePixelRatio)
		const ctx = canvas.getContext('2d')
		if (q.devicePixelRatio > 1) {
			ctx.scale(q.devicePixelRatio, q.devicePixelRatio)
		}

		ctx.textAlign = 'center'
		ctx.textBaseline = 'middle'

		gr.messagerowheights = plot_messagerows(ctx, group, q)

		for (const template of templates) {
			// group.templates
			plot_template(ctx, template, group, q)
		}
		plot_insertions(ctx, group, q, templates, gr.messagerowheights)

		if (q.asPaired) gr.count.t = templates.length // group.templates
		gr.src = canvas.toDataURL()
		result.groups.push(gr)
		templates_total = [...templates_total, ...templates]
	}
	if (q.getcolorscale) result.colorscale = getcolorscale()
	if (q.kmer_diff_scores_asc) {
		result.kmer_diff_scores_asc = q.kmer_diff_scores_asc
	}
	if (!q.partstack) {
		// not in partstack mode, may do pileup plot
		if (result.count.r == 0) {
			// no reads, will not do pileup
			// FIXME
			// count.r is not reliable as it will count rnaseq reads splitting across intron and invisible (new issue)
			// to generate count.plotr and count.splitr through plotting, and when count.plotr==0 then don't do pileup
		} else {
			if (!q.pileupheight) throw 'pileupheight missing'
			result.pileup_data = await plot_pileup(q, templates_total)
		}
	}

	// Deleting temporary gdc bam file

	//if (q.gdc_case_id) {
	//	fs.unlink(q.file, err => {
	//		if (err) console.log(err)
	//		else {
	//			console.log('Deleted file: ' + q.file.toString())
	//		}
	//	})
	//}
	return result
}

async function query_reads(q) {
	/*
	if variant, query just the region at the variant position
	then, assign the reads to q.regions[0]
	assume just one region

	if sv, query at the two breakends, and assign reads to two regions one for each breakend
	assume two regions

	otherwise, query for every region in q.regions
	*/
	if (q.variant) {
		const r = {
			chr: q.variant.chr,
			start: q.variant.pos,
			stop: q.variant.pos + q.variant.ref.length
		}
		await query_region(r, q)
		q.regions[0].lines = r.lines
		return
	}
	if (q.sv) {
		return
	}
	for (const r of q.regions) {
		await query_region(r, q) // add r.lines[]
	}
}

async function get_gdc_bam(chr, start, stop, token, case_id, cache_dir) {
	// The chr variable must contain "chr"
	const headers = { 'Content-Type': 'application/json', Accept: 'application/json' }
	headers['X-Auth-Token'] = token
	const file = path.join(serverconfig.cachedir, cache_dir)
	// Inserted "chr" in url. Need to check if it works with other gdc bam files
	const url = 'https://api.gdc.cancer.gov/slicing/view/' + case_id + '?region=' + chr + ':' + start + '-' + stop
	try {
		await pipeline(got.stream(url, { method: 'GET', headers }), fs.createWriteStream(file))
		await index_bam(file)
	} catch (error) {
		console.log(error)
		console.log('Cannot retrieve bam file')
		throw 'Cannot retrieve bam file: ' + error
	}
}

function index_bam(file) {
	// only work for gdc bam slices, file is absolute path in cache dir
	return new Promise((resolve, reject) => {
		const ps = spawn(samtools, ['index', file])
		ps.on('close', code => {
			resolve()
		})
	})
}

function query_region(r, q) {
	// for each region, query its data
	// if too many reads, collapse to coverage
	r.lines = []
	return new Promise((resolve, reject) => {
		let ps = ''
		if (q.gdc_case_id) {
			ps = spawn(samtools, ['view', q.file], { cwd: q.dir })
		} else {
			ps = spawn(
				samtools,
				['view', q.file, (q.nochr ? r.chr.replace('chr', '') : r.chr) + ':' + r.start + '-' + r.stop],
				{ cwd: q.dir }
			)
		}
		const rl = readline.createInterface({ input: ps.stdout })
		rl.on('line', line => {
			r.lines.push(line)
			q._numofreads++
			if (q._numofreads >= maxreadcount) {
				ps.kill()
				q.messagerows.push({
					h: 13,
					t: 'Too many reads in view range. Try zooming into a smaller region.'
				})
			}
		})
		rl.on('close', () => {
			resolve()
		})
	})
}

/*
'samtools depth' returns single base depth
results are collected in bplst[]
when region resolution is high (>=1 pixels for each bp), bplst[] has one element per basepair;
when region resolution is low with #bp per pixel is above a cutoff e.g. 3,
should summarize into bins, each bin for a pixel with .coverage for each pixel, with one element for each bin in bplst[]
*/
function run_samtools_depth(q, r) {
	const bplst = []
	return new Promise((resolve, reject) => {
		// must use r.start+1 to query bam
		const ps = spawn(
			samtools,
			[
				'depth',
				'-r',
				(q.nochr ? r.chr.replace('chr', '') : r.chr) + ':' + (r.start + 1) + '-' + r.stop,
				'-g',
				'DUP',
				q.file || q.url
			],
			{ cwd: q.dir }
		)
		const rl = readline.createInterface({ input: ps.stdout })
		rl.on('line', line => {
			const l = line.split('\t')
			const position = Number.parseInt(l[1]) - 1 // change to 0-based
			const depth = Number.parseInt(l[2])
			if (r.ntwidth >= 1) {
				// zoomed in, one element per basepair
				bplst.push({ position, total: depth })
				return
			}
			// zoomed out, sum all basepairs covered by each pixel
			const bpidx = Math.floor((position - r.start) * r.ntwidth) // array index of bplst
			if (!bplst[bpidx]) {
				bplst[bpidx] = {
					position,
					sum: 0, // temp
					count: 0 // temp
				}
			}
			bplst[bpidx].sum += depth
			bplst[bpidx].count++
		})
		rl.on('close', () => {
			if (r.ntwidth < 1) {
				// get average for each bin
				for (const b of bplst) {
					if (!b) continue // could be undefined elements (gaps)
					b.total = b.sum / b.count
					delete b.sum
					delete b.count
				}
			}
			resolve(bplst)
		})
	})
}

async function may_checkrefseq4mismatch(templates, q) {
	// requires ntwidth
	// read quality is not parsed yet, so need to set cidx for mismatch box so its quality can be added later
	// FIXME call this after poststack_adjustq(), as then the to_printnt flags will be set and will know if to attach b.s
	for (const r of q.regions) {
		if (r.lines.length > 0 && r.ntwidth >= minntwidth_findmismatch) {
			r.to_checkmismatch = true
			r.referenceseq = await get_refseq(q.genome, r.chr + ':' + (r.start + 1) + '-' + r.stop)
		}
	}
	for (const t of templates) {
		for (const segment of t.segments) {
			const r = q.regions[segment.ridx]
			if (!r.to_checkmismatch) continue
			const mismatches = []
			for (const b of segment.boxes) {
				if (b.cidx == undefined) {
					continue
				}
				if (b.opr == 'M') {
					// FIXME only attach b.s if r.to_printnt is true; need to wait for further fix
					b.s = segment.seq.substr(b.cidx, b.len)
					check_mismatch(mismatches, r, b, b.s)
				}
			}
			if (mismatches.length) segment.boxes.push(...mismatches)
		}
	}
	// attr no longer needed
	for (const r of q.regions) {
		delete r.to_checkmismatch
		delete r.referenceseq
	}
}

/*
loaded reads for all regions under q.regions
divide to groups if to match with variant
plot each group into a separate canvas

return {}
  .groups[]
  .refalleleerror
*/
async function divide_reads_togroups(q) {
	//if (templates.length == 0) {
	const templates_info = []
	for (const line of q.regions[0].lines) {
		// FIXME to support multi-region
		// q.regions[0] may need to be modified
		templates_info.push({ sam_info: line, tempscore: '' })
	}
	if (q.regions[0].lines.length == 0) {
		// no reads at all, return empty group
		return {
			groups: [
				{
					type: bamcommon.type_all,
					regions: bamcommon.duplicateRegions(q.regions),
					templates: templates_info,
					messagerows: [],
					partstack: q.partstack
				}
			]
		}
	}

	if (q.variant) {
		// if snv, simple match; otherwise complex match
		//const lst = may_match_snv(templates, q)
		//if (lst) return { groups: lst }
		//for (const template of templates) {
		if (q.regions.length == 1) {
			if (serverconfig.features.rust_indel) {
				// If this toggle is on, the rust indel pipeline is invoked otherwise the nodejs indel pipeline is invoked
				return await rust_match_complexvariant(q, templates_info)
			} else {
				return await match_complexvariant(q, templates_info)
			}
		}
	}
	if (q.sv) {
		return match_sv(templates, q)
	}

	// no variant, return single group
	return {
		groups: [
			{
				type: bamcommon.type_all,
				regions: bamcommon.duplicateRegions(q.regions),
				templates: templates_info,
				messagerows: [],
				partstack: q.partstack
			}
		]
	}
}

function may_match_snv(templates, q) {
	const refallele = q.variant.ref.toUpperCase()
	const altallele = q.variant.alt.toUpperCase()
	if (!bases.has(refallele) || !bases.has(altallele)) return
	const type2group = bamcommon.make_type2group(q)
	for (const t of templates) {
		let used = false
		for (const s of t.segments) {
			for (const b of s.boxes) {
				if (b.opr == 'X' && b.start == q.variant.pos) {
					// mismatch on this pos
					if (b.s == altallele) {
						if (type2group[bamcommon.type_supportalt]) type2group[bamcommon.type_supportalt].templates.push(t)
					} else {
						if (type2group[bamcommon.type_supportno]) type2group[bamcommon.type_supportno].templates.push(t)
					}
					used = true
					break
				}
			}
			if (used) break
		}
		if (!used) {
			if (type2group[bamcommon.type_supportref]) type2group[bamcommon.type_supportref].templates.push(t)
		}
	}
	const groups = []
	for (const k in type2group) {
		const g = type2group[k]
		if (g.templates.length == 0) continue // empty group, do not include
		g.messagerows.push({
			h: 15,
			t:
				g.templates.length +
				' reads supporting ' +
				(k == bamcommon.type_supportref
					? 'reference allele'
					: k == bamcommon.type_supportalt
					? 'mutant allele'
					: 'neither reference or mutant alleles')
		})
		groups.push(g)
	}
	return groups
}

function match_sv(templates, q) {
	// TODO templates may not be all in one array?
}

function get_templates(q, group) {
	// parse reads from all regions
	// returns an array of templates, no matter if paired or not
	if (!q.asPaired) {
		// pretends single reads as templates
		const lst = []
		// to account for reads spanning between multiple regions, may use qname2read = new Map()
		for (let i = 0; i < q.regions.length; i++) {
			const r = q.regions[i]
			//for (const line of r.lines) {
			for (const line of group.templates) {
				line.r = r
				line.ridx = i
				const segment = parse_one_segment(line)
				if (!segment) continue
				lst.push({
					x1: segment.x1,
					x2: segment.x2,
					__tempscore: segment.tempscore,
					segments: [segment]
				})
			}
		}
		return lst
	}
	// paired segments are joined together; a template with segments possibly from multiple regions
	const qname2template = new Map()
	// key: qname
	// value: template, a list of segments
	for (let i = 0; i < q.regions.length; i++) {
		const r = q.regions[i]
		//for (const line of r.lines) {
		for (const line of group.templates) {
			line.r = r
			line.ridx = i
			const segment = parse_one_segment(line)
			if (!segment || !segment.qname) continue
			const temp = qname2template.get(segment.qname)
			if (temp) {
				// add this segment to existing template
				temp.segments.push(segment)
				temp.x2 = Math.max(temp.x2, segment.x2)
			} else {
				qname2template.set(segment.qname, {
					x1: segment.x1,
					x2: segment.x2,
					__tempscore: segment.tempscore,
					segments: [segment]
				})
			}
		}
	}
	return [...qname2template.values()]
}

/* parse one line of sam to return an object of a segment/read
return undefined if unmapped or invalid data

do not do:
  parse seq
  parse qual
  assign seq & qual to each box
  checking mismatch

only gather boxes in view range, with sequence start (cidx) for finalizing later

may skip insertion if on screen width shorter than minimum width
*/
function parse_one_segment(arg) {
	const {
		sam_info, // sam line
		tempscore,
		r,
		ridx,
		keepallboxes,
		keepmatepos,
		keepunmappedread // return object if the read is unmapped
	} = arg
	const l = sam_info.trim().split('\t')
	if (l.length < 11) {
		// truncated line possible if the reading process is killed
		return
	}
	const qname = l[0],
		flag = l[2 - 1],
		segstart_1based = Number.parseInt(l[4 - 1]),
		cigarstr = l[6 - 1],
		rnext = l[7 - 1],
		pnext = l[8 - 1],
		tlen = Number.parseInt(l[9 - 1]),
		seq = l[10 - 1],
		qual = l[11 - 1]

	if (Number.isNaN(segstart_1based) || segstart_1based <= 0) {
		// invalid
		return
	}
	const segstart = segstart_1based - 1
	if (flag & 0x4) {
		if (keepunmappedread) {
			const segment = {
				qname,
				segstart,
				segstop: segstart,
				boxes: [
					{
						opr: cigarstr,
						start: segstart,
						len: seq.length,
						cidx: 0,
						qual
					}
				],
				forward: !(flag & 0x10),
				ridx,
				seq,
				qual,
				cigarstr,
				tlen,
				flag,
				discord_unmapped1: true
			}
			if (flag & 0x40) {
				segment.isfirst = true
			} else if (flag & 0x80) {
				segment.islast = true
			}
			return segment
		}
		// return undefined so the unmapped read will not render
		// may collect number of unmapped reads in view range and report
		return
	}

	// from here, read is mapped

	if (cigarstr == '*') {
		// why this case?
		return
	}

	const boxes = [] // collect plottable segments
	// as the absolute coord start of each box, will be incremented after parsing a box
	let pos = segstart
	// prev/cum are sequence/qual character offset
	let prev = 0,
		cum = 0

	for (let i = 0; i < cigarstr.length; i++) {
		const cigar = cigarstr[i]
		if (cigar.match(/[0-9]/)) continue
		// read bp length of this part
		const len = Number.parseInt(cigarstr.substring(prev, i))
		if (cigar == 'H') {
			boxes.push({
				opr: cigar,
				start: pos,
				len,
				cidx: cum - len
			})
			prev = i + 1
			continue
		}
		if (cigar == 'N') {
			// no seq
		} else if (cigar == 'P' || cigar == 'D') {
			// padding or del, no sequence in read
		} else {
			// will consume read seq
			cum += len
		}
		prev = i + 1
		if (cigar == '=' || cigar == 'M') {
			if (keepallboxes || Math.max(pos, r.start) <= Math.min(pos + len - 1, r.stop)) {
				// visible
				boxes.push({
					opr: cigar,
					start: pos,
					len,
					cidx: cum - len
				})
				// need cidx for = / M, for quality and sequence mismatch
			}
			pos += len
			continue
		}
		if (cigar == 'I') {
			if (keepallboxes || (pos > r.start && pos < r.stop)) {
				if (len * r.ntwidth >= insertion_minpx) {
					boxes.push({
						opr: 'I',
						start: pos,
						len,
						cidx: cum - len
					})
				}
			}
			continue
		}
		if (cigar == 'N' || cigar == 'D') {
			// deletion or skipped region, must have at least one end within region
			// cannot use max(starts)<min(stops)
			// if both ends are outside of region e.g. intron-spanning rna read, will not include
			if ((pos >= r.start && pos <= r.stop) || (pos + len - 1 >= r.start && pos + len - 1 <= r.stop)) {
				boxes.push({
					opr: cigar,
					start: pos,
					len
				})
				// no box seq, don't add cidx
			}
			pos += len
			continue
		}
		if (cigar == 'X') {
			if (keepallboxes || Math.max(pos, r.start) < Math.min(pos + len - 1, r.stop)) {
				const b = {
					opr: cigar,
					start: pos,
					len,
					cidx: cum - len
				}
				boxes.push(b)
			}
			pos += len
			continue
		}
		if (cigar == 'S') {
			const b = {
				opr: cigar,
				start: pos,
				len,
				cidx: cum - len
			}
			if (boxes.length == 0) {
				// this is the first box, will not consume ref
				// shift softclip start to left, so its end will be pos, will not increment pos
				b.start -= len
				if (keepallboxes || Math.max(pos, r.start) < Math.min(pos + len - 1, r.stop)) {
					boxes.push(b)
				}
			} else {
				// not the first box, so should be the last box
				// do not shift start
				boxes.push(b)
			}
			continue
		}
		if (cigar == 'P') {
			if (keepallboxes || (pos > r.start && pos < r.stop)) {
				const b = {
					opr: 'P',
					start: pos,
					len,
					cidx: cum - len
				}
				boxes.push(b)
			}
			continue
		}
		console.log('unknown cigar: ' + cigar)
	}
	if (boxes.length == 0) {
		// no visible boxes, do not show this segment
		return
	}
	const segment = {
		qname,
		segstart,
		segstop: pos,
		boxes,
		forward: !(flag & 0x10),
		ridx,
		x1: r.x + r.scale(boxes[0].start),
		x2: r.x + r.scale(segmentstop(boxes)), // x stop position, for drawing connect line
		seq,
		qual,
		cigarstr,
		tlen,
		flag,
		tempscore
	}

	if (flag & 0x40) {
		segment.isfirst = true
	} else if (flag & 0x80) {
		segment.islast = true
	}

	if (rnext != '=' && rnext != '*' && rnext != r.chr) {
		// When mates are in different chromosome
		segment.rnext = rnext
		segment.pnext = pnext
	} else if (flag == 0 || flag == 16) {
		// in some cases star-mapped bam can have this kind of nonstandard flag
		// this is a temporary fix so that reads with 0 or 16 flag won't be labeled as discordant read (the last statement block)
	} else if (
		// // Mapped within insert size but incorrect orientation
		(flag & 0x1 && flag & 0x2 && flag & 0x10 && flag & 0x20 && flag & 0x40) || // 115
		(flag & 0x1 && flag & 0x2 && flag & 0x10 && flag & 0x20 && flag & 0x80) //179
	) {
		segment.discord_orientation = true
		if (keepmatepos) {
			// for displaying mate position (on same chr) in details panel
			segment.pnext = pnext
		}
	} else if (
		(flag & 0x1 && flag & 0x2 && flag & 0x20 && flag & 0x40) || // 99
		(flag & 0x1 && flag & 0x2 && flag & 0x10 && flag & 0x80) || // 147
		(flag & 0x1 && flag & 0x2 && flag & 0x10 && flag & 0x40) || // 83
		(flag & 0x1 && flag & 0x2 && flag & 0x20 && flag & 0x80) //163
	) {
		// Read and mate is properly paired
	} else if (flag & 0x8) {
		// Mate of read is unmapped
		segment.discord_unmapped2 = true
	} else if (
		(flag & 0x1 && flag & 0x2 && flag & 0x40) || // 67
		(flag & 0x1 && flag & 0x2 && flag & 0x80) // 131
	) {
		// Mapped within insert size but incorrect orientation
		segment.discord_orientation = true
		if (keepmatepos) {
			// for displaying mate position (on same chr) in details panel
			segment.pnext = pnext
		}
	} else {
		// Discordant reads in same chr but not within the insert size
		segment.discord_wrong_insertsize = true
		if (keepmatepos) {
			// for displaying mate position (on same chr) in details panel
			segment.pnext = pnext
		}
	}
	return segment
}

async function poststack_adjustq(group, q) {
	/*
call after stacking
control canvas height based on number of reads and stacks
set rendering parameters in q{}
based on stack height, to know if to render base quality and print letters
return number of stacks for setting canvas height

super high number of stacks will result in fractional row height and blurry rendering, no way to fix it now
*/
	const [a, b] = getstacksizebystacks(group.stacks.length, q)
	group.stackheight = a
	group.stackspace = b
	for (const r of group.regions) {
		r.to_printnt = group.stackheight > 7 && r.ntwidth >= 7
		r.to_qual = r.ntwidth >= minntwidth_toqual
	}
	if (group.stacks.length) {
		// has reads/templates for rendering, support below
		if (group.stackheight >= 7 && q.totalnumreads < 3000) {
			group.returntemplatebox = []
		} else {
			if (!group.partstack) {
				group.allowpartstack = true // to inform client
			}
		}
	}
}

function getstacksizebystacks(numofstacks, q) {
	/* with hardcoded cutoffs
	with 1 or more groups, reduce the max canvas height by half
	 */
	let a = (q.groups.length > 1 ? maxcanvasheight / 2 : maxcanvasheight) / numofstacks
	if (a > 10) return [Math.min(15, Math.floor(a)), 1]
	if (a > 7) return [Math.floor(a), 1]
	if (a > 3) return [Math.ceil(a), 0]
	if (a > 1) return [Math.floor(a), 0]
	return [a, 0]
}

function stack_templates(group, q, templates) {
	// stack by on screen x1 x2 position of each template, only set stack idx to each template
	// actual y position will be set later after stackheight is determined
	// adds q.stacks[]
	// stacking code not reusable for the special spacing calculation
	templates.sort((i, j) => i.x1 - j.x1) //group.templates
	group.stacks = [] // each value is screen pixel pos of each stack
	for (const template of templates) {
		// group.templates
		let stackidx = null
		for (let i = 0; i < group.stacks.length; i++) {
			if (group.stacks[i] + q.stacksegspacing < template.x1) {
				stackidx = i
				group.stacks[i] = template.x2
				break
			}
		}
		if (stackidx == null) {
			stackidx = group.stacks.length
			group.stacks[stackidx] = template.x2
		}
		template.y = stackidx
	}
	templates = may_trimstacks(group, templates, q)
	return templates
}

function may_trimstacks(group, templates, q) {
	if (!group.partstack) return templates
	// should be a positive integer
	const lst = templates.filter(i => i.y >= group.partstack.start && i.y <= group.partstack.stop) //group.
	lst.forEach(i => (i.y -= group.partstack.start))
	//group.templates = lst
	templates = lst
	group.stacks = []
	for (let i = group.partstack.start; i <= group.partstack.stop; i++) {
		group.stacks.push(0)
	}
	group.returntemplatebox = [] // always set this
	return templates
}

async function get_refseq(g, coord) {
	const tmp = await utils.get_fasta(g, coord)
	const l = tmp.split('\n')
	l.shift()
	return l.join('').toUpperCase()
}

function finalize_templates(group, templates, q) {
	/*
for each template:
	for each box:
	  the box alreay has raw strings for .seq and .qual
	  may do below:
		add sequence
		add quality
at the end, set q.canvasheight
	*/
	const stacky = get_stacky(group, templates, q)
	for (const template of templates) {
		// group.templates
		template.y = stacky[template.y]
		for (const segment of template.segments) {
			const r = group.regions[segment.ridx]
			const quallst = r.to_qual ? qual2int(segment.qual) : null
			for (const b of segment.boxes) {
				if (b.cidx == undefined || b.opr == 'H') {
					continue
				}
				if (quallst) {
					b.qual = quallst.slice(b.cidx, b.cidx + b.len)
				}
				if (b.opr == 'I') {
					// insertion has been decided to be visible so always get seq
					b.s = segment.seq.substr(b.cidx, b.len)
				} else if (b.opr == 'X' || b.opr == 'S') {
					//if (r.to_printnt) {
					b.s = segment.seq.substr(b.cidx, b.len)
					//}
				}
				delete b.cidx
			}
			delete segment.seq
			delete segment.qual
		}
	}
}

function qual2int(s) {
	if (s == '*') return null
	const lst = []
	for (let i = 0; i < s.length; i++) {
		const v = s[i].charCodeAt(0) - 33
		lst.push(v)
	}
	return lst
}

function plot_messagerows(ctx, group, q) {
	let y = 0
	for (const row of group.messagerows) {
		ctx.font = Math.min(12, row.h - 2) + 'pt Arial'
		ctx.fillStyle = 'black'
		ctx.fillText(row.t, q.canvaswidth / 2, y + row.h / 2)
		y += row.h
	}
	return y
}

function get_stacky(group, templates, q) {
	// get y off for each stack, may account for fat rows created by overlapping read pairs
	const stackrowheight = []
	for (let i = 0; i < group.stacks.length; i++) stackrowheight.push(group.stackheight)
	overlapRP_setflag(group, q)
	if (group.overlapRP_multirows) {
		// expand row height for stacks with overlapping read pairs
		for (const template of templates) {
			//group.templates
			if (template.segments.length <= 1) continue
			template.height = getrowheight_template_overlapread(template, group.stackheight)
			stackrowheight[template.y] = Math.max(stackrowheight[template.y], template.height)
		}
	}
	const stacky = []
	let y = group.messagerows.reduce((i, j) => i + j.h, 0) + group.stackspace
	for (const h of stackrowheight) {
		stacky.push(y)
		y += h + group.stackspace
	}
	group.canvasheight = y
	return stacky
}

function overlapRP_setflag(group, q) {
	if (!q.asPaired) return
	for (const r of group.regions) {
		if (r.ntwidth <= minntwidth_overlapRPmultirows) return
	}
	group.overlapRP_multirows = true
	group.overlapRP_hlline = group.stackspace > 0
}

function getrowheight_template_overlapread(template, stackheight) {
	// if to show overlapped read pairs, detect if this template has overlap, if so, double the row height
	if (template.segments.length == 2) {
		const [a, b] = template.segments
		if (a.x2 > b.x1) {
			b.shiftdownrow = 1 // shift down by 1 row
			return stackheight * 2
		}
		return stackheight
	}
	// more than 2 segments, do a mini stack to, may not happen??
	console.log('more than 2 segments', template.segments.length)
	const stacks = []
	for (const b of template.segments) {
		let stackidx = null
		for (let i = 0; i < stacks.length; i++) {
			if (stacks[i] < b.x1) {
				stackidx = i
				stacks[i] = b.x2
				break
			}
		}
		if (stackidx == null) {
			stackidx = stacks.length
			stacks[stackidx] = b.x2
		}
		b.shiftdownrow = stackidx
	}
	return stackheight * stacks.length
}

function segmentstop(boxes) {
	return Math.max(...boxes.map(i => i.start + i.len))
}

function check_mismatch(lst, r, box, boxseq) {
	// only work on M box
	for (let i = 0; i < boxseq.length; i++) {
		if (box.start + i < r.start || box.start + i > r.stop) {
			// to skip bases beyond view range
			continue
		}
		const readnt = boxseq[i]
		const refnt = r.referenceseq[box.start + i - r.start]
		if (refnt != readnt.toUpperCase()) {
			const b = {
				opr: 'X', // mismatch
				start: box.start + i,
				len: 1,
				s: readnt,
				cidx: box.cidx + i
			}
			lst.push(b)
		}
	}
}

function plot_template(ctx, template, group, q) {
	if (group.returntemplatebox) {
		// one box per template
		const box = {
			qname: template.segments[0].qname,
			x1: template.x1,
			x2: template.x2,
			y1: template.y,
			y2: template.y + (template.height || group.stackheight),
			start: Math.min(...template.segments.map(i => i.segstart)),
			stop: Math.max(...template.segments.map(i => i.segstop))
		}
		if (!q.asPaired) {
			// single reads are in multiple "templates", tell if its first/last to identify
			if (template.segments[0].isfirst) box.isfirst = true
			if (template.segments[0].islast) box.islast = true
		}
		group.returntemplatebox.push(box)
	}
	for (let i = 0; i < template.segments.length; i++) {
		const seg = template.segments[i]
		if (i == 0) {
			// is the first segment, same rendering method no matter in single or paired mode
			plot_segment(ctx, seg, template.y, group, q)
			continue
		}
		// after the first segment, this only occurs in paired mode
		const prevseg = template.segments[i - 1]
		if (prevseg.x2 <= seg.x1) {
			// two segments are apart; render this segment the same way, draw dashed line connecting with last
			plot_segment(ctx, seg, template.y, group, q)
			const y = Math.floor(template.y + group.stackheight / 2) + 0.5
			ctx.strokeStyle = group.stackheight <= 2 ? split_linecolorfaint : match_hq
			ctx.setLineDash([5, 3]) // dash for read pairs
			ctx.beginPath()
			ctx.moveTo(prevseg.x2, y)
			ctx.lineTo(seg.x1, y)
			ctx.stroke()

			if (group.overlapRP_hlline) {
				// highlight line is showing, this is at zoom in level
				// detect if two segments are next to each other, by coord but not x1/2
				// as at zoom out level, pixel position is imprecise
				const prevlastbox = prevseg.boxes.reduce((i, j) => {
					if (i.start + i.len > j.start + j.len) return i
					return j
				})
				if (prevlastbox.start + prevlastbox.len == seg.boxes[0].start) {
					ctx.strokeStyle = overlapreadhlcolor
					ctx.setLineDash([])
					ctx.beginPath()
					const x = Math.floor(seg.x1) + 0.5
					ctx.moveTo(x, template.y)
					ctx.lineTo(x, template.y + group.stackheight)
					ctx.stroke()
				}
			}
		} else {
			// overlaps with the previous segment

			if (group.overlapRP_multirows) {
				plot_segment(ctx, seg, template.y + group.stackheight, group, q)
				if (group.overlapRP_hlline) {
					const y = Math.floor(template.y + group.stackheight) + 0.5
					ctx.strokeStyle = overlapreadhlcolor
					ctx.setLineDash([])
					ctx.beginPath()
					ctx.moveTo(seg.x1, y)
					ctx.lineTo(prevseg.x2, y)
					ctx.stroke()
				}
			} else {
				plot_segment(ctx, seg, template.y, group, q)
			}
		}
	}

	// for testing, print a stat (numeric or string) per template on the right of each row
	// should not use this in production
	if (template.__tempscore != undefined) {
		ctx.fillStyle = 'blue'
		ctx.font = group.stackheight + 'pt Arial'
		ctx.fillText(template.__tempscore, q.regions[0].width - 100, template.y + group.stackheight / 2)
	}
}

function plot_segment(ctx, segment, y, group, q) {
	const r = group.regions[segment.ridx] // this region where the segment falls into
	// what if segment spans multiple regions
	// a box is always within a region, so get r at box level

	for (const b of segment.boxes) {
		const x = r.x + r.scale(b.start)
		if (b.opr == 'P' || b.opr == 'H') continue // do not handle
		if (b.opr == 'I') continue // do it next round
		if (b.opr == 'D' || b.opr == 'N') {
			// a line
			if (b.opr == 'D') {
				ctx.strokeStyle = deletion_linecolor
			} else {
				ctx.strokeStyle = group.stackheight <= 2 ? split_linecolorfaint : match_hq
			}
			ctx.setLineDash([]) // use solid lines
			const y2 = Math.floor(y + group.stackheight / 2) + 0.5
			ctx.beginPath()
			ctx.moveTo(x, y2)
			ctx.lineTo(x + b.len * r.ntwidth, y2)
			ctx.stroke()
			if (group.stackheight > minstackheight2printbplenDN) {
				// b boundaries may be out of range
				const x1 = Math.max(0, x)
				const x2 = Math.min(q.canvaswidth, x + b.len * r.ntwidth)
				if (x2 - x1 >= 50) {
					const fontsize = Math.min(maxfontsize2printbplenDN, Math.max(minfontsize2printbplenDN, group.stackheight - 2))
					ctx.font = fontsize + 'pt Arial'
					const tw = ctx.measureText(b.len + ' bp').width
					if (tw < x2 - x1 - 20) {
						ctx.fillStyle = 'white'
						ctx.fillRect((x2 + x1) / 2 - tw / 2, y, tw, group.stackheight)
						ctx.fillStyle = match_hq
						ctx.fillText(b.len + ' bp', (x2 + x1) / 2, y + group.stackheight / 2)
					}
				}
			}
			continue
		}

		if (b.opr == '*') {
			// Possibly unmapped reads
			if (r.to_qual) {
				let xoff = x
				b.qual.forEach(v => {
					if (segment.discord_unmapped2) {
						ctx.fillStyle = qual2discord_unmapped(v / maxqual)
					}
					//ctx.fillStyle = (segment.rnext ? qual2ctxpair : qual2match)(v / maxqual)
					ctx.fillRect(xoff, y, r.ntwidth + ntboxwidthincrement, group.stackheight)
					xoff += r.ntwidth
				})
			} else {
				// not showing qual, one box
				if (segment.discord_unmapped2) {
					ctx.fillStyle = discord_unmapped_hq
				}
				//ctx.fillStyle = segment.rnext ? ctxpair_hq : match_hq
				ctx.fillRect(x, y, b.len * r.ntwidth + ntboxwidthincrement, group.stackheight)
			}

			if (r.to_printnt) {
				ctx.font = Math.min(r.ntwidth, group.stackheight - 2) + 'pt Arial'
			}
			continue
		}
		if (b.opr == 'X' || b.opr == 'S') {
			// box with maybe letters
			if (r.to_qual && b.qual) {
				// to show quality and indeed there is quality
				if (r.to_printnt) {
					ctx.font = Math.min(r.ntwidth, group.stackheight - 2) + 'pt Arial'
				}
				let xoff = x
				for (let i = 0; i < b.qual.length; i++) {
					const v = b.qual[i] / maxqual
					ctx.fillStyle = b.opr == 'S' ? qual2softclipbg(v) : qual2mismatchbg(v)
					ctx.fillRect(xoff, y, r.ntwidth + ntboxwidthincrement, group.stackheight)
					if (r.to_printnt) {
						ctx.fillStyle = 'white'
						ctx.fillText(b.s[i], xoff + r.ntwidth / 2, y + group.stackheight / 2)
					}
					xoff += r.ntwidth
				}
			} else {
				// not using quality or there ain't such data
				ctx.fillStyle = b.opr == 'S' ? softclipbg_hq : mismatchbg_hq
				ctx.fillRect(x, y, b.len * r.ntwidth + ntboxwidthincrement, group.stackheight)
			}
			continue
		}
		if (b.opr == 'M' || b.opr == '=') {
			// box
			if (r.to_qual) {
				let xoff = x
				b.qual.forEach(v => {
					if (segment.rnext) {
						ctx.fillStyle = qual2ctxpair(v / maxqual)
					} else if (segment.discord_orientation) {
						ctx.fillStyle = qual2discord_orientation(v / maxqual)
					} else if (segment.discord_wrong_insertsize) {
						ctx.fillStyle = qual2discord_wrong_insertsize(v / maxqual)
					} else if (segment.discord_unmapped2) {
						ctx.fillStyle = qual2discord_unmapped(v / maxqual)
					} else {
						ctx.fillStyle = qual2match(v / maxqual)
					}
					//ctx.fillStyle = (segment.rnext ? qual2ctxpair : qual2match)(v / maxqual)
					ctx.fillRect(xoff, y, r.ntwidth + ntboxwidthincrement, group.stackheight)
					xoff += r.ntwidth
				})
			} else {
				// not showing qual, one box
				if (segment.rnext) {
					ctx.fillStyle = ctxpair_hq
				} else if (segment.discord_orientation) {
					ctx.fillStyle = discord_orientation_hq
				} else if (segment.discord_wrong_insertsize) {
					ctx.fillStyle = discord_wrong_insertsize_hq
				} else if (segment.discord_unmapped2) {
					ctx.fillStyle = discord_unmapped_hq
				} else {
					ctx.fillStyle = match_hq
				}
				//ctx.fillStyle = segment.rnext ? ctxpair_hq : match_hq
				ctx.fillRect(x, y, b.len * r.ntwidth + ntboxwidthincrement, group.stackheight)
			}
			if (r.to_printnt) {
				ctx.font = Math.min(r.ntwidth, group.stackheight - 2) + 'pt Arial'
				ctx.fillStyle = 'white'
				for (let i = 0; i < b.s.length; i++) {
					ctx.fillText(b.s[i], x + r.ntwidth * (i + 0.5), y + group.stackheight / 2)
				}
			}
			continue
		}
		throw 'unknown opr at rendering: ' + b.opr
	}

	if (group.stackheight >= minstackheight2strandarrow) {
		if (segment.forward) {
			const x = Math.ceil(segment.x2 + ntboxwidthincrement)
			if (x <= q.canvaswidth + group.stackheight / 2) {
				ctx.fillStyle = 'white'
				ctx.beginPath()
				ctx.moveTo(x - group.stackheight / 2, y)
				ctx.lineTo(x, y)
				ctx.lineTo(x, y + group.stackheight / 2)
				ctx.lineTo(x - group.stackheight / 2, y)
				ctx.closePath()
				ctx.fill()
				ctx.beginPath()
				ctx.moveTo(x - group.stackheight / 2, y + group.stackheight)
				ctx.lineTo(x, y + group.stackheight)
				ctx.lineTo(x, y + group.stackheight / 2)
				ctx.lineTo(x - group.stackheight / 2, y + group.stackheight)
				ctx.closePath()
				ctx.fill()
			}
		} else {
			const x = segment.x1
			if (x >= 0) {
				ctx.fillStyle = 'white'
				ctx.beginPath()
				ctx.moveTo(x + group.stackheight / 2, y)
				ctx.lineTo(x, y)
				ctx.lineTo(x, y + group.stackheight / 2)
				ctx.lineTo(x + group.stackheight / 2, y)
				ctx.closePath()
				ctx.fill()
				ctx.beginPath()
				ctx.moveTo(x + group.stackheight / 2, y + group.stackheight)
				ctx.lineTo(x, y + group.stackheight)
				ctx.lineTo(x, y + group.stackheight / 2)
				ctx.lineTo(x + group.stackheight / 2, y + group.stackheight)
				ctx.closePath()
				ctx.fill()
			}
		}
	}

	if (segment.rnext) {
		if (!r.to_qual) {
			// no quality and just a solid box, may print name
			if (segment.x2 - segment.x1 >= 20 && group.stackheight >= 7) {
				ctx.font = Math.min(insertion_maxfontsize, Math.max(insertion_minfontsize, group.stackheight - 4)) + 'pt Arial'
				ctx.fillStyle = 'white'
				ctx.fillText(
					(q.nochr ? 'chr' : '') + segment.rnext,
					(segment.x1 + segment.x2) / 2,
					y + group.stackheight / 2,
					segment.x2 - segment.x1
				)
			}
		}
	}
	//else if (segment.discord_wrong_insertsize) {
	//	if (!r.to_qual) {
	//		// no quality and just a solid box, may print name
	//		if (segment.x2 - segment.x1 >= 20 && group.stackheight >= 7) {
	//			ctx.font = Math.min(insertion_maxfontsize, Math.max(insertion_minfontsize, group.stackheight - 4)) + 'pt Arial'
	//			ctx.fillStyle = 'white'
	//			ctx.fillText(
	//			    (q.nochr ? 'chr' : '')+q.regions[0].chr.replace('chr',''),
	//				(segment.x1 + segment.x2) / 2,
	//				y + group.stackheight / 2,
	//				segment.x2 - segment.x1
	//			)
	//		}
	//	}
	//}
}

function plot_insertions(ctx, group, q, templates, messagerowheights) {
	/*
after all template boxes are drawn, mark out insertions on top of that by cyan text labels
if single basepair, use the nt; else, use # of nt
if b.qual is available, set text color based on it
*/
	for (const [ridx, r] of group.regions.entries()) {
		if (!r.to_printnt) continue
		// matched nucleotides are shown as white letters in this region
		// before plotting any insertions, to better identify insertions (also white)
		// find out all insertion positions
		const xpos = new Set()
		for (const template of templates) {
			// group.templates
			for (const segment of template.segments) {
				if (segment.ridx != ridx) continue
				const insertions = segment.boxes.filter(i => i.opr == 'I')
				if (!insertions.length) continue
				for (const b of insertions) {
					xpos.add(r.x + r.scale(b.start))
				}
			}
		}
		// plot a black v line under each position
		ctx.strokeStyle = insertion_vlinecolor
		for (const x of xpos) {
			ctx.beginPath()
			ctx.moveTo(x, messagerowheights)
			ctx.lineTo(x, group.canvasheight)
			ctx.stroke()
		}
	}

	for (const template of templates) {
		//group.templates
		for (const segment of template.segments) {
			const r = group.regions[segment.ridx]
			const insertions = segment.boxes.filter(i => i.opr == 'I')
			if (!insertions.length) continue
			ctx.font = Math.max(insertion_maxfontsize, group.stackheight - 2) + 'pt Arial'
			for (const b of insertions) {
				const x = r.x + r.scale(b.start)
				if (b.qual) {
					ctx.fillStyle = qual2insertion(b.qual.reduce((i, j) => i + j, 0) / b.qual.length / maxqual)
				} else {
					ctx.fillStyle = insertion_hq
				}
				const text = b.s.length == 1 ? b.s : b.s.length
				// text y position to observe if the read is in an overlapping pair and shifted down
				ctx.fillText(text, x, template.y + group.stackheight * (segment.on2ndrow || 0) + group.stackheight / 2)
			}
		}
	}
}

function getcolorscale() {
	/*
           base quality
           40  30  20  10  0
           |   |   |   |   |
Match      BBBBBBBBBBBBBBBBB
Mismatch   BBBBBBBBBBBBBBBBB
Softclip   BBBBBBBBBBBBBBBBB
Insertion  BBBBBBBBBBBBBBBBB
*/
	const barwidth = 160,
		barheight = 20,
		barspace = 1,
		fontsize = 12,
		labyspace = 5,
		leftpad = 100,
		rightpad = 10,
		ticksize = 4

	const canvas = createCanvas(
		leftpad + barwidth + rightpad,
		fontsize * 2 + labyspace + ticksize + (barheight + barspace) * 4
	)
	const ctx = canvas.getContext('2d')

	ctx.fillStyle = 'black'
	ctx.font = fontsize + 'pt Arial'
	ctx.textAlign = 'center'
	ctx.fillText('Base quality', leftpad + barwidth / 2, fontsize)

	let y = fontsize * 2 + labyspace

	ctx.strokeStyle = 'black'
	ctx.beginPath()
	ctx.moveTo(leftpad, y)
	ctx.lineTo(leftpad, y + ticksize)
	ctx.moveTo(leftpad + barwidth / 4, y)
	ctx.lineTo(leftpad + barwidth / 4, y + ticksize)
	ctx.moveTo(leftpad + barwidth / 2, y)
	ctx.lineTo(leftpad + barwidth / 2, y + ticksize)
	ctx.moveTo(leftpad + (barwidth * 3) / 4, y)
	ctx.lineTo(leftpad + (barwidth * 3) / 4, y + ticksize)
	ctx.moveTo(leftpad + barwidth, y)
	ctx.lineTo(leftpad + barwidth, y + ticksize)
	ctx.closePath()
	ctx.stroke()

	ctx.fillText(40, leftpad, y)
	ctx.fillText(30, leftpad + barwidth / 4, y)
	ctx.fillText(20, leftpad + barwidth / 2, y)
	ctx.fillText(10, leftpad + (barwidth * 3) / 4, y)
	ctx.fillText(0, leftpad + barwidth, y)

	ctx.textAlign = 'left'
	ctx.textBaseline = 'middle'

	y += ticksize

	ctx.fillText('Match', 0, y + barheight / 2)
	fillgradient(match_lq, match_hq, y)
	y += barheight + barspace

	ctx.fillStyle = 'black'
	ctx.fillText('Mismatch', 0, y + barheight / 2)
	fillgradient(mismatchbg_lq, mismatchbg_hq, y)
	y += barheight + barspace

	ctx.fillStyle = 'black'
	ctx.fillText('Softclip', 0, y + barheight / 2)
	fillgradient(softclipbg_lq, softclipbg_hq, y)
	y += barheight + barspace

	ctx.fillStyle = 'black'
	ctx.fillText('Insertion', 0, y + barheight / 2)
	fillgradient(insertion_lq, insertion_hq, y)

	function fillgradient(lowq, highq, y) {
		const x = leftpad
		const gradient = ctx.createLinearGradient(x, y, x + barwidth, y)
		gradient.addColorStop(0, highq)
		gradient.addColorStop(1, lowq)
		ctx.fillStyle = gradient
		ctx.fillRect(x, y, barwidth, barheight)
	}

	return canvas.toDataURL()
}

////////////////////// get one read/template

async function route_getread(genome, req) {
	// cannot use the point position under cursor to query, as if clicking on softclip
	if (!req.query.chr) throw '.chr missing'
	if (!req.query.qname) throw '.qname missing'
	req.query.qname = decodeURIComponent(req.query.qname) // convert %2B to +
	//if(!req.query.pos) throw '.pos missing'
	if (!req.query.start) throw '.start missing'
	if (!req.query.stop) throw '.stop missing'
	const r = {
		chr: req.query.chr,
		start: Number(req.query.start),
		stop: Number(req.query.stop),
		scale: () => {}, // dummy
		ntwidth: 10 // good to show all insertions
	}
	if (!Number.isInteger(r.start)) throw '.start not integer'
	if (!Number.isInteger(r.stop)) throw '.stop not integer'
	const seglst = await query_oneread(req, r)
	if (!seglst) {
		// no read found
		if (req.query.show_unmapped) {
			// asking to get an unmapped read. if using a bam slice, the unmapped read could be out of range
			throw 'mate not found'
		}
		throw 'read not found'
	}
	const lst = []
	for (const s of seglst) {
		if (s.discord_unmapped1) {
			// Invoked when the read itself is unmapped
			lst.push(await convertunmappedread2html(s, genome, req.query))
		} else {
			lst.push(await convertread2html(s, genome, req.query))
		}
	}
	return { lst }
}

async function query_oneread(req, r) {
	let firstseg,
		lastseg,
		dir,
		e,
		_file,
		isurl,
		readstart,
		readstop,
		gdc_query = false
	if (req.get('x-auth-token')) gdc_query = true
	if (req.query.unknownorder) {
		// unknown order, read start/stop must be provided
		readstart = Number(req.query.readstart)
		readstop = Number(req.query.readstop)
		if (Number.isNaN(readstart) || Number.isNaN(readstop))
			throw 'readstart/stop not provided for read with unknown order'
	}
	if (!gdc_query) {
		;[e, _file, isurl] = app.fileurl(req)
		if (e) throw e
		dir = isurl ? await utils.cache_index(_file, req.query.indexURL || _file + '.bai') : null
	}
	return new Promise((resolve, reject) => {
		let ps
<<<<<<< HEAD
		if (gdc_query) {
			ps = spawn(samtools, ['view', req.query.file])
=======
		if (req.query.gdc) {
			ps = spawn(samtools, ['view', path.join(serverconfig.cachedir, req.query.file)])
>>>>>>> 645791fc
		} else {
			ps = spawn(
				samtools,
				[
					'view',
					_file,
					(req.query.nochr ? req.query.chr.replace('chr', '') : req.query.chr) + ':' + r.start + '-' + r.stop
				],
				{ cwd: dir }
			)
		}
		const rl = readline.createInterface({ input: ps.stdout })
		rl.on('line', line => {
			if (line.split('\t')[0] != req.query.qname) return
			const s = parse_one_segment({ sam_info: line, r, keepallboxes: true, keepmatepos: true, keepunmappedread: true })
			if (!s) return
			else if (req.query.show_unmapped && s.discord_unmapped2) return // Make sure the read being parse is mapped, especially in cases where the umapped mate is missing
			if (req.query.show_unmapped && req.query.getfirst) {
				// In case first read is mapped and second unmapped
				if (s.islast) {
					ps.kill()
					resolve([s])
					return
				}
			} else if (req.query.show_unmapped && req.query.getlast) {
				// In case first read is mapped and second unmapped
				if (s.isfirst) {
					ps.kill()
					resolve([s])
					return
				}
			} else if (req.query.getfirst) {
				if (s.isfirst) {
					ps.kill()
					resolve([s])
					return
				}
			} else if (req.query.getlast) {
				if (s.islast) {
					ps.kill()
					resolve([s])
					return
				}
			} else if (req.query.unknownorder) {
				if (s.segstart == readstart && s.segstop == readstop) {
					ps.kill()
					resolve([s])
					return
				}
			} else {
				// get both
				if (s.isfirst) firstseg = s
				else if (s.islast) lastseg = s
				if (firstseg && lastseg) {
					ps.kill()
					resolve([firstseg, lastseg])
					return
				}
			}
		})
		rl.on('close', () => {
			// finished reading and still not resolved
			// means it is in paired mode but read is single

			const lst = []
			if (firstseg) lst.push(firstseg)
			if (lastseg) lst.push(lastseg)
			resolve(lst.length ? lst : null)
		})
	})
}

async function convertunmappedread2html(seg, genome, query) {
	// convert a read to html
	const quallst = qual2int(seg.qual)
	const querylst = ['<td style="color:black;text-align:left">Read</td>']
	for (const b of seg.boxes) {
		for (let i = 0; i < b.len; i++) {
			const nt1 = seg.seq[b.cidx + i]
			querylst.push(
				'<td style="background:' + qual2match(quallst[b.cidx + i] / maxqual) + '">' + seg.seq[b.cidx + i] + '</td>'
			)
		}
		continue
	}

	const lst = []
	lst.push(
		'<li><span style="background:' +
			discord_unmapped_hq +
			';color:white">This segment in template is unmapped</span></li>'
	)
	// indicate all flags
	if (seg.flag & 0x1) lst.push('<li>Template has multiple segments</li>')
	if (seg.flag & 0x2) lst.push('<li>Each segment properly aligned</li>')
	//if (seg.flag & 0x4) lst.push('<li>Segment unmapped</li>')
	if (seg.flag & 0x10) lst.push('<li>Reverse complemented</li>')
	if (seg.flag & 0x20) lst.push('<li>Next segment in the template is reverse complemented</li>')
	if (seg.flag & 0x40) lst.push('<li>This is the first segment in the template</li>')
	if (seg.flag & 0x80) lst.push('<li>This is the last segment in the template</li>')
	if (seg.flag & 0x100) lst.push('<li>Secondary alignment</li>')
	if (seg.flag & 0x200) lst.push('<li>Not passing filters</li>')
	if (seg.flag & 0x400) lst.push('<li>PCR or optical duplicate</li>')
	if (seg.flag & 0x800) lst.push('<li>Supplementary alignment</li>')

	let seq_data = {
		seq: seg.seq,
		alignment: `<table style="border-spacing:0px;border-collapse:separate;text-align:center">
			  <tr style="color:white">${querylst.join('')}</tr>
			</table>`,
		info: `<div style='margin-top:10px'>
			<span style="opacity:.5;font-size:.7em">TEMPLATE</span>: ${Math.abs(seg.seq.length)} bp,
			<span style="opacity:.5;font-size:.7em">CIGAR</span>: ${seg.cigarstr}
			<span style="opacity:.5;font-size:.7em">NAME: ${seg.qname}</span>
		  </div>
		  <ul style='padding-left:15px'>${lst.join('')}</ul>`
	}
	if (seg.discord_unmapped2) {
		seq_data.unmapped_mate = true
	}
	return seq_data
}

async function convertread2html(seg, genome, query) {
	// convert a read to html
	const refstart = seg.boxes[0].start // 0 based
	const b = seg.boxes[seg.boxes.length - 1]
	const refstop = b.start + b.len
	const refseq = await get_refseq(genome, query.chr + ':' + (refstart + 1) + '-' + refstop)
	const quallst = qual2int(seg.qual)
	const reflst = ['<td>Reference</td>']
	const querylst = ['<td style="color:black;text-align:left">Read</td>']
	for (const b of seg.boxes) {
		if (b.opr == 'H') {
			continue
		}
		if (b.opr == 'I') {
			for (let i = b.cidx; i < b.cidx + b.len; i++) {
				reflst.push('<td>-</td>')
				querylst.push(
					'<td style="color:' +
						insertion_hq +
						';background:' +
						qual2match(quallst[i] / maxqual) +
						'">' +
						seg.seq[i] +
						'</td>'
				)
			}
			continue
		}
		if (b.opr == 'D' || b.opr == 'N') {
			if (b.len >= 20) {
				reflst.push('<td style="font-size:.8em;opacity:.5;white-space:nowrap">' + b.len + ' bp</td>')
				querylst.push('<td style="color:black;white-space:nowrap">-----------</td>')
			} else {
				for (let i = 0; i < b.len; i++) {
					reflst.push('<td>' + refseq[b.start - refstart + i] + '</td>')
					querylst.push('<td style="color:black">-</td>')
				}
			}
			continue
		}
		if (b.opr == 'S') {
			for (let i = 0; i < b.len; i++) {
				reflst.push('<td>' + refseq[b.start - refstart + i] + '</td>')
				querylst.push(
					'<td style="background:' +
						qual2softclipbg(quallst[b.cidx + i] / maxqual) +
						'">' +
						seg.seq[b.cidx + i] +
						'</td>'
				)
			}
			continue
		}
		if (b.opr == 'M' || b.opr == '=' || b.opr == 'X' || b.opr == '*') {
			for (let i = 0; i < b.len; i++) {
				const nt0 = refseq[b.start - refstart + i]
				const nt1 = seg.seq[b.cidx + i]
				reflst.push('<td>' + nt0 + '</td>')
				querylst.push(
					'<td style="background:' +
						(nt0.toUpperCase() == nt1.toUpperCase() ? qual2match : qual2mismatchbg)(quallst[b.cidx + i] / maxqual) +
						'">' +
						seg.seq[b.cidx + i] +
						'</td>'
				)
			}
			continue
		}
	}

	// Determining start and stop position of softclips (if any)
	let soft_start = 0
	let soft_stop = 0
	let soft_starts = []
	let soft_stops = []
	let soft_present = 0
	for (const box of seg.boxes) {
		soft_start = soft_stop
		soft_stop += box.len
		if (box.opr == 'S') {
			soft_present = 1
			soft_starts.push(soft_start)
			soft_stops.push(soft_stop)
		}
	}

	const lst = []

	// indicate discordant read status
	if (seg.rnext) {
		lst.push(
			'<li>Next segment on <span style="background:' +
				ctxpair_hq +
				'">' +
				(query.nochr ? 'chr' : '') +
				seg.rnext +
				', ' +
				seg.pnext +
				'</span></li>'
		)
	} else if (seg.discord_wrong_insertsize) {
		lst.push(
			'<li>' +
				'<span style="background:' +
				discord_wrong_insertsize_hq +
				';color:white">Wrong insert size</span>' +
				' mate position: ' +
				seg.pnext +
				'</li>'
		)
	} else if (seg.discord_orientation) {
		lst.push(
			'<li><span style="background:' +
				discord_orientation_hq +
				';color:white">Segments having wrong orientation</span>' +
				' mate position: ' +
				seg.pnext +
				'</li>'
		)
	} else if (seg.discord_unmapped2) {
		lst.push(
			'<li><span style="background:' +
				discord_unmapped_hq +
				';color:white">Other segment in template is unmapped</span></li>'
		)
	}

	// indicate all flags
	if (seg.flag & 0x1) lst.push('<li>Template has multiple segments</li>')
	if (seg.flag & 0x2) lst.push('<li>Each segment properly aligned</li>')
	//if (seg.flag & 0x4) lst.push('<li>Segment unmapped</li>')
	if (seg.flag & 0x10) lst.push('<li>Reverse complemented</li>')
	if (seg.flag & 0x20) lst.push('<li>Next segment in the template is reverse complemented</li>')
	if (seg.flag & 0x40) lst.push('<li>This is the first segment in the template</li>')
	if (seg.flag & 0x80) lst.push('<li>This is the last segment in the template</li>')
	if (seg.flag & 0x100) lst.push('<li>Secondary alignment</li>')
	if (seg.flag & 0x200) lst.push('<li>Not passing filters</li>')
	if (seg.flag & 0x400) lst.push('<li>PCR or optical duplicate</li>')
	if (seg.flag & 0x800) lst.push('<li>Supplementary alignment</li>')

	let seq_data = {
		seq: seg.seq,
		alignment: `<table style="border-spacing:0px;border-collapse:separate;text-align:center">
			  <tr style="opacity:.6">${reflst.join('')}</tr>
			  <tr style="color:white">${querylst.join('')}</tr>
			</table>`,
		info: `<div style='margin-top:10px'>
			<span style="opacity:.5;font-size:.7em">START</span>: ${refstart + 1},
			<span style="opacity:.5;font-size:.7em">STOP</span>: ${refstop},
			<span style="opacity:.5;font-size:.7em">THIS READ</span>: ${refstop - refstart} bp,
			<span style="opacity:.5;font-size:.7em">TEMPLATE</span>: ${Math.abs(seg.tlen)} bp,
			<span style="opacity:.5;font-size:.7em">CIGAR</span>: ${seg.cigarstr}
			<span style="opacity:.5;font-size:.7em">NAME: ${seg.qname}</span>
		  </div>
		  <ul style='padding-left:15px'>${lst.join('')}</ul>`
	}
	if (soft_present == 1) {
		seq_data.soft_starts = soft_starts
		seq_data.soft_stops = soft_stops
	}
	if (seg.discord_unmapped2) {
		seq_data.unmapped_mate = true
	}
	return seq_data
}<|MERGE_RESOLUTION|>--- conflicted
+++ resolved
@@ -2199,13 +2199,8 @@
 	}
 	return new Promise((resolve, reject) => {
 		let ps
-<<<<<<< HEAD
-		if (gdc_query) {
-			ps = spawn(samtools, ['view', req.query.file])
-=======
 		if (req.query.gdc) {
 			ps = spawn(samtools, ['view', path.join(serverconfig.cachedir, req.query.file)])
->>>>>>> 645791fc
 		} else {
 			ps = spawn(
 				samtools,
