--- conflicted
+++ resolved
@@ -102,10 +102,10 @@
 
 function addTopVEarg(q: any) {
 	/** These are hardcoded, universal arguments for top variably expressed genes query using any native datasets
-    more importantly, this query for all native ds are carried out by the same rust code
-    thus they are not repeated in individual ds js files, but are dynamically assigned here on server launch
-    ds can optionally provide overrides, e.g. to account for different exp value metrics
-     */
+more importantly, this query for all native ds are carried out by the same rust code
+thus they are not repeated in individual ds js files, but are dynamically assigned here on server launch
+ds can optionally provide overrides, e.g. to account for different exp value metrics
+ */
 	const arglst = [
 		{ id: 'maxGenes', label: 'Gene Count', type: 'number', value: 100 },
 		{
@@ -129,11 +129,7 @@
 			]
 		},
 		{
-<<<<<<< HEAD
 			id: 'rank_type',
-=======
-			id: 'filter_type',
->>>>>>> 5c5b5d0d
 			label: 'Rank by:',
 			type: 'radio',
 			options: [
@@ -175,11 +171,7 @@
 		samples: samples.join(','),
 		filter_extreme_values: q.filter_extreme_values,
 		num_genes: q.maxGenes,
-<<<<<<< HEAD
 		rank_type: q.rank_type?.type
-=======
-		param: q.filter_type?.type
->>>>>>> 5c5b5d0d
 	}
 
 	if (q.filter_extreme_values) {
