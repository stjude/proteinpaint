import { getroottermRequest, getroottermResponse } from '#shared/types/routes/termdb.getrootterm.ts'
<<<<<<< HEAD
import { get_ds_tdb } from '../src/termdb'
=======
import { get_ds_tdb } from '#src/termdb.js'
>>>>>>> fc9a0ef8

export const api: any = {
	endpoint: 'termdb/rootterm',
	methods: {
		get: {
			init,
			request: {
				typeId: 'getroottermRequest'
			},
			response: {
				typeId: 'getroottermResponse'
			},
			examples: [
				{
					request: {
						body: {
							genome: 'hg38-test',
							dslabel: 'TermdbTest',
							embedder: 'localhost',
							default_rootterm: 1,
							cohortValues: 'ABC'
						}
					},
					response: {
						header: { status: 200 }
					}
				}
			]
		},
		post: {
			alternativeFor: 'get',
			init
		}
	}
}

function init({ genomes }) {
	return async (req: any, res: any): Promise<void> => {
		const q = req.query as getroottermRequest
		const cohortValues = q.cohortValues ? q.cohortValues : ''
		const treeFilter = q.treeFilter ? q.treeFilter : ''
		//res.send({ lst: await tdb.q.getRootTerms(cohortValues, treeFilter) })

		try {
			const g = genomes[req.query.genome]
			if (!g) throw 'invalid genome name'
<<<<<<< HEAD
			const [ds, tdb] = get_ds_tdb(g, q)
=======
			const [ds, tdb] = await get_ds_tdb(g, q)
			if (!ds) throw 'invalid dataset name'
			if (!tdb) throw 'invalid termdb object'

>>>>>>> fc9a0ef8
			await trigger_rootterm(q, res, tdb) // as getroottermResponse
		} catch (e) {
			// eslint-disable-next-line @typescript-eslint/ban-ts-comment
			// @ts-ignore
			res.send({ error: e?.message || e })
			if (e instanceof Error && e.stack) console.log(e)
		}
	}
}

async function trigger_rootterm(
	q: { cohortValues: any; treeFilter: any },
	res: { send: (arg0: { lst: any }) => void },
	tdb: { q: { getRootTerms: (arg0: any, arg1: any) => any } }
) {
	const cohortValues = q.cohortValues ? q.cohortValues : ''
	const treeFilter = q.treeFilter ? q.treeFilter : ''
	res.send({ lst: await tdb.q.getRootTerms(cohortValues, treeFilter) } as getroottermResponse)
}<|MERGE_RESOLUTION|>--- conflicted
+++ resolved
@@ -1,9 +1,6 @@
 import { getroottermRequest, getroottermResponse } from '#shared/types/routes/termdb.getrootterm.ts'
-<<<<<<< HEAD
-import { get_ds_tdb } from '../src/termdb'
-=======
 import { get_ds_tdb } from '#src/termdb.js'
->>>>>>> fc9a0ef8
+
 
 export const api: any = {
 	endpoint: 'termdb/rootterm',
@@ -50,14 +47,11 @@
 		try {
 			const g = genomes[req.query.genome]
 			if (!g) throw 'invalid genome name'
-<<<<<<< HEAD
+
 			const [ds, tdb] = get_ds_tdb(g, q)
-=======
-			const [ds, tdb] = await get_ds_tdb(g, q)
 			if (!ds) throw 'invalid dataset name'
 			if (!tdb) throw 'invalid termdb object'
 
->>>>>>> fc9a0ef8
 			await trigger_rootterm(q, res, tdb) // as getroottermResponse
 		} catch (e) {
 			// eslint-disable-next-line @typescript-eslint/ban-ts-comment
