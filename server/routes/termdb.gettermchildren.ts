--- conflicted
+++ resolved
@@ -1,10 +1,5 @@
 import { gettermchildrenRequest, gettermchildrenResponse } from '#shared/types/routes/termdb.gettermchildren.ts'
-<<<<<<< HEAD
-import { copy_term } from '#src/termdb.js'
-import { get_ds_tdb } from '../src/termdb'
-=======
 import { copy_term, get_ds_tdb } from '#src/termdb.js'
->>>>>>> fc9a0ef8
 
 export const api: any = {
 	endpoint: 'termdb/termchildren',
@@ -47,15 +42,12 @@
 		const q = req.query as gettermchildrenRequest
 		try {
 			const g = genomes[req.query.genome]
-<<<<<<< HEAD
-			const [ds, tdb] = get_ds_tdb(g, q)
-=======
 			if (!g) throw 'invalid genome name'
-			const [ds, tdb] = await get_ds_tdb(g, q)
+			const [ds, tdb] =await get_ds_tdb(g, q)
 			if (!ds) throw 'invalid dataset name'
 			if (!tdb) throw 'invalid termdb object'
 
->>>>>>> fc9a0ef8
+
 			await trigger_children(q, res, tdb)
 		} catch (e) {
 			// eslint-disable-next-line @typescript-eslint/ban-ts-comment
