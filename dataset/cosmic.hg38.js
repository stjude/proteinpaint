--- conflicted
+++ resolved
@@ -1,4 +1,3 @@
-<<<<<<< HEAD
 module.exports = function(common) {
 	const label2mclass = new Map()
 	for (const c in common.mclass) {
@@ -33,7 +32,7 @@
 				name: 'cosmic snv/indel',
 				genemcount: {
 					query: n => {
-						return "select annovar_sj_gene,sample_name,annovar_sj_class from cosmic where annovar_sj_gene='" + n + "'"
+						return ['select annovar_sj_gene,sample_name,annovar_sj_class from cosmic where annovar_sj_gene=?', n]
 					},
 					summary: (mlst, re) => {
 						let gene
@@ -52,76 +51,23 @@
 							const s = m.sample_name
 							if (s) {
 								re[gene].sample[s] = 1
-=======
-const common = require('../src/common')
-
-const label2mclass = new Map()
-for (const c in common.mclass) {
-	label2mclass.set(common.mclass[c].label.toUpperCase(), c)
-}
-
-module.exports = {
-	samplecount: 195895,
-	dsinfo: [
-		{
-			k: 'Courtesy of',
-			v: '<img style="margin-bottom:20px" src=http://cancer.sanger.ac.uk/cancergenome/gfx/logo_cosmic.png>'
-		},
-		{ k: 'Link', v: '<a href=http://cancer.sanger.ac.uk/cosmic target=_blank>http://cancer.sanger.ac.uk/cosmic</a>' },
-		{ k: 'Version', v: '87' },
-		{ k: 'Genome', v: 'GRCh38/hg38' },
-		{
-			k: 'Note',
-			v:
-				'This data is made available with permission and under <a href=http://cancer.sanger.ac.uk/cosmic/license target=_blank>license</a> from COSMIC.'
-		}
-	],
-	genome: 'hg38',
-	color: '#074987',
-	cohort: {
-		levels: [{ label: 'Primary site', k: 'primarysite' }]
-	},
-	dbfile: 'anno/db/cosmic.hg38.db',
-	stratify: [{ label: 'tissue type', bycohort: true }],
-	queries: [
-		{
-			name: 'cosmic snv/indel',
-			genemcount: {
-				query: n => {
-					return ['select annovar_sj_gene,sample_name,annovar_sj_class from cosmic where annovar_sj_gene=?', n]
-				},
-				summary: (mlst, re) => {
-					let gene
-					for (const m of mlst) {
-						const c = m.annovar_sj_class
-						if (!c) continue
-						if (c == 'EXON' || c == 'UTR_5' || c == 'INTRON' || c == 'UTR_3' || c == 'UNKNOWN') continue
-						gene = m.annovar_sj_gene
-						const cc = label2mclass.get(c.toUpperCase())
-						if (cc) {
-							if (!(cc in re[gene].class)) {
-								re[gene].class[cc] = 0
->>>>>>> 477e9432
 							}
 						}
-<<<<<<< HEAD
 						if (gene) {
 							re[gene].total += mlst.length
 						}
 					}
 				},
 				makequery: q => {
-					const k = q.isoform
-					if (!k) return null
-					return (
-						'select primary_site,primary_histology,histology_subtype1,histology_subtype2,histology_subtype3,site_subtype1,site_subtype2,site_subtype3,' +
-						'annovar_sj_gene,annovar_sj_class,annovar_sj_aachange,annovar_sj_filter_isoform,sample_name,' +
-						'chr,position,pmid,' +
-						'reference_allele,mutant_allele,mutation_cds,annovar_sj_cdna from cosmic ' +
-						"where annovar_sj_filter_isoform='" +
-						k.toUpperCase() +
-						"'"
-					)
+					if (!q.isoform) return [null]
+					return [
+						`select primary_site,primary_histology,histology_subtype1,histology_subtype2,histology_subtype3,site_subtype1,site_subtype2,site_subtype3,
+						annovar_sj_gene,annovar_sj_class,annovar_sj_aachange,annovar_sj_filter_isoform,sample_name,
+						chr,position,pmid,
+						reference_allele,mutant_allele,mutation_cds,annovar_sj_cdna from cosmic
+						where annovar_sj_filter_isoform=?`,
+						q.isoform.toUpperCase()
+					]
 				},
 				tidy: r => {
 					const m = {
@@ -165,9 +111,10 @@
 				dt: common.dtfusionrna,
 				genemcount: {
 					query: n => {
-						return (
-							"select genes,sample_name from cosmic_fusion where genes like '%" + n + "' or genes like '%" + n + ",%'"
-						)
+						return [
+							'select genes,sample_name from cosmic_fusion where genes like ? or genes like ?',
+							['%' + n, '%' + n + '%']
+						]
 					},
 					summary: (mlst, re) => {
 						for (const m of mlst) {
@@ -187,110 +134,15 @@
 										re[gene].sample[sample] = 1
 									}
 									re[gene].total++
-=======
-						const s = m.sample_name
-						if (s) {
-							re[gene].sample[s] = 1
-						}
-					}
-					if (gene) {
-						re[gene].total += mlst.length
-					}
-				}
-			},
-			makequery: q => {
-				if (!q.isoform) return [null]
-				return [
-					`select primary_site,primary_histology,histology_subtype1,histology_subtype2,histology_subtype3,site_subtype1,site_subtype2,site_subtype3,
-					annovar_sj_gene,annovar_sj_class,annovar_sj_aachange,annovar_sj_filter_isoform,sample_name,
-					chr,position,pmid,
-					reference_allele,mutant_allele,mutation_cds,annovar_sj_cdna from cosmic
-					where annovar_sj_filter_isoform=?`,
-					q.isoform.toUpperCase()
-				]
-			},
-			tidy: r => {
-				const m = {
-					dt: common.dtsnvindel,
-					origin: 'S', // somatic, hard-coded
-					chr: 'chr' + r.chr,
-					pos: r.position - 1,
-					mname: r.annovar_sj_aachange,
-					isoform: r.annovar_sj_filter_isoform,
-					mutation_cds: r.annovar_sj_cdna,
-					gene: r.annovar_sj_gene,
-					ref: r.reference_allele,
-					alt: r.mutant_allele,
-					pmid: r.pmid,
-					sample: r.sample_name,
-					/*
-					sj_diagnosis:r.sj_diagnosis,
-					sj_subtype:r.sj_subtype,
-					sj_subgroup:r.sj_subgroup,
-					*/
-					primaryhistology: r.primary_histology,
-					primarysite: r.primary_site,
-					histologysubtype1: r.histology_subtype1,
-					histologysubtype2: r.histology_subtype2 == 'NS' ? null : r.histology_subtype2,
-					histologysubtype3: r.histology_subtype3 == 'NS' ? null : r.histology_subtype3,
-					sitesubtype1: r.site_subtype1,
-					sitesubtype2: r.site_subtype2 == 'NS' ? null : r.site_subtype2,
-					sitesubtype3: r.site_subtype3 == 'NS' ? null : r.site_subtype3
-				}
-				const c = r.annovar_sj_class
-				if (c && label2mclass.has(c.toUpperCase())) {
-					m.class = label2mclass.get(c.toUpperCase())
-				} else {
-					m.class = common.mclassnonstandard
-				}
-				return m
-			}
-		},
-		{
-			name: 'cosmic fusion',
-			dt: common.dtfusionrna,
-			genemcount: {
-				query: n => {
-					return [
-						'select genes,sample_name from cosmic_fusion where genes like ? or genes like ?',
-						['%' + n, '%' + n + '%']
-					]
-				},
-				summary: (mlst, re) => {
-					for (const m of mlst) {
-						const genes = m.genes,
-							sample = m.sample_name
-						if (genes) {
-							for (const gene of genes.split(',')) {
-								if (!(gene in re)) {
-									re[gene] = { class: {}, sample: {}, disease: {}, total: 0 }
-								}
-								const cc = common.mclassfusionrna
-								if (!(cc in re[gene].class)) {
-									re[gene].class[cc] = 0
-								}
-								re[gene].class[cc]++
-								if (sample) {
-									re[gene].sample[sample] = 1
->>>>>>> 477e9432
 								}
 							}
 						}
 					}
-<<<<<<< HEAD
 				},
 				makequery: q => {
-					const s = q.isoform
-					if (!s) return null
-					const n = s.toLowerCase()
-					return (
-						'select * from cosmic_fusion ' +
-						"where isoforms like '%" +
-						n.toUpperCase() +
-						"' or isoforms like '%" +
-						n.toUpperCase() +
-						",%'"
-					)
+					if (!q.isoform) return [null]
+					const s = q.isoform.toUpperCase()
+					return ['select * from cosmic_fusion ' + 'where isoforms like ? or isoforms like ?', ['%' + s, '%' + s + '%']]
 				},
 				tidy: r => {
 					let fusion
@@ -322,42 +174,4 @@
 			}
 		]
 	}
-=======
-				}
-			},
-			makequery: q => {
-				if (!q.isoform) return [null]
-				const s = q.isoform.toUpperCase()
-				return ['select * from cosmic_fusion ' + 'where isoforms like ? or isoforms like ?', ['%' + s, '%' + s + '%']]
-			},
-			tidy: r => {
-				let fusion
-				try {
-					fusion = JSON.parse(r.fusions)
-				} catch (e) {
-					console.log('json syntax error in fusion data')
-					return
-				}
-				delete r.genes
-				delete r.isoforms
-				delete r.fusions
-				r.pairlst = fusion
-				r.sample = r.sample_name
-				delete r.sample_name
-				if (r.primarysite == 'NS') r.primarysite = null
-				if (r.sitesubtype1 == 'NS') r.sitesubtype1 = null
-				if (r.sitesubtype2 == 'NS') r.sitesubtype2 = null
-				if (r.sitesubtype3 == 'NS') r.sitesubtype3 = null
-				if (r.primaryhistology == 'NS') r.primaryhistology = null
-				if (r.histologysubtype1 == 'NS') r.histologysubtype1 = null
-				if (r.histologysubtype2 == 'NS') r.histologysubtype2 = null
-				if (r.histologysubtype3 == 'NS') r.histologysubtype3 = null
-				r.dt = common.dtfusionrna
-				r.class = common.mclassfusionrna
-				r.origin = common.moriginsomatic
-				return r
-			}
-		}
-	]
->>>>>>> 477e9432
 }