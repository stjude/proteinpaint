--- conflicted
+++ resolved
@@ -4,16 +4,13 @@
 
 ## Unreleased
 
-<<<<<<< HEAD
 Features:
 - Add new test for corr.R
-=======
+
 Fixes:
 - Cleared single cell plot state related to the sample (jira-sv-2568)
 - Passed download filename to the violin with more details (jira-sv-2569)
 - Passed download filename to the GSEA. Updated GSEA download to download image on burguer menu download icon and download plot on table icon (jira-sv-2571)
->>>>>>> ea019e80
-
 
 ## 2.108.0
 
