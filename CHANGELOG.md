# Change Log

All notable changes to this project will be documented in this file.

## Unreleased

Features:
- New differential analysis app. The app is under development to analyze various data types

Fixes:
- Color shown in the track config menu is the correct


## 2.111.0

Features:
- Improved Violin by using R to calculate the density
- Fix barchart legend color bug: for numeric term2, after changing color of one bin, chaning another will revert the color of the first bin.

Fixes:
- protect against missing error payload or empty data when handling the maf multipart response
<<<<<<< HEAD


## 2.110.0

Features:
- Allow sorting on barplot columns in tables.
- New display mode options in the box plot. In addition to dark mode, users can render the plots filled and unfilled (default).

Fixes:
- Do not render a violin for plots with less than or equal to five samples.
- Show violin plot when summarizing nuermic term types for a custom term
- handle stderr from rust code in node js stream_rust() helper and route handler
- mds3 tk populate legend with predefined shapes


## 2.109.1

Fixes:
- allow DE to work for custom term based on a single group
- fix issues with custom term based on a single group: 'others' group has sample size of 0
- fix the incorrect sample count of 'others' group upon clicking the custom term based on a single group while global filter presents
- termdb.cluster: gene/terms present in request body but skipped by backend should be messaged to client
=======
- correctly detect the boundary text between binary and json text in the same octet chunk
- make sure that server requests would timeout in rust code and optimize
>>>>>>> d5fcd248


## 2.109.0

Features:
- Add new test for corr.R
- New control add to sort the violin plots by either the default or median values.

Fixes:
- mds3 tk cnv legend will handle case when no cnv data is present due to server error and not to crash


## 2.108.5

- protect against missing error payload or empty data when handling the maf multipart response
- correctly detect the boundary text between binary and json text in the same octet chunk


## 2.108.4-0

- improve gdc maf rendering of failed/empty files to inform user about aggregation result
- cherry-pick fixes from master to handle stderr from rust code, node js stream_rust() helper and route handler


## 2.108.3-0

Fixes:
- handle stderr from rust code in node js stream_rust() helper and route handler
- improve gdc maf rendering of failed/empty files to inform user about aggregation result
- force gdc cache retries, assume that an initial caching fatal error is recoverable during startup


## 2.108.2-0

Fixes
- support gdc/singlecell state overrides, such as for demo mode


## 2.108.1-0

Fixes:

- Cleared single cell plot state related to the sample (jira-sv-2568)
- Passed download filename to the violin with more details (jira-sv-2569)
- Passed download filename to the GSEA. Updated GSEA download to download image on burguer menu download icon and download plot on table icon (jira-sv-2571)
- Updated labels requested on [JIRA] (FEAT-857)
- Fixed bug in the download image in GSEA
- hierCluster: remove term from hierCluster when no sample was tested for the term


## 2.108.0

Features:
- Added ability to visualize log2FC and NES scores as barplots within table columns

Fixes:
- HierCluster: should only cluster overlapping tested samples shared across all the selected genes/metabilites/terms
- Include filter0 in box plot server request args
- Update termsetting pill for gene expression terms
- mds3 tk sample summary can account for cnv-only mode and cnv filters


## 2.107.0

Features:
- Refactored showDownload/downloadFilename into a single function. Fixed bug with 0 values not being included in downloads


## 2.106.0

Features:
- On the SC plot:
- SC plot: Showed control settings only in Plots and Gene Expression. Showed Sample column after Case. Added download icon in the DE table. The downloaded plots now
- Table: Added download table option
- In the SC plot added tabs Differentially Expressed Genes and Gene Set Enrichment Analysis under Differential Expression

Fixes:
- at querying GDC cnv file, remove use of sample_type and adapt to new file format
- hide cases with 0 bam files in gdc bam ui bam table;
- mds3 tk bug fix for expanded skewers to be clickable


## 2.105.0

Features:
- Comprehensive test suite for maxLabelWidth.ts
- Added Violin tab to the SC plot
- On the SC plot sample info now shows on every plot at the top after the tab controls. Used yellow color as starting color in the color scale and

Fixes:
- Restored Diff Exp dropdown options; supported overriding UILabels on dataset; calculated plot size when
- improve navigation-by-keyboard of md3 leftlabel sample, variant buttons and lists; more text contrast in More menu
- GDC scrna UI shows sample submitter id


## 2.104.0

Features:
- scrna: allow to show extra properties in sample tab
- support fusion text file with missing coordinates or geneB
- Single Cell: Added legend menu upon click. Showed active sample on tab instead of moving samples table above

Fixes:
- address section 508 issues in single cell plot, mostly to label control inputs


## 2.103.0

Features:
- Added fixed and percentile modes to samplescatter when colorTW mode=continuous


## 2.102.0

Features:
- Users may change the size of the data points in the correlation volcano plot from the control panel or the legend. Clicking on the legend menu displays a menu to change the min and max radius in pixels.
- If featureTw isn't provided to the correlation volcano plot, the dictionary will render so user may select the feature of interest.
- Added fixed and percentile modes to samplescatter when colorTW mode=continuous


## 2.101.0

Features:
- Enable toggling between a linear and log axis scale in the mass box plot


## 2.100.0

Features:
- New component to show the difference in circle sizes across plots.


## 2.99.1

Fixes:
- Dynamically render scatter plot width with legend items and reduce the space between legend sections


## 2.99.0

Features:
- oncoMatrix: show white border for snvIndel cell in oncoPrint mode when CNV also presents
- oncoMatrix: exclude splice region consequence by default
- A new correlation volcano plot available through the mass UI. This plot depicts the correlation of gene features, like expression, and a predefined list of variables. The radii shown are proportionate to sample size. Plot controls include changing the feature, p value (adjusted or original), correlation method, statistical signficance, plot height, plot width, and colors. Hovering over the data points displays a tooltip with the variable name, sample size, p value, and correlation. Clicking on any data point launches the sample scatter plot. The plot is downloadable from the button in the controls.

Fixes:
- Condensed MaxLabelLength.ts into a single function for box and violin plots and updated relevant calls


## 2.98.1

Fixes:
- getFilterName ignores cohort tvs


## 2.98.0

Features:
- enable hot module replacement in dev


## 2.97.0


## 2.96.1

Fixes:
- Do not show hidden values in the barchart `List sample` label menu option results.


## 2.96.0

Features:
- Add tests for decimalPlacesUntilFirstNonZero
- Color picker for individual box plots and filter added. Click on the box plot label to see the new menu options.
- numericDictTermCluster: allows adding pre-built numericDictTermCluster plots
- New control to order box plots from smallest to highest median value
- Toggle between vertical and horizontal orientation of the box plot
- Added comprehensive test suite for parseRange() of numericRangeInput.ts

Fixes:
- improve mass nav header rendering to obey ds customization on tabs
- Restored 'List samples' label menu option in both the violin and box plot. The filter label menu option restored as well.
- barChart: when term1/2 has only 2 visible categories, only show one associate test result (cover both categories) in p-value table
- conditionally enable regression methods based on term type and show customized Regression chart button if a single method is available
- Change menu options to buttons for pre-built scatter/matrix/numericDictTerm plots. Show pre-built plot name in the sandbox header after clicking


## 2.95.0

General:
- GDC support 5-category cnv

Features:
- Added support for drawing contour maps on 3d plots
- Supported density contours for 2d scatter

Fixes:
- matrix: Remove text input option from mass chart button menu
- Matrix: matrix mass chart btn menu shows dict tree directly
- disco plot CancerGeneCensus filtering is now controlled by ds setting
- genome browser input box displays 1-based coordinate, resolves the issue that user inputted chr1:10000 will be shown as chr1:9999
- Portal ABOUT tab: show static total number of samples. FILTER tab: show number of samples only when filter applied


## 2.94.1

Fixes:
- clicking on a parent term in search results will no longer break and will allow user to view child terms


## 2.94.0

Features:
- brainImaging: enable divideBy and overlay with geneVariant terms.
- barchart: adding a checkbox for performing multiple testing correction
- Disco plot: users are able to change the cnv min and max as well as percentile from the color scale in the legend.


## 2.93.0

Features:
- Enabled additional percentile option in the dom ColorScale component.


## 2.92.0

Features:
- New color genomic features example in the JSON-BED card.

Fixes:
- allow to customize table header row style
- do not wrap scRNAseq plot div below its control div
- singleCellPlot should dispaly error message on ui


## 2.91.0

Features:
- prototype cnv-only mode using mds3 tk


## 2.90.0

Features:
- Matrix: allow user to modify colors on the legend

Fixes:
- Add twSpecificSettings to matrix config to replace tw.settings
- After convertting continuous terms from continuous mode to discrete mode, use default colors instead of reandom colors.
- mds3 "mutation" legend now shows CNV entry


## 2.89.1

Fixes:
- scrna gene exp violin disables brushing and label menu


## 2.89.0

Features:
- support MassNav.tabs.about.activeItems


## 2.88.2

Fixes:
- add roundValue2 to return rounded value with higher precision for computing
- add roundValue2 to return rounded value with higher precision to resolve tvs denisity brushing error


## 2.88.1

Fixes:
- mds3 tk will not commit subtk filter to state when it equals mass filter; fix filterJoin usage
- Fix error from launching violin plot in scRNAseq gene expression (GDC and native)


## 2.88.0

Features:
- matrix continuous row: clicking label to edit bar height and color

Fixes:
- matrix drag to select a small number of samples and zoom in, it still shows large number of samples
- fix tar error handling.
- survival plot enable 95CI by default
- launching matirx and hiercluster from custom term breaks


## 2.87.1

Fixes:
- Do not run a regression analysis multiple times after editing a variant locus variable
- after crossing out a matrix sandbox, resizing browser window will yield matrix err


## 2.87.0

Features:
- Box plot: new features include tooltips for the label and outliers, dark mode, list samples (when available), and hide/unhide plots.

Fixes:
- matrix/hiercluster: show value when it equals to 0 in hover over tooltip and click menu
- handle missing childType when launching gene exp summary plot


## 2.86.1

Fixes:
- updated brainImaging python script inside of server/utils


## 2.86.0

Features:
- BrainImaging: add color scale legend outside of image and add legend filters.

Fixes:
- barchart scale min should be zero even when unit='log', since a linear bar scale is still used


## 2.85.1

Fixes:
- Track proteinpaint-types as a prod dependency in server package.json so that it's installed in container.


## 2.85.0

Features:
- hiercluster: make zscore transformation a checkbox option in Clustering menu

Fixes:
- improve isNumeric() helper to not allow truncated alphanumeric parseFloat(), and create strictNumeric() helper


## 2.84.0

Features:
- New box plot available in the mass UI summary chart.


## 2.83.0

Features:
- allow hiercluster to work with numeric dictionary term data

Fixes:
- Removed cloneDeep import to fix bundling issue
- detect and set the gdc version first before caching


## 2.82.1

Fixes:
- Removed cloneDeep import to fix bundling issue


## 2.82.0

Features:
- Added example of the .mclassOverride argument in the Additional Track Features cards


## 2.81.6

Fixes:
- report genome name on samtools-fasta error


## 2.81.5

General:
- Phenotree parser accepts a new 'unit' column for numeric terms.

Fixes:
- create src/helper.ts with joinUrl()
- prototype cnv filter prompt to change cnvMaxLength
- handle genes that has no expression data for any sample in the gene exp clustering tool
- Add a footnote to the bottom of survival plot p-value table to explaine that pvalues are still computed with all survival data when Survival Time Cut-Off is set


## 2.81.4-0

Fixes:
- if a small number of radios, show in a single line by default
- do not allow <3 genes in the termdb/cluster request and instruct the user to do a page refresh to clear the error


## 2.81.3

Fixes:
- use string concat to preserve the apiHost.geneExp path that was being stripped by url.resolve()


## 2.81.2

Fixes:
- use url.resolve() for GDC gene_selection route URL


## 2.81.1

Fixes:
- matrix cnv: when cnv has quantification, cell tooltip should show it in addition to gain/loss


## 2.81.0

Features:
- Instead of the `code updated` date, the header displays the release version a link to the appropriate github release page.


## 2.80.0

Features:
- inclusion of univariate results in a multivariable regression analysis is now a user-controllable option that is enabled in all datasets


## 2.79.7

Fixes:
- wait for the genelookup request to return before detecting when to display genesearch errors


## 2.79.6

Fixes:
- fix geneSearchBox errors: 1. type a valid gene name and enter, see "Gene not found". 2. type a valid gene name and enter, see previous gene typed. 3. type a valid gene name and enter, gene hits still showing.
- BAM Slicing Download and Sequence Reads: Disable Submit button when 1. case/file is loading, 2. Under Variants tab, variant not selected, 3. Under Gene or position tab, no valid result from search box.


## 2.79.5

Fixes:
- pass unfrozen filter to launch mds3 tk from Disco


## 2.79.4

Fixes:
- reset highlighted top/left dendrogram to black when data changed


## 2.79.3

Fixes:
- fix the workspace directory detection/loop when publishing packages


## 2.79.2

Fixes:
- fix the order of workspace entries, which affects order of publishing


## 2.79.1

Fixes:
- fix CI-related scripts to include shared workspace versioning and packing


## 2.79.0

Features:
- Survival plot: add a control "Survival Time Cut-Off" to filter out all the survival data with Time-to-Event longer than Survival Time Cut-Off

Fixes:
- section 508 issues in singleCellPlot controls: aria-label should be on element with roles
- wip fix to limit cnv track to under 200px for lots of cnv segments
- support new GDC /status api return in stale cache check
- survival plot: use pre-defined order in db for overlay and divideby
- scatter plot: use pre-defined order in db for divideby


## 2.78.0

Features:
- compute both univariate and multivariate analyses by default in multivariate regression analysis for Neuro-Oncology datasets
- Support GDC scrna gene exp API (only in qa-int) for GDC scRNA-seq plot

Fixes:
- address section 508 issues for GDC Sequence Read and BAM slicing download apps
- initialize optional matrix tw props in TwBase constructor


## 2.77.1

Fixes:
- genome browser plot now saves mds3 subtracks in state and recover from session


## 2.77.0

Features:
- May change the shape of lollipop skewers when the track is filtered or a subtrack.


## 2.76.2

Fixes:
- Address section 508 issues in OncoMatrix and Gene Expression Clustering tools
- fetch genomes supporting specific datasets from a specified host
- allow q.mode=continuous for q.type=custom-bin to fix numeric edit UI toggling


## 2.76.1

Fixes:
- At mass summary plot header, when there's only one subtype tab, do not show the toggle


## 2.76.0

Features:
- Support scRNAseq analysis tool in GFF

Fixes:
- improve text color contrast in PP SSM lollipop view


## 2.75.0

Features:
- wsiviewer - load files and metadata from db
- Add brain imaging as individual chart type, use a sample table to select samples to plot on template.
- Able to open an app card on an example with new `example` URL parameter.
- Integration tests for the sample view plot in the mass app.
- Prototype for about tab in mass ui. Intended to build out per dataset.
- display WSI metadata

Fixes:
- Disable sample view download data button when an invalid sample id is entered.
- revert opacity=0 on hidden legend items so they are always shown
- matrix groups should be sorted based on order defined in divideby term
- allow empty categorical term.values
- shouldn't show multiple testing correction when association test skipped due to limited sample size
- fix sample view WSI checkbox issue
- create a custom term with just one group the custom term has equal number of samples in each group
- At gdc bam slicing ui, replace outdated sample_type with new terms


## 2.74.2

Fixes:
- Mass app removes invalid plots from the state on init.


## 2.74.1

Fixes:
- always show Processing data... when a divideby term is selected for oncoMatrix and hierCluster
- Removed the host from the whole slide imaging card for testing


## 2.74.0

Features:
- WSIViewer launchable from runproteinpaint() as a mass plot.
- Example for the WSIViewer available from the app drawer.
- hierCluster: click left dendrogram to highlight selected cluster, and show options to list items (add link to GDC gene page for genes) and perform ORA

Fixes:
- At GDC lollipop subtrack, disable survival term when building the filter
- fix file-based session recovery of regression plot
- matrix divideby breaks when using gene exp


## 2.73.0

Features:
- From custom variable -> gene expression, submit one gene will launch violin plot overlayed by the custom variable, submit two genes will launch scatter plot colored by the custom variable.
- In the gene set edit UI: If available in the dataset, more controls are available to edit gene lists for top variably expressed genes.

Fixes:
- fix the error that when hiercluster is using divideBy, the tw will not show in Cases menu for gdc"
- from matrix term group edit menu, term group name submit button will close the term group edit menu.
- fix the error: from matrix term group edit menu, delete group name and submit still show the old name.
- Assign alive/dead labels to GDC survival exit codes
- add missing return in switch statement that breaks dual-term select ui
- when a term has no computable values, do not calculate descriptive stats that breaks
- Fix wsi request type issue


## 2.72.0

Features:
- support up to 1000 genes in GDC Gene Expression Clustering tool
- Add Whole Slide Images Viewer to the project


## 2.71.0

Features:
- In addition to launching the sample view, the user may also see a simplified list and/or create a group from selected samples from the facet table.
- Allow to divide hierCluster by a term
- Allow to launch geneExpression hierCluster from custom variable

Fixes:
- Proper pass case filter to GenesTable gdc query so ssm case count can correspond to filter


## 2.70.4

Fixes:
- Facet table renders for all datasets.
- oncomatrix and gene expression hiercluster genes menu: at editing a group, move the group selector from secondary menu to primary menu


## 2.70.3

Fixes:
- prototype to allow GDC dictionary terms to work for barchart and query data without any genomic filter


## 2.70.2

Fixes:
- on validating container, gdc logic will skip case caching and stale cache check
- improve getData() to handle missing bin config for gene exp term for better performance


## 2.70.1

Fixes:
- pp and gdc filter are passed to getDefaultBin request for gene exp terms etc. bins are always computed against cohort to be precise
- violin data request at gene exp termsetting ui observes filter0


## 2.70.0

Features:
- prototype periodic check if gdc case-id-cache is stale and re-cache

Fixes:
- Allow to add survival term to GDC gene expression clustering map


## 2.69.0

General:
- bug fix: when clicking labels on violin plot breaks on master

Features:
- matrix and hiercluster: allow to recompute term shown in continuous mode as zscore

Fixes:
- pass filter0 in barchart request to work for gdc data


## 2.68.0

Features:
- New Data Matrix and Gene Expression cards on the homepage
- Enable edit option for geneVariant terms in oncoMatrix
- New continuous variables scatter plot example available from the scatter plot card on the homepage.
- New GDC sample disco plot example available from the disco card on the homepage.
- implemented the "snp" term type for summarizing and analyzing sample genotypes for a given SNP
- allow the drag/drop of rows from non-clustered row groups
- Added Facet plot to the UI
- New gene expression example available from the scatter plot card on the homepage.
- In the gene set edit UI, user is able to choose returning all genes or compare against a predefined or custom gene set.
- Handle custom matrix geneset input option
- In GDC gene exp clustering, when screening user-defined gene sets, use a close-to-zero min_median_log2_uqfpkm parameter to keep more genes expressed at low level

Fixes:
- hierCluster group Add_Rows ui can only add compatible terms
- filter0 is passed to violin request and improve to enable type checking
- gene expression hierCluster group Add_Rows ui can only add gene expression terms
- pass filter0 at sampleScatter to enable gdc gene exp plot, remove duplicating backend call for gene exp data
- allow GDC gene exp scatter plot to show case name


## 2.67.1

Fixes:
- improve oncomatrix non-ci test to include gene expression and survival, and CNV-only cohort

DevOps:
- Trigger browser notiffications of dev events such as rebundling status


## 2.67.0

Features:
- Support inputing custom CNV segments in mds3 tk, improve cnv rendering
- Support overall survival data from gdc
- New Publications button in the ProteinPaint header. Results are searchable in the omnisearch.
- support drag-and-drop groupsetting for geneVariant term
- support geneVariant term in regression analysis

Fixes:
- provide null values to brush range if there is no selection on brushing
- hiercluster refactored not to pretend geneVariant term type
- Centralize filter rehydration
- hiercluster: set missing term type based on data type


## 2.66.0

Features:
- Added use case to open the single cell gene expression violin of a sample

Fixes:
- At oncomatrix, allow gene expression term to pull data on all cases
- matrix: hover/click menu over geneexp/metabolite rows should indicate term type, and do not show undefined for missing data
- singlecell native gene exp data is loaded from rds file; no longer grep
- Speed up top variably expressed genes query from gdc api, directly submit case filter and do not first retrieve list of cases
- fix definitions for termsbyid route


## 2.65.0

Features:
- Single cell plots support now color by gene if geneExpression data it is provided

Fixes:
- Handle json payload for requests that contain authentication token


## 2.64.0

Features:
- Allow switching to other color scheme for hierCluster

Fixes:
- getFilterName() treats geneExp and metabolite same as float terms
- use Mds3 ttype, to catch potential typescript errors, early in termdb/config route handler functions


## 2.63.6

Fixes:
- create minified msigdb and associate to hg38-test for CI
- set appropriate response headers for all responses


## 2.63.5

Fixes:
- bug fix to pass terms[] when filtering by metaboliteIntensity
- use diagnosis specific age cutoff for the CHC burden calculation
- mds3 tk assigns vocabApi.app.opts.genome in adhoc manner for gene search to work in stateless filter UI
- fix the detection of hierCluster term group when handling a gene expression cell click


## 2.63.4

Fixes:
- fix the generation of Function constructor arguments for dataset configured data getters and mappers


## 2.63.3

Fixes:
- make the matrix react to divide-by term edits from the label click


## 2.63.3-2

Features:
- Matrix plot survival term improvements: mouseover time-to-event and exit code info, color coding

## 2.63.3-1

Fixes:
- Replace "patients" with "samples" in barchart plots


## 2.63.3-0

Fixes:
- Fix termsetting scale for density plots

## 2.63.2

Fixes:
- bug fix to only apply niceNumLabels() when numeric tvs is not unbounded
- bug fix to allow for interactions with molecular variables in regression analysis
- test run on all genome tabix files on server launch to detect old index file issue early
- add missing jsonwebtoken import

DevOps:
- use esbuild in client unit and integration tests


## 2.63.1

Fixes:
- Fix setHostUrl function.

## 2.63.0

Features:
- Allow to add survival terms to oncoMatrix

Fixes:
- show a border on select dropdown elements, within sja scope

DevOps:
- replace client dev scripts and html to use esbuild-bundled code


## 2.62.0

Features:
- geneVariant term now supports grouping variants into predefined groups


## 2.61.2

Fixes:
- Limit the css reset to not conflict with embedder styles, by using scoped normalize css rules


## 2.61.1

Fixes:
- handle prebuilt matrix plots to work with the advanced sorter UI
- scope PP-specific css resets and styles to the root holder, such as the previously unscoped h2 style


## 2.61.0

Features:
- Adding sorting samples options for hierCluster


## 2.60.0

Features:
- Data for the hic whole genome view is cached for faster load. Additional UI improvements in the hic app.

Fixes:
- fixed rendering of barchart and violin when terms have uncomputable categories
- Fixed issues with the resolution in the hic detail view.


## 2.59.0

Features:
- GDC bam app can visualize truncated bam slice when streaming is terminated due to hitting max size
- Supported geneExpression filtering

Fixes:
- Mds3 backend reuse gene search helper to be able to find a gene by isoform access in addition to symbol


## 2.58.1

Fixes:
- import findParent in the groups component and create tests


## 2.58.0

General:
- Update custom mutation data instruction.

Features:
- Significant improvements to the whole genome hic app including: faster load, ability to launch the chromosome pair and detail view from runproteinpaint(), rendering fixes, additional min cutoff input, and change to reactive app.
- support dataset-specific healthcheck information
- In mds3 tk, add Point up/down option when in skewer mode

Fixes:
- Filter mutations checkbox is not shown for if there is no CGC
- Bcf url argument for mds3 tracks fixed.
- No empty gdc filter elements will be created when mapping pp filter to GDC format
- show the incomplete caching message in the gene expression app
- COSMIC mds3 track bug fix, number of variants will go down in subtrack with sample filtering


## 2.57.0

Features:
- enable 'lollipop' plot btn through tsne sample clicking for geneVariant terms

Fixes:
- GDC sequence reads viz no longer limits slicing range; the only limit is slice file size
- GDC bam slicing ui show actual number of available bam files which can be lower than 1000, fix scrollbar appearance
- Updated protein domain color is applied to all instances of this domain, not just first one
- replace 'view' with 'Sample view' on tsne sample label clicking


## 2.56.0

Features:
- Disco plot: added hambuger menu
- Disco plot: added option to render CNVs as heatmap and barchart
- Disco plot: added option to set percentile for CNV rendering


## 2.55.1

Fixes:
- prevent showing a blank CNV legend in the lolllipop app


## 2.55.0

Features:
- oncoMatrix: after hiding a category from divideBy term, add an option to divideBy button to bring it back

Fixes:
- numeric setdefaultq() will default to term's own default bin type rather than always hardcoding to regular-bin
- Pass request header containing session when querying arriba file which is controlled
- improve GDC cohortMAF ui to add case link and make scrollbar more apparent


## 2.54.0

Features:
- Click on protein domain legend to show menu options to toggle visibility and change color.

Fixes:
- email log bug fix


## 2.53.0

Features:
- Both mutation and sv/fusion data can be submitted in one ui to create custom mds3 tk
- New BCF card on the home page. See proteinpaint.stjude.org/?appcard=BCF.

Fixes:
- fix npm start
- address mds3 mclass legend error by not setting uninitiated flag to true


## 2.52.0

Features:
- enable downloading data for oncoMatrix


## 2.51.2

Fixes:
- fix position errors after oncoMatrix/hierCluster zooming in/out caused by outdated imgBox
- when parsing phenotree, enforce uncomputable categories are numbers also


## 2.51.1

Fixes:
- Oncomatrix do not allow to hide all the alteration groups


## 2.51.0

Features:
- Support survival term as outcome variable in regression analysis


## 2.50.0

Features:
- include auth test status in server healthcheck
- Hide synonymous mutations by default for GDC oncoMatrix
- Improve the matrix sorting options to easily toggle sorting by cnv and/or consequence

Fixes:
- fix the error from genomic alterations rendering when there are no mutations or CNV data
- In GDC query, do not supply empty "case_filters{content[]}" that will slow down API. lollipop and oncomatrix are now faster when there's no cohort
- at GDC bam slicing UI, the table listing available cases and bam files can be filtered by assay types
- Add to GDC oncoMatrix mutation/cnv buttons all available mutation/cnv classes in GDC instead of all available mutation/cnv classes in the current matrix


## 2.49.0

Features:
- Display hints about persisted matrix gene set and option to unhide CNV and mutations when there is no matrix data to render
- Stream data into and out of R using the run_R.js module
- Reenable the option to create a single sample cohort from a lollipop sample table/menu

Fixes:
- refactor to move all gdc plot launchers into a separate folder


## 2.48.1

Fixes:
- GDC bam slicing download app now calls gdc api directly from client without going through pp backend
- Group similar mutation class colors together when sorting matrix samples and if CNVs are displayed
- Add Single style for GDC oncoMatrix


## 2.48.0

Features:
- enable selecting individual mclasses upon clicking GDC oncomatrix mutation/cnv button

Fixes:
- Fix the timeout issues when using ky http client
- change the defination of trancating/protein-changing mutation, change oncomatrix mclasses sorting order
- Fix to unhide a survival series by clicking its corresponding legend entry
- Do not persist highlighted dendrogram branch selection when the hier. cluster data changes due to changes to cohort, clustering method, etc.
- Disable the geneset submit button when there there is less than a minNumGenes option (3 for hier cluster, 1 for matrix)


## 2.47.1

Fixes:
- Include gfClient to the pp deps image
- remove main menu renderer from disco plot


## 2.47.0

Features:
- Add Mutation and CNV control buttons for GDC. Hide CNV by default for GDC.

Fixes:
- Fix custom jwt processing by replacing the remaining webpack_require in auth code
- Do not force the sample table to be positioned relative to screen bottom after a sunburst click


## 2.46.4

Fixes:
- updated mclass definitions and rank for protein_altering_variant
- mds3 tk temporarily disables sample selection button in single sample table, to avoid creating single-case cohort in GDC
- deprecated term "sample_type" is dropped from GDC dictionary


## 2.46.3

Fixes:
- preliminary fix for mds3 tk using custom bcf file to pull mutated smples


## 2.46.2

Fixes:
- Dataset configuration should have limited access to server code


## 2.46.1

Fixes:
- when a term has only 2 categories, then only a single category needs to be tested in the association test
- Return early on server validation instead of proceeding with startup


## 2.46.0

Features:
- Migrate the CJS server workspace into an ESM package

Fixes:
- Fix disco plot width issue
- Restore drag to resize on legacy ds gene exp panel


## 2.45.0

Features:
- Add test-data-ids to enable mds3 e2e testing


## 2.44.0


## 2.43.2

Fixes:
- GDC BAM slicing will be terminated if slice file size exceeds a limit (user is informed)


## 2.43.1

Fixes:
- switching GDC mds3 track from gene to genomic mode it can properly display ssm now


## 2.43.0

Features:
- enable geneVariant legend group filter for hierCluster
- combine all dts (except for dt=4) into mutations/consequences legend group for dt without assay availability

Fixes:
- allow to use a simplified filterObj on mds3 tk that will be hydrated on launch


## 2.42.2

Fixes:
- mds3 tk sample summary table will scroll if too tall


## 2.42.1

Fixes:
- Replace require syntax with import to prevent bundling errors in client package bundlers


## 2.42.0

Features:
- upgrade node from v16 to v20

Fixes:
- Show user error message for an invalid genome provided in a URL. Error message contains the list of available genomes from that server.


## 2.41.1

Fixes:
- when downloading GDC bam slice (no caching), do not limit request region max size;
- Reload page while streaming/downloading gdc bam slice to client will not crash server
- GDC bam slice ui requires hitting Enter to search and no longer auto search to avoid showing duplicate ssm table
- support ?massnative=genome,dslabel url parameter shorthand


## 2.41.0

Features:
- adding geneset edit ui from Gene Expression chart button

Fixes:
- Bug fix to show correct category total size by passing a missing filter0
- profilegenevalue track reports subtrack file error in a legible way
- Bug fix for disco plot launched from sunburst shows aachange in sandbox header rather than undefined


## 2.40.8

Fixes:
- BAM track bug fix to handle reads with no sequence and not to break.
- BAM track bug fix to not to break by hide/show toggling at track menu
- In GDC BAM slicing, before creating new cache file, find out old enough ones to delete to free up storage
- Bug fix to convert "case." to "cases." in case_filters[] for GDC mds3 sunburst clicking to load sample table
- Bug fix for GDC mds3 category total sample count to respond/shrink with cohort change
- Prevent double-clicking on a sunburst ring so that same sample table will not appear duplicated


## 2.40.7

Fixes:
- Fix the detection of sorting-related updates in the matrix app, as distinct from the hier cluster
- Pass the cohort filter to the lollipop track from the matrix gene label click
- Pass the cohort filter to the lollipop track from the matrix and disco plot label click


## 2.40.6

Fixes:
- Refactor and improve backend GDC BAM slicing logic
- BAM track in variant-typing mode, read group header clicking is disabled due to known issue with GFF
- GDC BAM slicing will reject if range>=50kb to be safe
- reliably detect stale async results using a rx component api method
- Cancel stale fetch requests to unblock current geneset, matrix, and hierCluster requests that are being throttled by the browser's concurrent request limit
- Do not re-render the matrix controls as part of displaying a no data message when svg dimensions and layout have not been computed yet
- Do not assign a non-auth related error as a token verification message, which caused the matrix to not rerender even with subsequent valid data
- Do not display a mouseover over a hidden matrix or hier cluster svg
- an unrendered matrix or hierCluster should not react to window resize


## 2.40.5

Fixes:
- do not redispatch a plot_splice from the oncomatrix and gene expression launchers

## 2.40.4

Fixes:
- Hide the undo/redo buttons until a more thorough fix is implemented for the oncomatrix and gene expression

## 2.40.3

Fixes:
- Matrix must skip data processing steps after detecting stale action, to avoid confusing rerenders   

## 2.40.2

Fixes:
- Fix OncoMatrix and hierCluster brushing and list samples issue
- refresh the case count when there is no matching oncomatrix data
- pass opts.hierCluster in the launcher to handle create cohort
- hide the svg on error or matching data
- darken table2col row titles to meet Section 508 contrast requirements
- do not show the option to replace a gene expression/hierCluster term


## 2.40.1

Fixes:
- Return a defined adjusted state for the GDC matrix and gene expression tools, so that the undo/redo component can react
- Increase the contrast of the table header text in the BAM files and variants list
- Fix the geneFilter handling in the gdc tool launchers


## 2.40.0

Features:
- Hi-C whole genome view supports different matrix types (e.g. observed, expected, etc.). Users can select different matrix types from dropdown.
- The Hi-C whole genome view now calculates the cutoff on load and with user changes. Previously, the default was 5000.

Fixes:
- GDC bam slicing UI can still pull BAM files when experimental_strategy=Methylation Array filtering is used
- support navigation-by-keyboard of bam UI elements
- fix the display of no data error message and hiding of previously rendered heatmap in the hier cluster app
- For hierCluster, set left dendrogram position based on max gene label length, ignore variable labels.
- ignore the computed twlst of the hierCluster term group when tracking recoverable state
- Do not modify the hierCluster term group lst with server data, to avoid unnecessary state tracking and to prevent unwanted geneset edits
- Use the geneset edit UI when there is no initial computed geneset for hierCluster


## 2.39.6

Fixes:
- Do not show the "Edit" option when clicking a gene row label in matrix
- detect and handle race conditions in the matrix and hiercluster server data requests


## 2.39.5

Fixes:
- Use graphql query to replace /analysis/top_mutated_genes_by_project in GDC OncoMatrix
- Ensure that an embedder loading overlay gets triggered using the app callbacks.preDispatch option

## 2.39.4

Fixes:
- GDC bam slicing UI bug fix to forget previous coordinate input box search result
- Always trigger the closing of an embedder's loading overlay, even when there are no chart state changes
- Block track menu will not allow to hide a GDC bam tk, and no longer shows delete button for custom tracks


## 2.39.3

Fixes:
- Supply the missing api reference when launching a gdc matrix
- Option to override the matrix default of not rendering samples that are not annotated for any dictionary term, for more intuitive behavior in gene-centric use-cases
- Matrix should update when the filter0 changes while the geneset edit UI is displayed
- Ensure that the zoom controls has valid dimensions on update, in case it was initially rendered in an invisible div

DevOps:
- Detect unreleased notes in the CHANGELOG, in addition to the release.txt


## 2.39.2

Fixes:
- Detect empty hits before trying to render bam variants
- Reenable the handling of genome-level termdbs in the migrated server route
- Display an initial geneset edit UI when the GDC default matrix genes is empty
- Exclude embedder state in the standalone recover tracked state, for the matrix and hier cluster undo/redo


## 2.39.1

Fixes:
- Disable the term group menu for hierCluster gene expression term group, and remove the 'edit' and 'sort' options for other hier cluster term groups
- Fix the navigation of matrix and gene expression controls by keyboard


## 2.39.0

Features:
- GDC cohort-MAF tool: allow to customize output file columns
- Clicking matrix cell to show similar info table as hovering over the matrix cell.
- Mds3 track uses simpler radio buttons to toggle between view modes such as lollipop and occurrence

Fixes:
- Gene exp clustering will display an alert msg to inform user that a map is not doable when there is just one gene
- display total number of mutations on disco plot
- Fix oncomatrix error: adding dictionary term from row group menu
- Numeric termsetting edit UI allows a term to be default with custom bin config and will not switch to regular binning


## 2.38.1

Fixes:
- for hierCluster, nodejs always transform to zscore; use scaleLinear for improved heatmap rendering
- Fix the handling of multi-valued samples and group overlaps
- GDC gene exp clustering bug fix on querying data for dictionary variables and leads to speeding up


## 2.38.0

Features:
- Always show a menu after brushing matrix: Zoom in, List samples, and Add to a group/create cohort.

Fixes:
- Add clang missing dependency
- Fixed issues showing variable definition with termsetting instance, especially in chart edit menu.
- GDC OncoMatrix: use a more human-readable case ID as label instead of the UUID
- Fix the samplelst filter editor and auto-update of the pill label


## 2.37.0

Features:
- custom colors can now be assigned to custom groups

Fixes:
- Show a message about loading top gene in GDC hierCluster app


## 2.36.0

Features:
- show # of samples and add link for samples for dendrogram list sample menu option

Fixes:
- do not re-parse the already parsed result from cachedFetch
- Detect failure on GDC data caching and abort launch
- fix hierCluster gene dendrogram misaligned upon panning


## 2.35.1

Fixes:
- fix the toFixed error that randomly occurs when zoom on matrix.


## 2.35.0

Features:
- Click dendrogram to highlight sub-branches, zoom in and select cases underneath

Fixes:
- topVariablyExpressedGenes is changed from a GDC-specific route to general purpose route. Awaiting further work for non-gdc dataset


## 2.34.1

Fixes:
- GDC BAM slicing UI will reject non-BAM files.
- GDC BAM slicing UI now works with submitter or UUID of samples and aliquots, in addition to cases
- GDC BAM slicing UI shares a common route to retrieve ssm by case, reducing code duplication


## 2.34.0

Features:
- Disco plot UI now allows users to upload tab delimited data

Fixes:
- Use a urlTemplates.gene.defaultText option to make a gene external link more intuitive
- Allow ssm url to be supplied from both snvindel query and termdb, so termdb-less clinvar is able to link to ClinVar portal
- Hardcoded normalization methods replaced with values encoded in Hi-C files.
- Disco plot now detects and reports data issues from user submitted data.
- Gdc bam slice download handles case with no ssm; bam table changes to radio to force single-selection; table.js bug fix to use unique input name
- Fix the processing of hierCluster overrides


## 2.33.1

Fixes:
- Use a urlTemplates.gene.defaultText option to make a gene external link more intuitive

## 2.33.0

Features:
- GDC BAM slicing UI supports new "download mode", will directly download BAM slice to client, including unmapped reads.
- Click matrix cell to launch gene summary and case summary page, click row label to launch gene summary page, click case id to launch case summary


## 2.32.1

Fixes:
- Bug fix to allow mds3 track variant download to work again


## 2.32.0

Features:
- In mds3 track, new option allows to show/hide variant labels
- Support optional postRender and error callbacks from the embedded wrapper code

Fixes:
- Bug fix that creating mds3 subtrack with long filter name breaks


## 2.31.0

Features:
- highlight the row and column of the matrix cell when hovering over it, allow the users to select color for the highlighter
- profile plots now have filters to the left and the new data model is plotted
- Use the GDC gene expression API to request top variably expressed genes

Fixes:
- In genetic association analysis, principal component covariates now use actual term names from db, rather than hardcoded adhoc name


## 2.30.5

Fixes:
- After creating mds3 subtrack via filtering, term name may be printed with value if short enough
- Mutation AAchange showing in scatterplot and matrix are now based on canonical isoform
- Darken selected colors for gencode and sandbox title, to address Section 508 contrast issues


## 2.30.4

Fixes:
- skip the GDC aliquot caching when validating the server  configuration, data, and startup


## 2.30.3

Fixes:
- GDC maf ui indicates total size of selected files
- Bin default age ranges by 30 and 60 years for GDC age_at_diagnosis


## 2.30.2

Fixes:
- In mass sampleview, expanding tree branch everytime no longer triggers rerendering of disco/ssgq plots
- Disco: file name of downloaded svg preserves context including sample name and gene.
- Disco: by default it now prioritize CGC genes in hg38.
- Various scatterplot fixes: tooltip dot scale, divideBy bug
- Fix the session recovery within an embedder portal


## 2.30.1

Fixes:
- use a more specific class selector for detecting pill divs in the data download app


## 2.30.0

Features:
- Support clicking matrix legends and matrix legend group names to use as filters.

Fixes:
- Revert prev change that cause hic genome view to misalign


## 2.29.6

Fixes:
- Restore yellow highlight line when moving cursor over a genome browser block


## 2.29.5

Fixes:
- In GDC disco and bam slicing UI, detect when total number of SSM exceeds view limit and indicate such


## 2.29.4

Fixes:
- Supply the svg element as argument to the disco plot download handler
- in termsetting constructor option, getBodyParams() replaces getCurrentGeneNames() as a general and flexible solution

DevOps:
- fix the tp dir setup and package.json deps update for the integration test CI


## 2.29.3

Fixes:
- Bug fix to revert termdb/category route usage.
- search term with space character for genomic-equipped dataset should not break by gene search msg


## 2.29.2

Fixes:
- Use a jwt bearer auth to propagate basic session state to multiple PP server processes, beyond the server process that processed the /dslogin request
- Bug fix.


## 2.29.1
Fixes:
- Minor bug fixes.

## 2.29.0


## 2.28.0

Features:
- Added radar plots to the profile


## 2.27.2

- Correctly parse a null URL parameter value


## 2.27.1

Features:
- Disco plot UI with an example on the app drawer. Users can provide SNV, SV, and CNV data to create a disco plot.
- We can support now reading hic files for versions 7, 8 and 9
- Support different auth methods for the same dataset, by server route and app embedder.
- New button in geneset edit UI allowing to load top variably expressed genes in hierarchical clustering, for eligible datasets
- Support clicking matrix legends to use as filters.


## 2.27.0

Features:
- Prototyped single sample viewer
- Default bin configs for GDC numeric variables are determined on the fly and no longer hardcoded
- For matrix plot, when hovering over gene label, show the percentage of mutation (#mutated samples / #tested sample)
- Click the divide-by term at the top left corner of matrix plot to edit, replace, or delete
- Display average admix coefficient for filter-vs-population comparison in genome browser
- Prototyped a server route for cumulative burden estimates
- Prototyped support for disco plot to show adhoc data

Fixes:
- Fix for sorting the custom bin labels on numeric terms in violin plot
- Gracefully handle a Hi-C file with no frag resolutions
- Display Age at diagnosis in years instead of days for GDC
- Fix the GDC Days to birth axis issue
- Fix the issues results from term conversion between continous and discrete mode
- Indicate the original value unit in termsetting UI if the term value is converted; safety check on bin size to avoid crashes
- Add a safety check for the first bin stop and last bin start in numeric discrete termsetting, make the ui actually usable
- Bug fix for the broken single variant panel from mds3 tk, by requiring tooltipPrintValue() to return [{k,v}]
- Mds3 variant2samples.get() returns an object to wrap the optional bin labels
- Allow a sample to be missing files for disco and singleSampleGenomeQuantification data types and do not break server
- Display matrix cell tooltip as two column table, and group events of same dt under same heading
- Bug fix to not to print text when average admix value is missing; improve population item UI in genomebrowser controls
- Improve INFO field UI in genome browser group selection
- Option to disable switching GDC SSM lollipop track to genomic mode, due to issues with api query

DevOps:
- Support more release note section titles and their corresponding commit keywords
- Avoid unnecessarily running unit test CI, for pull requests with unaffected workspaces and on automated push
- Improve the release text detection and generator, to minimize potential conflicts when merging


## 2.26.1

Fix
- add a latest tag to the docker build
 
## 2.26.0

Features:
- For hg38-based datasets, Disco plot may prioritize gene labels by Cancer Gene Census genes.
- Numeric termsetting edit UI shows density curve at mode=continuous.
- Update gene filter to restrict filtering for multiple alteration groups.
- Unify click behavior for survival and cuminc legend items.
- Mds3 numeric axis (e.g. occurrence) y scale can be edited.
- PrOFILE polar and barchart bug fixes and improvements.
- Implemented at-risk count filter in mass cuminc plot
- GDC "Age at diagnosis" value by day is shown as "X years, Y days" in mds3 sample table.
- Prototype a hierarchical cluster plot using the matrix plot
- New Info fields from gnomAD added to clinvar datasets for mds3 track
- CancerHotspot hg19 data added for mds3 track
- Display sample and catergory numbers in each subgroup when hovering over term label in matrix plot


Fixes:
- Ignore hidden values when conducting association tests for mass barchart.
- Do not force a matrix barplot min scale to 0;
- Fix the missing tooltip when mousing over second+ continuous matrix barplot rows
- For matrix plot, when the "Group Samples By" variable has a predefined order, use that order for subgroups. 
- Fix the sessionid handling to allow more OncoMatrix data to be shown for a signed-in user.
- For SSM from GDC API, use consequence from canonical transcript designated by GDC.
- GDC SSM range query by graphql appropriately accounts for sample filtering from a subtrack.
- In GDC bam slicing block display, clicking on a transcript from native gene tk will disable the "View in protein" option.
- Improve the hierarchical clustering R script to include the scaling step.
- Add CNV information to label tooltips in disco plot.
- Fixed legend labels for continuous term and uncomputable categories in violin plot

 
## 2.25.0

Features:
- Display pairlst data, if available, for a fusion event on matrix cell mouseover
- Launch lollipop from a geneVariant row label of matrix
- User-controllable filter for at-risk counts in cumulative incidence plot
- Default binning improved for GDC numeric dictionary variables with stats{} from graphql query

Fixes:
- Bug fix to change cutoff grade for condition term
- Fix the matrix sample sorting by name, to use the display sampleName instead of sample ID
- Fix the matrux sample group sorting by group name, to use predefined or group name as applicable
- In lollipop tk, upon creating a subtk with a filtering criteria, sunburst generated from subtk will show correct total sample count for sunburst wedges by accounting for subtk filtering criteria. this fix works for both GDC and local TK
- Scatterplot bug fix to improve behavior upon filtering by gene mutation
- When filtering results in 0 eligible sample, big file query will not happen.

 
## 2.24.1

Devops:
- Fix the npm publish CI to use the list of changed workspace dirs as argument
- Fix the empty change detection in the version jump script

 
## 2.24.0

Features
- Profile plots have now filters and a download button
- Make disco plot rings width configurable
- Added to scatter plot scale dot option. Added also test for it.
- Support a reset button option for the rx recover component

Fixes:
- Selecting hundreds of samples from GDC lollipop no longer hangs or crashes (using a cached mapping to case uuid)
- Fix the numeric edit menu when violin plot data is requested for a GDC variable, which needs currentGeneNames
- Bug fix to show reduced sample summaries when creating sub-track from GDC lollipop (mds3) track
- Correctly handle special uncomputable numeric term values in a matrix row bar plot, when mode='continuous' 
- GDC OncoMatrix has switched to use case uuid but not case submitter id to align data, while still displaying submitter ids on UI; the latter is not unique between projects.

DevOps:
- Reuse a published dependencies image for releasing new image versions to improve build times and stability

 
## 2.19.2

Fixes
- Use import() instead of require() for dynamic import, so that rollup can bundle properly
 
## 2.19.1

Enhancements
- Display sample counts in matrix sample group labels, mouseovers, and legend.
- Option to toggle a matrix sample group visibility by clicking on the corresponding legend item

Fixes
- Cohort creation in the matrix plot, where sample atttribute mapping is required.
- Allow continuous variables to be added to GDC matrix without breaking. Next will support query of graphql API to retrieve min/max of the variables.
- Sort matrix samples by gene variant hits before grouping, then sort again within each group
- Reenable selecting samples from lollipop view for cohort creation. On the fly aliquote-to-case.case_id conversion is performed on
selected samples, allowing to create GDC cohort; next the conversion will be supported by caching to allow to work with large number of samples.

 
## 2.19.0

- Fusion event labels in disco plot are prioritized and displayed with a tooltip
- Various minor disco plot bug fixes
- Improved matrix sample sorting options and labels
- Option to truncate matrix labels for columns and rows
- Improved readme detection, sorting, and error handling
- Started type definitions for termwrapper and termsetting-related code
- Prototyped a custom profile barchart

 
## 2.18.3

- supported a matrix cell click option 
- added a dtsv case in the bulk.svjson parser
- prototyped new chart profileBarplot
- handled on the fly cnv call from genebody probe signals
- defaulted to truncate matrix samples against gene variant hits even when there are selected dictionary terms
- fixed the matrix rezoom-by-outline zooming out instead of zooming in
- fixed bugs found in 3d plot opened from the new dynamic scatter
 
## 2.18.2

- handle optional action.config in mass store.plot_edit()
- fix recover to not prematurely replace state
- fix LohArc import for rollup
 
## 2.18.1

- fix the rollup bundling error caused by the dynamic import of Disco.ts

 
## 2.18.0

- fixed the matrix sample grouping input lag, edit menu error, empty column bug
- contextualized the matrix row label mouseover title
- removed GDC terms that are IDs or cause server response errors
- removed the numeric axis in the matrix row label when switching from continuous to discrete mode 
- removed an empty matrix term group after its last remaining term gets moved to a different term 
- supported launching disco plot from a matrix sample label click
- improved the geneset edit UI by having group input and fixing bugs
- supported a standalone scatter plot button in the charts tab
- mds3 gdc convert to case.case_id on the fly for disco plot
- improved disco plot tooltip, ring logic, other features and bug fixes
- use typescript for genomes, dataset, termsetting code

 
## 2.17.0

- start using typescript in core code
- option to filter by survival data
- precompute intermediate cuminc data to improve server response
- reactivate the support for selecting samples in the matrix plot
- create an improved geneset edit UI that can be used in matrix and other plots
- disambiguate variant and testing status matrix data by alteration type and origin
- fix the matrix sorting by fusion data
- fix the GDC server-side data query for matrix data, using cnv_occurrences
- fix the barchart sort order
- option to customize the violin plot "thickeness"
- experimental: prototype more features in the new disco plot

 
## 2.16.0

- improve the matrix control layout, labels, and mouseover information
- option to display quantitative CNV data using a chromatic scale in the matrix plot
- support new flags to disable custom track ui to guard against html injection
- support divide-by term and regression curve fitting for sample scatter plot
- support downloading multiple charts as one svg image file for survival and sample scatter plots
- update the optional origin values for variant data
- improve wholegenome numeric data plotting

- fix epaint panel positioning
- manual info filtering due to bcftools not filtering multi-ALT
- fix violin plot bugs related to scales, uncomputable values, pvalue table, and condition terms
- detect missing sample vcf file

 
## 2.15.0

- pin the base node image version for the Docker build
- improved gene/variable search result logic and display
- more migrated disco plot features
- synchronize scatter groups with mass state.groups
- prototype sample scatter divide by variable
- fixed current and added new integration tests: regression, cuminc, search, matrix
- fixed the ordering of condition terms and added integration tests

GDC-related
- fix the missing gene isoform error, by allowing empty query result from the gdc genedb

 
## 2.14.4

- support a matrix sort filter for a multi-valued sample, where a non-targeted filter value may be used for sorting
- fix adding a gene term to the matrix plot, by including a unique termwrapper $id
- fix failing client-side integration tests
 
## 2.14.3

- use a null filter0 for the OncoMatrix
- use dataset-defined matrix settings in the GDC launcher
 
## 2.14.2

- fix the expected scope for local workspaces when bumping versions
- fix the serverconfig detection in the container app scripts
- cap cnv values in the disco plot
- use dissimilarity mesaure for computing y-axis of nodes
- test fixes

 
## 2.14.1

- fix the matrix zoom outline in firefox
- fix dom canvas scaling in browsers that do not support OffscreenCanvas
- fix unit and integration tests

GDC-related
- move the CGC filter input to the gene control menu
- label the OncoMatrix undo/redo buttons to address Section 508 errors
- fix and improve the zoom UI labels to address Section 508 warnings

 
## 2.14.0

- persisted custom terms in termdb-based charts and apps
- matrix zoom/pan/scrolling, canvas rendering
- customizable colors for overlays/legends in more charts
- improved termdb database schema, ETL scripts, and queries
- prototype dendograms and heatmap using rust
- reimplement disco plot in proteinpaint
- log-scale in violin plot
- more unit and integratin tests, inluding fixes and improvements

 
## 2.13.0

- matrix zoom and pan
- feature improvement and bug fixes for sampleScatter 
 
## 2.12.1

- Switch to npmjs registry for npm publishing.
 
## 2.11.2

- improved docker build and release
- sample lists when allowed for violin and sample scatter plots
 
## 2.11.2-1

- allow listing samples from rendered charts for authorized users
- improved gene variant filters
 
## 2.11.2-0

- added license
- simplified file requests
 
## 2.11.1

- copy the gdc.hg38.js file from sjpp/dataset for the gdc Docker build
- configure the gdc.hg38.js dataset to de-prioritize cnv data for matrix sorting

 
## 2.11.0

- check the user permission using session id when generating GDC BAM search results
- option to set a default geneSymbol for mds3 gene search
 
## 2.10.1

- fix the rollup bundling of client code that breaks GDC bundling
 
## 2.10.0

- option to select samples from mds3 track
- activated more integration and unit tests on CI

 
## 2.9.8-2

- Bundle all cards.
 
## 2.9.8-1

- Bundle spliceevent.prep.js, spliceevent.a53ss.js and spliceevent.exonskip.js
 
## 2.9.8-0

- Set a default cards directory ONLY if it exists.
 
## 2.9.7-0

- Bundle shared/vcf.js.
 
## 2.9.6-0

- Budle dictionary.parse.js.
 
## 2.9.5-0

- Bundle termdb initbinconfig.
 
## 2.9.4-0

- Bundle checkReadingFrame and bedj.parseBed to the server module
 
## 2.9.3-0

- fixed rollup bundle issue
 
## 2.9.2-0

- Add violin plot integration tests
- Bundle lines2R to server module

## 2.9.0

- Improved matrix sorting

GDC-related
- OncoMatrix analysis card prototyped

## 2.8.x

- Release testing only for continuous delivery

## 2.7.3

- Fix the duplicate rows in about:filesize in bam track 

## 2.7.2

GDC-related
- fit the gdc bam slice request by not using compression

## 2.7.1

- improve tvs and filter UIs, and fix the integration tests

GDC-related
- fix the alert visibility when submitting a BAM slice + variant selection

## 2.7.0

- samplelst edit UI
- bean plot over violin plot

GDC-related
- preliminary support for the GDC filter0 in the matrix plot 

## 2.6.1

- fixes to the summary plot toggling
- track integration test data including minimal reference data slices

GDC-related
- more checks for gdc bam slice download, indexing

## 2.6.0

- support a samplelst term-type
- Github Actions for unit tests

GDC-related
- launch a separate SSM lollipop track using a term/variable filter
- fix the package files list for the GDC build
- temporary fix to GDC permission check request

## 2.5.1

- fixes to server tests

GDC-related
- fix the handling of optional environment variable for GDC API URL

## 2.5.0

- support for MSigDb genesets
- violin and TSNE plot prototypes
- auto-column width and more sorting options for the matrix plot
- improvements to other MASS UI plots

GDC-related
- handle sessionid cookie for the portal.gdc.cancer.gov
- oncoprint-like prototype

## 2.4.0

- d3 upgrade to version 7
- prototype the sample scatter plot in the MASS UI

GDC-related
- Use the portal.gdc.* URL to handle the sessionid cookie, instead of api.gdc.* with X-Auth-Token

## 2.3.1

GDC-related
- fix the cohort filter handling for GDC case search and BAM slice
- input border for text and search input within sja_root div

Dev-related
- readme.html to easily navigate and view readme's in one place

## 2.3.0

- data download app in the MASS UI
- improvements to the cuminc plot
- app drawer refactor

GDC-related
- more customized mutation colors for Section 508 compliance

Dev-related
- Upgrade to Node 16 for development, non-breaking as transpilation still targets Node 12 for deployed builds,
until SJ servers are upgraded to have python3
- node-canvas 2.9.3, fixes hardcoded requirement for Node 12 fonts
- Support Apple Silicon for Docker builds
- Support developer containers

## 2.2.0

- option to easily override colors for mutation class and other styles
- Improvements to MASS UI plots, including a data downloader app
- Updates to the BAM sequence read app

## 2.1.5

- move all React wrapper code to the GDC frontend framework repo

## 2.1.4

- make the React wrapper work in the GDC frontend framework

## 2.1.3

- include utils/install.pp.js in the package 

## 2.1.2

- fix the Docker build and npm packing for pp-dist

## 2.1.1

- bug-fix for trailing comma in gencode bigbed
- BAM: determine by read width whether to clip arrowhead; clean up re-align logic

GDC-related
- alert if token is missing when doing GDC BAM slicing

## 2.1.0

- new regresssion options in MASS UI
- BAM track improvements
- started the MASS matrix prototype

## 2.0.0

### Breaking Changes

- Now uses bigbed dbsnp files
- Requires additional columns for termdb database tables: terms.[type, isleaf], subcohort_terms.[child_types, includes_types]

### Non-breaking features
- MASS UI: supersedes the dictionary tree-based UI as the default termdb portal app


## 1.10

- move targets/ contents under the build/ directory
- improve the app drawer and examples
- prototype cumulative incidence plots in the termdb app
- extract or synthesize data for testing  

### GDC-related

- Use the GDC API to view slices in the BAM track

## 1.9.1

- Synchronize the version update in client and server package.json
- Delete unneeded build scripts
- Fix the extraction of files from a clean git workspace

## 1.9.0

- Reorganize the code into a monorepo structure using NPM workspaces
- Split the build and packing scripts to handle each respective target
- TODO: improve SJ server and client builds 

### GDC-related

- Prototype a GDC-specific build script and Dockerfile 
- TODO: create tiny test data files to test GDc features while building a Docker image

## 1.8.3

- Export the base_zindex from client.js

## 1.8.2

- Selectively import and re-order code in mds3/makeTk to address bundling issues
in consumer apps or portal code that use Webpack v3

### GDC-related

- do not use the test/init.js and pp bundle for automated tests of gdc-related code

## 1.8.1

- Bug fix: use the webpack.config.client.js (renamed) in build/pack.sh

## 1.8.0

### GDC-related

- Support passing gene, filters, and ssm_id as props
(NOTE: URL parsed information will be deprecated when the gdc portal app switches to passing via props only)
- Highlight a lolliplot disc when ssm_id is available
- Link to sample aliquot information from a sample details table<|MERGE_RESOLUTION|>--- conflicted
+++ resolved
@@ -19,7 +19,6 @@
 
 Fixes:
 - protect against missing error payload or empty data when handling the maf multipart response
-<<<<<<< HEAD
 
 
 ## 2.110.0
@@ -42,29 +41,35 @@
 - fix issues with custom term based on a single group: 'others' group has sample size of 0
 - fix the incorrect sample count of 'others' group upon clicking the custom term based on a single group while global filter presents
 - termdb.cluster: gene/terms present in request body but skipped by backend should be messaged to client
-=======
+
+
+## 2.109.0
+
+Features:
+- Add new test for corr.R
+- New control add to sort the violin plots by either the default or median values.
+
+Fixes:
+- mds3 tk cnv legend will handle case when no cnv data is present due to server error and not to crash
+
+
+## 2.108.6-0
+
+Fixes:
 - correctly detect the boundary text between binary and json text in the same octet chunk
 - make sure that server requests would timeout in rust code and optimize
->>>>>>> d5fcd248
-
-
-## 2.109.0
-
-Features:
-- Add new test for corr.R
-- New control add to sort the violin plots by either the default or median values.
-
-Fixes:
-- mds3 tk cnv legend will handle case when no cnv data is present due to server error and not to crash
-
-
-## 2.108.5
-
+
+
+## 2.108.5-0
+
+Fixes:
 - protect against missing error payload or empty data when handling the maf multipart response
 - correctly detect the boundary text between binary and json text in the same octet chunk
 
 
 ## 2.108.4-0
+
+Fixes:
 
 - improve gdc maf rendering of failed/empty files to inform user about aggregation result
 - cherry-pick fixes from master to handle stderr from rust code, node js stream_rust() helper and route handler
