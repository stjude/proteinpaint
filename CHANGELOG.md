--- conflicted
+++ resolved
@@ -2,19 +2,18 @@
 
 All notable changes to this project will be documented in this file.
 
-## Unreleased
-
-<<<<<<< HEAD
 
 ## 2.129.5
 
 Fixes:
 - fix cardsjson to validate client input before running tabix
 - singlecell sample table allows showing "termid" as is
-=======
+
+
+## 2.129.5-c5a0eaea6.0
+
 Fixes:
 - on clicking a gene model from gene track, launch new protein view in a sandbox instead of floating pane
->>>>>>> 4257b457
 
 
 ## 2.129.4
