# Change Log

All notable changes to this project will be documented in this file.

<<<<<<< HEAD
## Unreleased

=======
## 2.27.2

Fixes:
- Correctly parse a null URL parameter value
>>>>>>> 84c7e4f4

## 2.27.1

Features:
- Disco plot UI with an example on the app drawer. Users can provide SNV, SV, and CNV data to create a disco plot.
- We can support now reading hic files for versions 7, 8 and 9
- Support different auth methods for the same dataset, by server route and app embedder.
- New button in geneset edit UI allowing to load top variably expressed genes in hierarchical clustering, for eligible datasets
- Support clicking matrix legends to use as filters.


## 2.27.0

Features:
- Prototyped single sample viewer
- Default bin configs for GDC numeric variables are determined on the fly and no longer hardcoded
- For matrix plot, when hovering over gene label, show the percentage of mutation (#mutated samples / #tested sample)
- Click the divide-by term at the top left corner of matrix plot to edit, replace, or delete
- Display average admix coefficient for filter-vs-population comparison in genome browser
- Prototyped a server route for cumulative burden estimates
- Prototyped support for disco plot to show adhoc data

Fixes:
- Fix for sorting the custom bin labels on numeric terms in violin plot
- Gracefully handle a Hi-C file with no frag resolutions
- Display Age at diagnosis in years instead of days for GDC
- Fix the GDC Days to birth axis issue
- Fix the issues results from term conversion between continous and discrete mode
- Indicate the original value unit in termsetting UI if the term value is converted; safety check on bin size to avoid crashes
- Add a safety check for the first bin stop and last bin start in numeric discrete termsetting, make the ui actually usable
- Bug fix for the broken single variant panel from mds3 tk, by requiring tooltipPrintValue() to return [{k,v}]
- Mds3 variant2samples.get() returns an object to wrap the optional bin labels
- Allow a sample to be missing files for disco and singleSampleGenomeQuantification data types and do not break server
- Display matrix cell tooltip as two column table, and group events of same dt under same heading
- Bug fix to not to print text when average admix value is missing; improve population item UI in genomebrowser controls
- Improve INFO field UI in genome browser group selection
- Option to disable switching GDC SSM lollipop track to genomic mode, due to issues with api query

DevOps:
- Support more release note section titles and their corresponding commit keywords
- Avoid unnecessarily running unit test CI, for pull requests with unaffected workspaces and on automated push
- Improve the release text detection and generator, to minimize potential conflicts when merging


## 2.26.1

Fix
- add a latest tag to the docker build
 
## 2.26.0

Features:
- For hg38-based datasets, Disco plot may prioritize gene labels by Cancer Gene Census genes.
- Numeric termsetting edit UI shows density curve at mode=continuous.
- Update gene filter to restrict filtering for multiple alteration groups.
- Unify click behavior for survival and cuminc legend items.
- Mds3 numeric axis (e.g. occurrence) y scale can be edited.
- PrOFILE polar and barchart bug fixes and improvements.
- Implemented at-risk count filter in mass cuminc plot
- GDC "Age at diagnosis" value by day is shown as "X years, Y days" in mds3 sample table.
- Prototype a hierarchical cluster plot using the matrix plot
- New Info fields from gnomAD added to clinvar datasets for mds3 track
- CancerHotspot hg19 data added for mds3 track
- Display sample and catergory numbers in each subgroup when hovering over term label in matrix plot


Fixes:
- Ignore hidden values when conducting association tests for mass barchart.
- Do not force a matrix barplot min scale to 0;
- Fix the missing tooltip when mousing over second+ continuous matrix barplot rows
- For matrix plot, when the "Group Samples By" variable has a predefined order, use that order for subgroups. 
- Fix the sessionid handling to allow more OncoMatrix data to be shown for a signed-in user.
- For SSM from GDC API, use consequence from canonical transcript designated by GDC.
- GDC SSM range query by graphql appropriately accounts for sample filtering from a subtrack.
- In GDC bam slicing block display, clicking on a transcript from native gene tk will disable the "View in protein" option.
- Improve the hierarchical clustering R script to include the scaling step.
- Add CNV information to label tooltips in disco plot.
- Fixed legend labels for continuous term and uncomputable categories in violin plot

 
## 2.25.0

Features:
- Display pairlst data, if available, for a fusion event on matrix cell mouseover
- Launch lollipop from a geneVariant row label of matrix
- User-controllable filter for at-risk counts in cumulative incidence plot
- Default binning improved for GDC numeric dictionary variables with stats{} from graphql query

Fixes:
- Bug fix to change cutoff grade for condition term
- Fix the matrix sample sorting by name, to use the display sampleName instead of sample ID
- Fix the matrux sample group sorting by group name, to use predefined or group name as applicable
- In lollipop tk, upon creating a subtk with a filtering criteria, sunburst generated from subtk will show correct total sample count for sunburst wedges by accounting for subtk filtering criteria. this fix works for both GDC and local TK
- Scatterplot bug fix to improve behavior upon filtering by gene mutation
- When filtering results in 0 eligible sample, big file query will not happen.

 
## 2.24.1

Devops:
- Fix the npm publish CI to use the list of changed workspace dirs as argument
- Fix the empty change detection in the version jump script

 
## 2.24.0

Features
- Profile plots have now filters and a download button
- Make disco plot rings width configurable
- Added to scatter plot scale dot option. Added also test for it.
- Support a reset button option for the rx recover component

Fixes:
- Selecting hundreds of samples from GDC lollipop no longer hangs or crashes (using a cached mapping to case uuid)
- Fix the numeric edit menu when violin plot data is requested for a GDC variable, which needs currentGeneNames
- Bug fix to show reduced sample summaries when creating sub-track from GDC lollipop (mds3) track
- Correctly handle special uncomputable numeric term values in a matrix row bar plot, when mode='continuous' 
- GDC OncoMatrix has switched to use case uuid but not case submitter id to align data, while still displaying submitter ids on UI; the latter is not unique between projects.

DevOps:
- Reuse a published dependencies image for releasing new image versions to improve build times and stability

 
## 2.19.2

Fixes
- Use import() instead of require() for dynamic import, so that rollup can bundle properly
 
## 2.19.1

Enhancements
- Display sample counts in matrix sample group labels, mouseovers, and legend.
- Option to toggle a matrix sample group visibility by clicking on the corresponding legend item

Fixes
- Cohort creation in the matrix plot, where sample atttribute mapping is required.
- Allow continuous variables to be added to GDC matrix without breaking. Next will support query of graphql API to retrieve min/max of the variables.
- Sort matrix samples by gene variant hits before grouping, then sort again within each group
- Reenable selecting samples from lollipop view for cohort creation. On the fly aliquote-to-case.case_id conversion is performed on
selected samples, allowing to create GDC cohort; next the conversion will be supported by caching to allow to work with large number of samples.

 
## 2.19.0

- Fusion event labels in disco plot are prioritized and displayed with a tooltip
- Various minor disco plot bug fixes
- Improved matrix sample sorting options and labels
- Option to truncate matrix labels for columns and rows
- Improved readme detection, sorting, and error handling
- Started type definitions for termwrapper and termsetting-related code
- Prototyped a custom profile barchart

 
## 2.18.3

- supported a matrix cell click option 
- added a dtsv case in the bulk.svjson parser
- prototyped new chart profileBarplot
- handled on the fly cnv call from genebody probe signals
- defaulted to truncate matrix samples against gene variant hits even when there are selected dictionary terms
- fixed the matrix rezoom-by-outline zooming out instead of zooming in
- fixed bugs found in 3d plot opened from the new dynamic scatter
 
## 2.18.2

- handle optional action.config in mass store.plot_edit()
- fix recover to not prematurely replace state
- fix LohArc import for rollup
 
## 2.18.1

- fix the rollup bundling error caused by the dynamic import of Disco.ts

 
## 2.18.0

- fixed the matrix sample grouping input lag, edit menu error, empty column bug
- contextualized the matrix row label mouseover title
- removed GDC terms that are IDs or cause server response errors
- removed the numeric axis in the matrix row label when switching from continuous to discrete mode 
- removed an empty matrix term group after its last remaining term gets moved to a different term 
- supported launching disco plot from a matrix sample label click
- improved the geneset edit UI by having group input and fixing bugs
- supported a standalone scatter plot button in the charts tab
- mds3 gdc convert to case.case_id on the fly for disco plot
- improved disco plot tooltip, ring logic, other features and bug fixes
- use typescript for genomes, dataset, termsetting code

 
## 2.17.0

- start using typescript in core code
- option to filter by survival data
- precompute intermediate cuminc data to improve server response
- reactivate the support for selecting samples in the matrix plot
- create an improved geneset edit UI that can be used in matrix and other plots
- disambiguate variant and testing status matrix data by alteration type and origin
- fix the matrix sorting by fusion data
- fix the GDC server-side data query for matrix data, using cnv_occurrences
- fix the barchart sort order
- option to customize the violin plot "thickeness"
- experimental: prototype more features in the new disco plot

 
## 2.16.0

- improve the matrix control layout, labels, and mouseover information
- option to display quantitative CNV data using a chromatic scale in the matrix plot
- support new flags to disable custom track ui to guard against html injection
- support divide-by term and regression curve fitting for sample scatter plot
- support downloading multiple charts as one svg image file for survival and sample scatter plots
- update the optional origin values for variant data
- improve wholegenome numeric data plotting

- fix epaint panel positioning
- manual info filtering due to bcftools not filtering multi-ALT
- fix violin plot bugs related to scales, uncomputable values, pvalue table, and condition terms
- detect missing sample vcf file

 
## 2.15.0

- pin the base node image version for the Docker build
- improved gene/variable search result logic and display
- more migrated disco plot features
- synchronize scatter groups with mass state.groups
- prototype sample scatter divide by variable
- fixed current and added new integration tests: regression, cuminc, search, matrix
- fixed the ordering of condition terms and added integration tests

GDC-related
- fix the missing gene isoform error, by allowing empty query result from the gdc genedb

 
## 2.14.4

- support a matrix sort filter for a multi-valued sample, where a non-targeted filter value may be used for sorting
- fix adding a gene term to the matrix plot, by including a unique termwrapper $id
- fix failing client-side integration tests
 
## 2.14.3

- use a null filter0 for the OncoMatrix
- use dataset-defined matrix settings in the GDC launcher
 
## 2.14.2

- fix the expected scope for local workspaces when bumping versions
- fix the serverconfig detection in the container app scripts
- cap cnv values in the disco plot
- use dissimilarity mesaure for computing y-axis of nodes
- test fixes

 
## 2.14.1

- fix the matrix zoom outline in firefox
- fix dom canvas scaling in browsers that do not support OffscreenCanvas
- fix unit and integration tests

GDC-related
- move the CGC filter input to the gene control menu
- label the OncoMatrix undo/redo buttons to address Section 508 errors
- fix and improve the zoom UI labels to address Section 508 warnings

 
## 2.14.0

- persisted custom terms in termdb-based charts and apps
- matrix zoom/pan/scrolling, canvas rendering
- customizable colors for overlays/legends in more charts
- improved termdb database schema, ETL scripts, and queries
- prototype dendograms and heatmap using rust
- reimplement disco plot in proteinpaint
- log-scale in violin plot
- more unit and integratin tests, inluding fixes and improvements

 
## 2.13.0

- matrix zoom and pan
- feature improvement and bug fixes for sampleScatter 
 
## 2.12.1

- Switch to npmjs registry for npm publishing.
 
## 2.11.2

- improved docker build and release
- sample lists when allowed for violin and sample scatter plots
 
## 2.11.2-1

- allow listing samples from rendered charts for authorized users
- improved gene variant filters
 
## 2.11.2-0

- added license
- simplified file requests
 
## 2.11.1

- copy the gdc.hg38.js file from sjpp/dataset for the gdc Docker build
- configure the gdc.hg38.js dataset to de-prioritize cnv data for matrix sorting

 
## 2.11.0

- check the user permission using session id when generating GDC BAM search results
- option to set a default geneSymbol for mds3 gene search
 
## 2.10.1

- fix the rollup bundling of client code that breaks GDC bundling
 
## 2.10.0

- option to select samples from mds3 track
- activated more integration and unit tests on CI

 
## 2.9.8-2

- Bundle all cards.
 
## 2.9.8-1

- Bundle spliceevent.prep.js, spliceevent.a53ss.js and spliceevent.exonskip.js
 
## 2.9.8-0

- Set a default cards directory ONLY if it exists.
 
## 2.9.7-0

- Bundle shared/vcf.js.
 
## 2.9.6-0

- Budle dictionary.parse.js.
 
## 2.9.5-0

- Bundle termdb initbinconfig.
 
## 2.9.4-0

- Bundle checkReadingFrame and bedj.parseBed to the server module
 
## 2.9.3-0

- fixed rollup bundle issue
 
## 2.9.2-0

- Add violin plot integration tests
- Bundle lines2R to server module

## 2.9.0

- Improved matrix sorting

GDC-related
- OncoMatrix analysis card prototyped

## 2.8.x

- Release testing only for continuous delivery

## 2.7.3

- Fix the duplicate rows in about:filesize in bam track 

## 2.7.2

GDC-related
- fit the gdc bam slice request by not using compression

## 2.7.1

- improve tvs and filter UIs, and fix the integration tests

GDC-related
- fix the alert visibility when submitting a BAM slice + variant selection

## 2.7.0

- samplelst edit UI
- bean plot over violin plot

GDC-related
- preliminary support for the GDC filter0 in the matrix plot 

## 2.6.1

- fixes to the summary plot toggling
- track integration test data including minimal reference data slices

GDC-related
- more checks for gdc bam slice download, indexing

## 2.6.0

- support a samplelst term-type
- Github Actions for unit tests

GDC-related
- launch a separate SSM lollipop track using a term/variable filter
- fix the package files list for the GDC build
- temporary fix to GDC permission check request

## 2.5.1

- fixes to server tests

GDC-related
- fix the handling of optional environment variable for GDC API URL

## 2.5.0

- support for MSigDb genesets
- violin and TSNE plot prototypes
- auto-column width and more sorting options for the matrix plot
- improvements to other MASS UI plots

GDC-related
- handle sessionid cookie for the portal.gdc.cancer.gov
- oncoprint-like prototype

## 2.4.0

- d3 upgrade to version 7
- prototype the sample scatter plot in the MASS UI

GDC-related
- Use the portal.gdc.* URL to handle the sessionid cookie, instead of api.gdc.* with X-Auth-Token

## 2.3.1

GDC-related
- fix the cohort filter handling for GDC case search and BAM slice
- input border for text and search input within sja_root div

Dev-related
- readme.html to easily navigate and view readme's in one place

## 2.3.0

- data download app in the MASS UI
- improvements to the cuminc plot
- app drawer refactor

GDC-related
- more customized mutation colors for Section 508 compliance

Dev-related
- Upgrade to Node 16 for development, non-breaking as transpilation still targets Node 12 for deployed builds,
until SJ servers are upgraded to have python3
- node-canvas 2.9.3, fixes hardcoded requirement for Node 12 fonts
- Support Apple Silicon for Docker builds
- Support developer containers

## 2.2.0

- option to easily override colors for mutation class and other styles
- Improvements to MASS UI plots, including a data downloader app
- Updates to the BAM sequence read app

## 2.1.5

- move all React wrapper code to the GDC frontend framework repo

## 2.1.4

- make the React wrapper work in the GDC frontend framework

## 2.1.3

- include utils/install.pp.js in the package 

## 2.1.2

- fix the Docker build and npm packing for pp-dist

## 2.1.1

- bug-fix for trailing comma in gencode bigbed
- BAM: determine by read width whether to clip arrowhead; clean up re-align logic

GDC-related
- alert if token is missing when doing GDC BAM slicing

## 2.1.0

- new regresssion options in MASS UI
- BAM track improvements
- started the MASS matrix prototype

## 2.0.0

### Breaking Changes

- Now uses bigbed dbsnp files
- Requires additional columns for termdb database tables: terms.[type, isleaf], subcohort_terms.[child_types, includes_types]

### Non-breaking features
- MASS UI: supersedes the dictionary tree-based UI as the default termdb portal app


## 1.10

- move targets/ contents under the build/ directory
- improve the app drawer and examples
- prototype cumulative incidence plots in the termdb app
- extract or synthesize data for testing  

### GDC-related

- Use the GDC API to view slices in the BAM track

## 1.9.1

- Synchronize the version update in client and server package.json
- Delete unneeded build scripts
- Fix the extraction of files from a clean git workspace

## 1.9.0

- Reorganize the code into a monorepo structure using NPM workspaces
- Split the build and packing scripts to handle each respective target
- TODO: improve SJ server and client builds 

### GDC-related

- Prototype a GDC-specific build script and Dockerfile 
- TODO: create tiny test data files to test GDc features while building a Docker image

## 1.8.3

- Export the base_zindex from client.js

## 1.8.2

- Selectively import and re-order code in mds3/makeTk to address bundling issues
in consumer apps or portal code that use Webpack v3

### GDC-related

- do not use the test/init.js and pp bundle for automated tests of gdc-related code

## 1.8.1

- Bug fix: use the webpack.config.client.js (renamed) in build/pack.sh

## 1.8.0

### GDC-related

- Support passing gene, filters, and ssm_id as props
(NOTE: URL parsed information will be deprecated when the gdc portal app switches to passing via props only)
- Highlight a lolliplot disc when ssm_id is available
- Link to sample aliquot information from a sample details table<|MERGE_RESOLUTION|>--- conflicted
+++ resolved
@@ -2,15 +2,13 @@
 
 All notable changes to this project will be documented in this file.
 
-<<<<<<< HEAD
+
 ## Unreleased
 
-=======
 ## 2.27.2
 
-Fixes:
 - Correctly parse a null URL parameter value
->>>>>>> 84c7e4f4
+
 
 ## 2.27.1
 
