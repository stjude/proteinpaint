--- conflicted
+++ resolved
@@ -1,18 +1,6 @@
 # Change Log
 
 All notable changes to this project will be documented in this file.
-
-<<<<<<< HEAD
-
-## 2.109.0
-
-Features:
-- Add new test for corr.R
-- New control add to sort the violin plots by either the default or median values.
-
-Fixes:
-- mds3 tk cnv legend will handle case when no cnv data is present due to server error and not to crash
-
 
 ## 2.108.2-0
 
@@ -23,49 +11,6 @@
 ## 2.108.1-0
 
 Fixes:
-=======
-## 2.110.0
-
-Features:
-- Allow sorting on barplot columns in tables.
-- New display mode options in the box plot. In addition to dark mode, users can render the plots filled and unfilled (default).
-
-Fixes:
-- Do not render a violin for plots with less than or equal to five samples.
-- Show violin plot when summarizing nuermic term types for a custom term
-- handle stderr from rust code in node js stream_rust() helper and route handler
-- mds3 tk populate legend with predefined shapes
-
-
-## 2.109.1
-
-Fixes:
-- allow DE to work for custom term based on a single group
-- fix issues with custom term based on a single group: 'others' group has sample size of 0
-- fix the incorrect sample count of 'others' group upon clicking the custom term based on a single group while global filter presents
-- termdb.cluster: gene/terms present in request body but skipped by backend should be messaged to client
-
-
-## 2.109.0
-
-Features:
-- Add new test for corr.R
-- New control add to sort the violin plots by either the default or median values.
-
-Fixes:
-- mds3 tk cnv legend will handle case when no cnv data is present due to server error and not to crash
-
-
-## 2.108.2-0
-
-Fixes
-- support gdc/singlecell state overrides, such as for demo mode
-
-
-## 2.108.1-0
-
-Fixes:
->>>>>>> 8eeaa85e
 
 - Cleared single cell plot state related to the sample (jira-sv-2568)
 - Passed download filename to the violin with more details (jira-sv-2569)
