import { select as d3select } from 'd3'
import { dofetch2, tab2box, tkt } from './client'
import { make_radios } from './dom'

/*
doms{}
.isdense_radios DOM
.assaytrack_radios DOM
.assaytrack_inuse BOOL
.sampleset_inuse BOOL

validate_input()
 */

export async function init_mdsjsonform(par) {
	const { holder, genomes } = par
	{
		// check if the form is enabled to work on this server
		const re = await dofetch2('mdsjsonform', { method: 'POST', body: '{}' })
		if (re.error) {
			holder.append('div').text(re.error)
			return
		}
	}
	const [form_div, wrapper_div] = make_header(holder)
	const doms = {}
	doms.genome = make_genome(wrapper_div, genomes)
	doms.position = make_position(wrapper_div)
	doms.name = make_name(wrapper_div)
	set_dense(wrapper_div, doms)
	doms.svcnvfileurl = make_svcnv(wrapper_div)
	doms.vcffileurl = make_vcf(wrapper_div)
	doms.expressionfile = make_expression_filepath(wrapper_div)
	doms.segmeanValueCutoff = make_segmean_cutoff(wrapper_div)
	doms.lohLengthUpperLimit = make_loh_upperlimit(wrapper_div)
	make_sampleset(wrapper_div, doms)
	make_assaytracks(wrapper_div, doms)
<<<<<<< HEAD
	make_getallsamples(wrapper_div, doms)
	window.doms = doms
=======
	//window.doms = doms
>>>>>>> cc0fe70a
	make_buttons(form_div, doms)
	console.log(doms)
}

function make_header(holder) {
	const form_div = holder.append('div')
	form_div
		.append('div')
		.style('font-size', '20px')
		.style('margin', '10px')
		.text('Create a Custom GenomePaint Track')
	const wrapper_div = form_div
		.append('div')
		.style('display', 'grid')
		.style('grid-template-columns', '1fr 4fr')
		.style('align-items', 'start')
		.style('grid-template-rows', '1fr')
		.style('row-gap', '15px')
		.style('margins', '5px')
		.style('position', 'relative')
		.style('padding', '10px')
	return [form_div, wrapper_div]
}

function make_buttons(form_div, doms) {
	const submit_row = form_div

	submit_row
		.append('button')
		.style('margin-left', '10px')
		.style('margin-top', '5px')
		.text('Submit')
		.on('click', async () => {
			link_holder.html('Loading...')
			try {
				const deposit = validate_input(doms)
				const genome = deposit.genome
				delete deposit.genome
				const re = await dofetch2('mdsjsonform', { method: 'POST', body: JSON.stringify({ deposit }) })
				if (re.error) throw re.error
				const lst = [window.location.origin + '?block=1', 'genome=' + genome, 'mdsjsoncache=' + re.id]
				if (deposit.position) {
					lst.push('position=' + deposit.position)
					delete deposit.position
				}
				link_holder.html('<a href=' + lst.join('&') + ' target=_blank>View track</a>')
			} catch (e) {
				window.alert('Error: ' + e)
				if (e.stack) console.log(e.stack)
				reset_link(link_holder)
				return
			}
		})

	const link_holder = submit_row
		.append('span')
		.style('margin-left', '10px')
		.style('border', 'solid 1px #eee')
		.style('padding', '2px 9px')
	reset_link(link_holder)

	submit_row
		.append('button')
		.text('Example')
		.style('margin-top', '5px')
		.style('margin-left', '20px')
		.on('click', () => {
			doms.position.property('value', 'chr7:54990404-55375627')
			doms.name.property('value', 'TCGA GBM somatic alterations')
			doms.svcnvfileurl.property('value', 'proteinpaint_demo/hg19/tcga-gbm/gbm.svcnv.hg19.gz')
			doms.vcffileurl.property('value', 'proteinpaint_demo/hg19/tcga-gbm/gbm.snvindel.vep.vcf.gz')
			doms.expressionfile.property('value', 'proteinpaint_demo/hg19/tcga-gbm/gbm.fpkm.hg19.gz')
			doms.isdense_radios.nodes()[1].click()
			doms.assaytrack_radios.nodes()[0].click()
			doms.assaytrack_bigwig_textarea.property(
				'value',
				`TCGA-06-0152-02A	proteinpaint_demo/hg19/tcga-gbm/rna-bw/SJHGG010643_R1.bw	TCGA-06-0152-02A RNA coverage
TCGA-06-0152-02A	proteinpaint_demo/hg19/tcga-gbm/DNA/cov-wgs/SJHGG010643_R1.bw	TCGA-06-0152-02A WGS coverage
TCGA-41-5651-01A	proteinpaint_demo/hg19/tcga-gbm/rna-bw/SJHGG010602_D1.bw	TCGA-41-5651-01A RNA coverage
TCGA-41-5651-01A	proteinpaint_demo/hg19/tcga-gbm/DNA/cov-wgs/SJHGG010602_D1.bw	TCGA-41-5651-01A WGS coverage
TCGA-02-2483-01A	proteinpaint_demo/hg19/tcga-gbm/rna-bw/SJHGG010586_D1.bw	TCGA-02-2483-01A RNA coverage
TCGA-02-2483-01A	proteinpaint_demo/hg19/tcga-gbm/DNA/cov-wgs/SJHGG010586_D1.bw	TCGA-02-2483-01A WGS coverage
TCGA-06-0171-02A	proteinpaint_demo/hg19/tcga-gbm/rna-bw/SJHGG010485_R1.bw	TCGA-06-0171-02A RNA coverage
TCGA-06-0171-02A	proteinpaint_demo/hg19/tcga-gbm/DNA/cov-wgs/SJHGG010485_R1.bw	TCGA-06-0171-02A WGS coverage
TCGA-06-0211-02A	proteinpaint_demo/hg19/tcga-gbm/rna-bw/SJHGG010540_R1.bw	TCGA-06-0211-02A RNA coverage
TCGA-06-0211-02A	proteinpaint_demo/hg19/tcga-gbm/DNA/cov-wgs/SJHGG010540_R1.bw	TCGA-06-0211-02A WGS coverage
TCGA-26-5135-01A	proteinpaint_demo/hg19/tcga-gbm/rna-bw/SJHGG010548_D1.bw	TCGA-26-5135-01A RNA coverage
TCGA-26-5135-01A	proteinpaint_demo/hg19/tcga-gbm/DNA/cov-wgs/SJHGG010548_D1.bw	TCGA-26-5135-01A WGS coverage
TCGA-32-1970-01A	proteinpaint_demo/hg19/tcga-gbm/rna-bw/SJHGG010550_D1.bw	TCGA-32-1970-01A RNA coverage
TCGA-32-1970-01A	proteinpaint_demo/hg19/tcga-gbm/DNA/cov-wgs/SJHGG010550_D1.bw	TCGA-32-1970-01A WGS coverage
TCGA-06-0125-01A	proteinpaint_demo/hg19/tcga-gbm/rna-bw/SJHGG010572_D1.bw	TCGA-06-0125-01A RNA coverage
TCGA-06-0125-01A	proteinpaint_demo/hg19/tcga-gbm/DNA/cov-wgs/SJHGG010572_D1.bw	TCGA-06-0125-01A WGS coverage
TCGA-26-5132-01A	proteinpaint_demo/hg19/tcga-gbm/rna-bw/SJHGG010504_D1.bw	TCGA-26-5132-01A RNA coverage
TCGA-26-5132-01A	proteinpaint_demo/hg19/tcga-gbm/DNA/cov-wgs/SJHGG010504_D1.bw	TCGA-26-5132-01A WGS coverage
TCGA-06-0210-01A	proteinpaint_demo/hg19/tcga-gbm/rna-bw/SJHGG010624_D1.bw	TCGA-06-0210-01A RNA coverage
TCGA-06-0210-01A	proteinpaint_demo/hg19/tcga-gbm/DNA/cov-wgs/SJHGG010624_D1.bw	TCGA-06-0210-01A WGS coverage
TCGA-06-0686-01A	proteinpaint_demo/hg19/tcga-gbm/rna-bw/SJHGG010607_D1.bw	TCGA-06-0686-01A RNA coverage
TCGA-06-0686-01A	proteinpaint_demo/hg19/tcga-gbm/DNA/cov-wgs/SJHGG010607_D1.bw	TCGA-06-0686-01A WGS coverage
TCGA-14-1402-02A	proteinpaint_demo/hg19/tcga-gbm/rna-bw/SJHGG010600_R1.bw	TCGA-14-1402-02A RNA coverage
TCGA-14-1402-02A	proteinpaint_demo/hg19/tcga-gbm/DNA/cov-wgs/SJHGG010600_R1.bw	TCGA-14-1402-02A WGS coverage
TCGA-06-0125-02A	proteinpaint_demo/hg19/tcga-gbm/rna-bw/SJHGG010572_R1.bw	TCGA-06-0125-02A RNA coverage
TCGA-06-0125-02A	proteinpaint_demo/hg19/tcga-gbm/DNA/cov-wgs/SJHGG010572_R1.bw	TCGA-06-0125-02A WGS coverage
TCGA-06-0157-01A	proteinpaint_demo/hg19/tcga-gbm/rna-bw/SJHGG010633_D1.bw	TCGA-06-0157-01A RNA coverage
TCGA-06-0157-01A	proteinpaint_demo/hg19/tcga-gbm/DNA/cov-wgs/SJHGG010633_D1.bw	TCGA-06-0157-01A WGS coverage
TCGA-06-0190-01A	proteinpaint_demo/hg19/tcga-gbm/rna-bw/SJHGG010560_D1.bw	TCGA-06-0190-01A RNA coverage
TCGA-06-0190-01A	proteinpaint_demo/hg19/tcga-gbm/DNA/cov-wgs/SJHGG010560_D1.bw	TCGA-06-0190-01A WGS coverage
TCGA-14-2554-01A	proteinpaint_demo/hg19/tcga-gbm/rna-bw/SJHGG010592_D1.bw	TCGA-14-2554-01A RNA coverage
TCGA-14-2554-01A	proteinpaint_demo/hg19/tcga-gbm/DNA/cov-wgs/SJHGG010592_D1.bw	TCGA-14-2554-01A WGS coverage
TCGA-06-5411-01A	proteinpaint_demo/hg19/tcga-gbm/rna-bw/SJHGG010518_D1.bw	TCGA-06-5411-01A RNA coverage
TCGA-06-5411-01A	proteinpaint_demo/hg19/tcga-gbm/DNA/cov-wgs/SJHGG010518_D1.bw	TCGA-06-5411-01A WGS coverage
TCGA-19-1389-02A	proteinpaint_demo/hg19/tcga-gbm/rna-bw/SJHGG010509_R1.bw	TCGA-19-1389-02A RNA coverage
TCGA-19-1389-02A	proteinpaint_demo/hg19/tcga-gbm/DNA/cov-wgs/SJHGG010509_R1.bw	TCGA-19-1389-02A WGS coverage
TCGA-19-2620-01A	proteinpaint_demo/hg19/tcga-gbm/rna-bw/SJHGG010513_D1.bw	TCGA-19-2620-01A RNA coverage
TCGA-19-2620-01A	proteinpaint_demo/hg19/tcga-gbm/DNA/cov-wgs/SJHGG010513_D1.bw	TCGA-19-2620-01A WGS coverage
TCGA-19-2629-01A	proteinpaint_demo/hg19/tcga-gbm/rna-bw/SJHGG010627_D1.bw	TCGA-19-2629-01A RNA coverage
TCGA-19-2629-01A	proteinpaint_demo/hg19/tcga-gbm/DNA/cov-wgs/SJHGG010627_D1.bw	TCGA-19-2629-01A WGS coverage
TCGA-02-2485-01A	proteinpaint_demo/hg19/tcga-gbm/rna-bw/SJHGG010530_D1.bw	TCGA-02-2485-01A RNA coverage
TCGA-02-2485-01A	proteinpaint_demo/hg19/tcga-gbm/DNA/cov-wgs/SJHGG010530_D1.bw	TCGA-02-2485-01A WGS coverage
TCGA-27-2528-01A	proteinpaint_demo/hg19/tcga-gbm/rna-bw/SJHGG010599_D1.bw	TCGA-27-2528-01A RNA coverage
TCGA-27-2528-01A	proteinpaint_demo/hg19/tcga-gbm/DNA/cov-wgs/SJHGG010599_D1.bw	TCGA-27-2528-01A WGS coverage
TCGA-27-1831-01A	proteinpaint_demo/hg19/tcga-gbm/rna-bw/SJHGG010641_D1.bw	TCGA-27-1831-01A RNA coverage
TCGA-27-1831-01A	proteinpaint_demo/hg19/tcga-gbm/DNA/cov-wgs/SJHGG010641_D1.bw	TCGA-27-1831-01A WGS coverage
TCGA-06-5415-01A	proteinpaint_demo/hg19/tcga-gbm/rna-bw/SJHGG010554_D1.bw	TCGA-06-5415-01A RNA coverage
TCGA-06-5415-01A	proteinpaint_demo/hg19/tcga-gbm/DNA/cov-wgs/SJHGG010554_D1.bw	TCGA-06-5415-01A WGS coverage
TCGA-19-5960-01A	proteinpaint_demo/hg19/tcga-gbm/rna-bw/SJHGG010577_D1.bw	TCGA-19-5960-01A RNA coverage
TCGA-19-5960-01A	proteinpaint_demo/hg19/tcga-gbm/DNA/cov-wgs/SJHGG010577_D1.bw	TCGA-19-5960-01A WGS coverage
TCGA-06-0210-02A	proteinpaint_demo/hg19/tcga-gbm/rna-bw/SJHGG010624_R1.bw	TCGA-06-0210-02A RNA coverage
TCGA-06-0210-02A	proteinpaint_demo/hg19/tcga-gbm/DNA/cov-wgs/SJHGG010624_R1.bw	TCGA-06-0210-02A WGS coverage
TCGA-15-1444-01A	proteinpaint_demo/hg19/tcga-gbm/rna-bw/SJHGG010527_D1.bw	TCGA-15-1444-01A RNA coverage
TCGA-15-1444-01A	proteinpaint_demo/hg19/tcga-gbm/DNA/cov-wgs/SJHGG010527_D1.bw	TCGA-15-1444-01A WGS coverage
TCGA-14-1034-01A	proteinpaint_demo/hg19/tcga-gbm/rna-bw/SJHGG010484_D1.bw	TCGA-14-1034-01A RNA coverage
TCGA-14-1034-01A	proteinpaint_demo/hg19/tcga-gbm/DNA/cov-wgs/SJHGG010484_D1.bw	TCGA-14-1034-01A WGS coverage
TCGA-27-2523-01A	proteinpaint_demo/hg19/tcga-gbm/rna-bw/SJHGG010559_D1.bw	TCGA-27-2523-01A RNA coverage
TCGA-27-2523-01A	proteinpaint_demo/hg19/tcga-gbm/DNA/cov-wgs/SJHGG010559_D1.bw	TCGA-27-2523-01A WGS coverage
TCGA-06-2557-01A	proteinpaint_demo/hg19/tcga-gbm/rna-bw/SJHGG010549_D1.bw	TCGA-06-2557-01A RNA coverage
TCGA-06-2557-01A	proteinpaint_demo/hg19/tcga-gbm/DNA/cov-wgs/SJHGG010549_D1.bw	TCGA-06-2557-01A WGS coverage
TCGA-06-2570-01A	proteinpaint_demo/hg19/tcga-gbm/rna-bw/SJHGG010593_D1.bw	TCGA-06-2570-01A RNA coverage
TCGA-06-2570-01A	proteinpaint_demo/hg19/tcga-gbm/DNA/cov-wgs/SJHGG010593_D1.bw	TCGA-06-2570-01A WGS coverage
TCGA-06-0745-01A	proteinpaint_demo/hg19/tcga-gbm/rna-bw/SJHGG010515_D1.bw	TCGA-06-0745-01A RNA coverage
TCGA-06-0745-01A	proteinpaint_demo/hg19/tcga-gbm/DNA/cov-wgs/SJHGG010515_D1.bw	TCGA-06-0745-01A WGS coverage
TCGA-14-1034-02B	proteinpaint_demo/hg19/tcga-gbm/rna-bw/SJHGG010484_R1.bw	TCGA-14-1034-02B RNA coverage
TCGA-14-1034-02B	proteinpaint_demo/hg19/tcga-gbm/DNA/cov-wgs/SJHGG010484_R1.bw	TCGA-14-1034-02B WGS coverage
TCGA-14-1823-01A	proteinpaint_demo/hg19/tcga-gbm/rna-bw/SJHGG010587_D1.bw	TCGA-14-1823-01A RNA coverage
TCGA-14-1823-01A	proteinpaint_demo/hg19/tcga-gbm/DNA/cov-wgs/SJHGG010587_D1.bw	TCGA-14-1823-01A WGS coverage
TCGA-06-0190-02A	proteinpaint_demo/hg19/tcga-gbm/rna-bw/SJHGG010560_R1.bw	TCGA-06-0190-02A RNA coverage
TCGA-06-0190-02A	proteinpaint_demo/hg19/tcga-gbm/DNA/cov-wgs/SJHGG010560_R1.bw	TCGA-06-0190-02A WGS coverage
TCGA-06-0211-01A	proteinpaint_demo/hg19/tcga-gbm/rna-bw/SJHGG010540_D2.bw	TCGA-06-0211-01A RNA coverage
TCGA-06-0211-01A	proteinpaint_demo/hg19/tcga-gbm/DNA/cov-wgs/SJHGG010540_D2.bw	TCGA-06-0211-01A WGS coverage
TCGA-19-2624-01A	proteinpaint_demo/hg19/tcga-gbm/rna-bw/SJHGG010505_D1.bw	TCGA-19-2624-01A RNA coverage
TCGA-19-2624-01A	proteinpaint_demo/hg19/tcga-gbm/DNA/cov-wgs/SJHGG010505_D1.bw	TCGA-19-2624-01A WGS coverage
TCGA-06-0744-01A	proteinpaint_demo/hg19/tcga-gbm/rna-bw/SJHGG010537_D1.bw	TCGA-06-0744-01A RNA coverage
TCGA-06-0744-01A	proteinpaint_demo/hg19/tcga-gbm/DNA/cov-wgs/SJHGG010537_D1.bw	TCGA-06-0744-01A WGS coverage`
			)
			doms.assaytrack_junction_textarea.property(
				'value',
				`TCGA-19-5960-01A	proteinpaint_demo/hg19/tcga-gbm/junction/SJHGG010577_D1.bam.junction.gz	TCGA-19-5960-01A RNA junction
TCGA-06-0190-01A	proteinpaint_demo/hg19/tcga-gbm/junction/SJHGG010560_D1.bam.junction.gz	TCGA-06-0190-01A RNA junction
TCGA-14-1402-02A	proteinpaint_demo/hg19/tcga-gbm/junction/SJHGG010600_R1.bam.junction.gz	TCGA-14-1402-02A RNA junction
TCGA-19-2620-01A	proteinpaint_demo/hg19/tcga-gbm/junction/SJHGG010513_D1.bam.junction.gz	TCGA-19-2620-01A RNA junction
TCGA-06-5411-01A	proteinpaint_demo/hg19/tcga-gbm/junction/SJHGG010518_D1.bam.junction.gz	TCGA-06-5411-01A RNA junction
TCGA-14-1034-02B	proteinpaint_demo/hg19/tcga-gbm/junction/SJHGG010484_R1.bam.junction.gz	TCGA-14-1034-02B RNA junction
TCGA-26-5132-01A	proteinpaint_demo/hg19/tcga-gbm/junction/SJHGG010504_D1.bam.junction.gz	TCGA-26-5132-01A RNA junction
TCGA-14-1034-01A	proteinpaint_demo/hg19/tcga-gbm/junction/SJHGG010484_D1.bam.junction.gz	TCGA-14-1034-01A RNA junction
TCGA-19-2624-01A	proteinpaint_demo/hg19/tcga-gbm/junction/SJHGG010505_D1.bam.junction.gz	TCGA-19-2624-01A RNA junction
TCGA-06-2570-01A	proteinpaint_demo/hg19/tcga-gbm/junction/SJHGG010593_D1.bam.junction.gz	TCGA-06-2570-01A RNA junction
TCGA-06-0210-01A	proteinpaint_demo/hg19/tcga-gbm/junction/SJHGG010624_D1.bam.junction.gz	TCGA-06-0210-01A RNA junction
TCGA-06-0190-02A	proteinpaint_demo/hg19/tcga-gbm/junction/SJHGG010560_R1.bam.junction.gz	TCGA-06-0190-02A RNA junction
TCGA-14-2554-01A	proteinpaint_demo/hg19/tcga-gbm/junction/SJHGG010592_D1.bam.junction.gz	TCGA-14-2554-01A RNA junction
TCGA-27-2523-01A	proteinpaint_demo/hg19/tcga-gbm/junction/SJHGG010559_D1.bam.junction.gz	TCGA-27-2523-01A RNA junction
TCGA-41-5651-01A	proteinpaint_demo/hg19/tcga-gbm/junction/SJHGG010602_D1.bam.junction.gz	TCGA-41-5651-01A RNA junction
TCGA-06-5415-01A	proteinpaint_demo/hg19/tcga-gbm/junction/SJHGG010554_D1.bam.junction.gz	TCGA-06-5415-01A RNA junction
TCGA-14-1823-01A	proteinpaint_demo/hg19/tcga-gbm/junction/SJHGG010587_D1.bam.junction.gz	TCGA-14-1823-01A RNA junction
TCGA-06-0211-01A	proteinpaint_demo/hg19/tcga-gbm/junction/SJHGG010540_D2.bam.junction.gz	TCGA-06-0211-01A RNA junction
TCGA-06-0686-01A	proteinpaint_demo/hg19/tcga-gbm/junction/SJHGG010607_D1.bam.junction.gz	TCGA-06-0686-01A RNA junction
TCGA-27-2528-01A	proteinpaint_demo/hg19/tcga-gbm/junction/SJHGG010599_D1.bam.junction.gz	TCGA-27-2528-01A RNA junction
TCGA-02-2483-01A	proteinpaint_demo/hg19/tcga-gbm/junction/SJHGG010586_D1.bam.junction.gz	TCGA-02-2483-01A RNA junction
TCGA-06-2557-01A	proteinpaint_demo/hg19/tcga-gbm/junction/SJHGG010549_D1.bam.junction.gz	TCGA-06-2557-01A RNA junction
TCGA-06-0745-01A	proteinpaint_demo/hg19/tcga-gbm/junction/SJHGG010515_D1.bam.junction.gz	TCGA-06-0745-01A RNA junction
TCGA-06-0171-02A	proteinpaint_demo/hg19/tcga-gbm/junction/SJHGG010485_R1.bam.junction.gz	TCGA-06-0171-02A RNA junction
TCGA-19-1389-02A	proteinpaint_demo/hg19/tcga-gbm/junction/SJHGG010509_R1.bam.junction.gz	TCGA-19-1389-02A RNA junction
TCGA-32-1970-01A	proteinpaint_demo/hg19/tcga-gbm/junction/SJHGG010550_D1.bam.junction.gz	TCGA-32-1970-01A RNA junction
TCGA-06-0157-01A	proteinpaint_demo/hg19/tcga-gbm/junction/SJHGG010633_D1.bam.junction.gz	TCGA-06-0157-01A RNA junction
TCGA-26-5135-01A	proteinpaint_demo/hg19/tcga-gbm/junction/SJHGG010548_D1.bam.junction.gz	TCGA-26-5135-01A RNA junction
TCGA-15-1444-01A	proteinpaint_demo/hg19/tcga-gbm/junction/SJHGG010527_D1.bam.junction.gz	TCGA-15-1444-01A RNA junction
TCGA-06-0210-02A	proteinpaint_demo/hg19/tcga-gbm/junction/SJHGG010624_R1.bam.junction.gz	TCGA-06-0210-02A RNA junction
TCGA-06-0125-01A	proteinpaint_demo/hg19/tcga-gbm/junction/SJHGG010572_D1.bam.junction.gz	TCGA-06-0125-01A RNA junction
TCGA-19-2629-01A	proteinpaint_demo/hg19/tcga-gbm/junction/SJHGG010627_D1.bam.junction.gz	TCGA-19-2629-01A RNA junction
TCGA-06-0211-02A	proteinpaint_demo/hg19/tcga-gbm/junction/SJHGG010540_R1.bam.junction.gz	TCGA-06-0211-02A RNA junction
TCGA-06-0125-02A	proteinpaint_demo/hg19/tcga-gbm/junction/SJHGG010572_R1.bam.junction.gz	TCGA-06-0125-02A RNA junction
TCGA-06-0744-01A	proteinpaint_demo/hg19/tcga-gbm/junction/SJHGG010537_D1.bam.junction.gz	TCGA-06-0744-01A RNA junction
TCGA-02-2485-01A	proteinpaint_demo/hg19/tcga-gbm/junction/SJHGG010530_D1.bam.junction.gz	TCGA-02-2485-01A RNA junction
TCGA-06-0152-02A	proteinpaint_demo/hg19/tcga-gbm/junction/SJHGG010643_R1.bam.junction.gz	TCGA-06-0152-02A RNA junction
TCGA-27-1831-01A	proteinpaint_demo/hg19/tcga-gbm/junction/SJHGG010641_D1.bam.junction.gz	TCGA-27-1831-01A RNA junction`
			)
		})
	submit_row
		.append('span')
		.style('margin-left', '8px')
		.append('span')
		.style('opacity', '.5')
		.style('color', 'red')
		.text('Will overwrite existing contents.')
}
function reset_link(d) {
	d.html('')
		.append('span')
		.style('opacity', '.5')
		.text('Link will appear here.')
}

function validate_input(doms) {
	const obj = {
		type: tkt.mdssvcnv,
		isdense: doms.isdense,
<<<<<<< HEAD
		isfull: doms.isfull,
		getallsamples: doms.getallsamples
=======
		isfull: doms.isfull
>>>>>>> cc0fe70a
	}
	{
		const n = doms.genome.node()
		obj.genome = n.options[n.selectedIndex].text
	}

	{
		const tmp = doms.position.property('value').trim()
		if (tmp) obj.position = tmp
	}

	obj.name = doms.name.property('value') || 'My dataset'

	// .isdense/isfull is already defined

	{
		const cnv = doms.svcnvfileurl.property('value').trim()
		const vcf = doms.vcffileurl.property('value').trim()
		if (!cnv && !vcf) throw 'Either SVCNV or VCF file/URL (or both) needs to be provided.'
		if (cnv) {
			if (isurl(cnv)) {
				obj.svcnvurl = cnv
			} else {
				obj.svcnvfile = cnv
			}
			//TODO Figure out why this doesn't work
			// const cutoff = doms.cnvValueCutoff.property('value')
			// if (cutoff){
			// 	obj.cnvValueCutoff = cutoff
			// }
			// const limit = doms.cnvLengthUpperLimit.property('value')
			// if (limit){
			// 	obj.cnvLengthUpperLimit = limit
			// }
			obj.multihidelabel_fusion = doms.multihidelabel_fusion
			obj.multihidelabel_sv = doms.multihidelabel_sv
		}
		if (vcf) {
			if (isurl(vcf)) {
				obj.vcfurl = vcf
			} else {
				obj.vcffile = vcf
			}
			obj.multihidelabel_vcf = doms.multihidelabel_vcf
		}
	}
	{
		const tmp = doms.expressionfile.property('value').trim()
		if (tmp) {
			if (isurl(tmp)) {
				obj.expressionurl = tmp
			} else {
				obj.expressionfile = tmp
			}
		}
	}
	//TODO Figure out why this doesn't work
	// {
	// 	const tmp = doms.segmeanValueCutoff.property('value')
	// 	if (tmp){
	// 		obj.segmeanValueCutoff = doms.segmeanValueCutoff
	// 	}
	// }
	// {
	// 	const tmp = doms.lohLengthUpperLimit.property('value')
	// 	if (tmp){
	// 		obj.lohLengthUpperLimit = doms.lohLengthUpperLimit
	// 	}
	// }
	if (doms.sampleset_inuse) {
		const tmp = doms.sampleset_textarea.property('value').trim()
		if (!tmp) throw 'Missing input for sample subset'
		const group2lst = new Map()
		const nogrplst = []
		for (const line of tmp.split('\n')) {
			if (!line) continue
			const [sample, group] = line.split('\t')
			if (group) {
				if (!group2lst.has(group)) group2lst.set(group, [])
				group2lst.get(group).add(sample)
			} else {
				nogrplst.push(sample)
			}
		}
		obj.sampleset = []
		if (nogrplst.length) {
			obj.sampleset.push({ samples: nogrplst })
		}
		for (const [group, lst] of group2lst) {
			obj.sampleset.push({ name: group, samples: lst })
		}
	}

	if (doms.assaytrack_inuse) {
		const lst = [...parse_bigwig(doms), ...parse_bigwigstranded(doms), ...parse_bedj(doms), ...parse_junction(doms)]
		obj.sample2assaytrack = {}
		for (const { sample, tk } of lst) {
			if (!obj.sample2assaytrack[sample]) obj.sample2assaytrack[sample] = []
			obj.sample2assaytrack[sample].push(tk)
		}
	}
	console.log(obj)
	return obj
}

function isurl(t) {
	const a = t.toUpperCase()
	return a.startsWith('HTTP://') || a.startsWith('HTTPS://')
}
//.genome
function make_genome(div, genomes) {
	const genome_prompt = div.append('div')

	genome_prompt.append('span').text('Genome')

	const g_row = div.append('div')

	const select = g_row.append('select')
	for (const n in genomes) {
		select.append('option').text(n)
	}
	return select
}
//.position
function make_position(div) {
	div
		.append('div')
		.append('span')
		.text('Default position')
	return div
		.append('div')
		.append('input')
		.attr('size', 30)
		.property('placeholder', 'chr:start-stop')
}

//.name
function make_name(div) {
	const tk_name_prompt = div.append('div')

	tk_name_prompt.append('span').text('Track name')

	const tk_name_div = div.append('div')

	return tk_name_div
		.append('div')
		.append('input')
		.attr('size', 30)
}
// .isdense, isfull
function set_dense(div, doms) {
	// this helper function will not return radio buttons,
	// the radio buttons will trigger callback that will modify doms{} attribute

	doms.isdense = true // default settings are needed in case the form is submitted without triggering radio callback
	doms.isfull = false
	const is_dense_prompt = div.append('div')

	is_dense_prompt.append('span').text('Display')

	const row = div.append('div')
	const { divs, labels, inputs } = make_radios({
		holder: row,
		options: [{ label: 'Dense', value: 1, checked: true }, { label: 'Expanded', value: 2 }],
		callback: value => {
			if (value == 1) {
				doms.isdense = true
				doms.isfull = false
			} else {
				doms.isdense = false
				doms.isfull = true
			}
		},
		styles: {
			display: 'inline'
		}
	})
	doms.isdense_radios = inputs
}
//.svcnvfile or .svcnvurl
function make_svcnv(div) {
	const svcnv_path_prompt = div.append('div')

	svcnv_path_prompt
		.append('span')
		.html(
			'<a href=https://docs.google.com/document/d/1owXUQuqw5hBHFERm0Ria7anKtpyoPBaZY_MCiXXf5wE/edit#heading=h.57qr5fp90wn9 target=_blank>CNV+SV+fusion</a> file path or URL'
		)

	const svcnv_path_div = div.append('div')

	return svcnv_path_div
		.append('div')
		.append('input')
		.attr('size', 55)
		.on('change', () => {
			//TODO how to make this appear underneath svcnv_path_div?
			// doms.cnvValueCutoff = make_cnv_cutoff(div,doms) ]
			// doms.cnvLengthUpperLimit = make_cnv_upperlimit(div,doms)
			make_multihidelabel_sv(div, doms)
			make_multihidelabel_fusion(div, doms)
		})
}
//.vcffile
function make_vcf(div) {
	const vcf_file_prompt = div.append('div')

	vcf_file_prompt
		.append('span')
		.html(
			'<a href=https://docs.google.com/document/d/1owXUQuqw5hBHFERm0Ria7anKtpyoPBaZY_MCiXXf5wE/edit#heading=h.hce6nejglfdx target=_blank>VCF</a> file path or URL <span style="font-size:.7em">Either CNV or VCF file is required.</span>'
		)

	const vcf_file_div = div.append('div')

	return vcf_file_div
		.append('div')
		.append('input')
		.attr('size', 55)
		.on('change', () => {
			make_multihidelabel_vcf(div, doms) //TODO how to make this appear underneath vcf_file_div?
		})
}
//.expressionfile
function make_expression_filepath(div) {
	const expression_file_prompt = div.append('div')

	expression_file_prompt
		.append('span')
		.html(
			'<a href=https://docs.google.com/document/d/1owXUQuqw5hBHFERm0Ria7anKtpyoPBaZY_MCiXXf5wE/edit#heading=h.v8yrfg1dqvdy target=_blank>Gene expression</a> file path or URL'
		)

	const expression_file_div = div.append('div')

	return expression_file_div
		.append('div')
		.append('input')
		.attr('size', 55)
}
// .getallsamples
function make_getallsamples(div, doms) {
	doms.getallsamples = true

	const getallsamples_prompt = div.append('div')

	getallsamples_prompt.append('span').text('Get all samples')

	const row = div.append('div')
	make_radios({
		holder: row,
		options: [{ label: 'True', value: 1, checked: true }, { label: 'False', value: 2 }],
		callback: value => {
			if (value == 1) {
				doms.getallsamples = true
			} else {
				doms.getallsamples = false
			}
		},
		styles: {
			display: 'inline'
		}
	})
}
//TODO Figure out why this returns an array instead of a string in the object. Since it's a selection?
// // .cnvValueCutoff
// function make_cnv_cutoff(div) {
// 	const cnv_cutoff_prompt = div.append('div')

// 	cnv_cutoff_prompt.append('span').text('CNV value cutoff')

// 	const cnv_cutoff_div = div.append('div')

// 	return cnv_cutoff_div
// 		.append('div')
// 		.append('input')
// 		.attr('type', 'number')
// 		.attr('step', '0.1')
// }
// // .cnvLengthUpperLimit
// function make_cnv_upperlimit(div) {
// 	const cnv_upperlimit_prompt = div.append('div')

// 	cnv_upperlimit_prompt.append('span').text('CNV length upper limit')

// 	const cnv_upperlimit_div = div.append('div')

// 	return cnv_upperlimit_div
// 		.append('div')
// 		.append('input')
// 		.attr('type', 'number')
// }
// // segmeanValueCutoff
// function make_segmean_cutoff(div) {
// 	const segmean_cutoff_prompt = div.append('div')

// 	segmean_cutoff_prompt.append('span').text('Segment mean value cutoff')

// 	const segmean_cutoff_div = div.append('div')

// 	return segmean_cutoff_div
// 		.append('div')
// 		.append('input')
// 		.attr('type', 'number')
// 		.attr('step', '0.1')
// }
// // .lohLengthUpperLimit
// function make_loh_upperlimit(div) {
// 	const loh_upperlimit_prompt = div.append('div')

// 	loh_upperlimit_prompt.append('span').text('LOH length upper limit')

// 	const loh_upperlimit_div = div.append('div')

// 	return loh_upperlimit_div
// 		.append('div')
// 		.append('input')
// 		.attr('type', 'number')
// }
// .multihidelabel_vcf
function make_multihidelabel_vcf(div, doms) {
	doms.multihidelabel_vcf = true

	const multihidelabel_vcf_prompt = div.append('div')

	multihidelabel_vcf_prompt.append('span').text('Hide VCF Labels')

	const row = div.append('div')
	make_radios({
		holder: row,
		options: [{ label: 'True', value: 1, checked: true }, { label: 'False', value: 2 }],
		callback: value => {
			if (value == 1) {
				doms.multihidelabel_vcf = true
			} else {
				doms.multihidelabel_vcf = false
			}
		},
		styles: {
			display: 'inline'
		}
	})
}
// .multihidelabel_fusion
function make_multihidelabel_fusion(div, doms) {
	doms.multihidelabel_fusion = true

	const multihidelabel_fusion_prompt = div.append('div')

	multihidelabel_fusion_prompt.append('span').text('Hide Fusion Labels')

	const row = div.append('div')
	make_radios({
		holder: row,
		options: [{ label: 'True', value: 1, checked: true }, { label: 'False', value: 2 }],
		callback: value => {
			if (value == 1) {
				doms.multihidelabel_fusion = true
			} else {
				doms.multihidelabel_fusion = false
			}
		},
		styles: {
			display: 'inline'
		}
	})
}
// .multihidelabel_sv
function make_multihidelabel_sv(div, doms) {
	doms.multihidelabel_sv = true

	const multihidelabel_sv_prompt = div.append('div')

	multihidelabel_sv_prompt.append('span').text('Hide SV Labels')

	const row = div.append('div')
	make_radios({
		holder: row,
		options: [{ label: 'True', value: 1, checked: true }, { label: 'False', value: 2 }],
		callback: value => {
			if (value == 1) {
				doms.multihidelabel_sv = true
			} else {
				doms.multihidelabel_sv = false
			}
		},
		styles: {
			display: 'inline'
		}
	})
}

// .sampleset
function make_sampleset(div, doms) {
	const sampleset_prompt = div.append('div')

	sampleset_prompt.append('span').text('Subset samples')

	const column2 = div.append('div')
	const radiodiv = column2.append('div')
	const uidiv = column2.append('div').style('display', 'none')
	make_radios({
		holder: radiodiv,
		options: [{ label: 'Show all', value: 1, checked: true }, { label: 'Show subset', value: 2 }],
		callback: value => {
			doms.sampleset_inuse = value == 2
			uidiv.style('display', value == 2 ? 'block' : 'none')
		},
		styles: {
			display: 'inline'
		}
	})
	// contents of uidiv
	doms.sampleset_textarea = uidiv
		.append('textarea')
		.style('width', '200px')
		.style('height', '250px')
}

// Assay track
function make_assaytracks(div, doms) {
	const assay_prompt = div.append('div')

	assay_prompt.append('span').text('Assay tracks')

	const column2 = div.append('div')
	const radiodiv = column2.append('div')
	const uidiv = column2.append('div').style('display', 'none')
	const { divs, labels, inputs } = make_radios({
		holder: radiodiv,
		options: [{ label: 'Yes', value: 1 }, { label: 'No', value: 2, checked: true }],
		callback: value => {
			doms.assaytrack_inuse = value == 1
			uidiv.style('display', value == 1 ? 'block' : 'none')
		},
		styles: {
			display: 'inline'
		}
	})
	doms.assaytrack_radios = inputs
	// contents of uidiv
	const tabs = [
		{
			label: 'bigWig',
			callback: div => {
				div
					.append('div')
					.text('Copy and paste the sample name, file path, and track name in a three column format separated by tabs')
				doms.assaytrack_bigwig_textarea = div
					.append('textarea')
					.style('width', '500px')
					.style('height', '160px')
			}
		},
		{
			label: 'Stranded bigWig',
			callback: div => {
				div
					.append('div')
					.text(
						'Copy and paste the sample name, strand 1 file path, strand 2 file path, and track name in a four column format separated by tabs'
					)
				doms.assaytrack_bigwigstranded_textarea = div
					.append('textarea')
					.style('width', '500px')
					.style('height', '160px')
			}
		},
		{
			label: 'JSON-BED (bedj)',
			callback: div => {
				div
					.append('div')
					.text('Copy and paste the sample name, file path, and track name in a three column format separated by tabs')
				doms.assaytrack_bedj_textarea = div
					.append('textarea')
					.style('width', '500px')
					.style('height', '160px')
			}
		},
		{
			label: 'Splice junction',
			callback: div => {
				div
					.append('div')
					.text('Copy and paste the sample name, file path, and track name in a three column format separated by tabs')
				doms.assaytrack_junction_textarea = div
					.append('textarea')
					.style('width', '500px')
					.style('height', '160px')
			}
		}
	]
	tab2box(uidiv, tabs, true)
}

function parse_bigwig(doms) {
	const tmp = doms.assaytrack_bigwig_textarea.property('value').trim()
	const tks = []
	for (const line of tmp.split('\n')) {
		if (!line || line[0] == '#') continue
		const lst = line.split('\t')
		const sample = lst[0]
		if (!lst[1]) {
			// missing file/url
			continue
		}
		const tk = {
			name: lst[2] || sample + ' bigwig',
			type: tkt.bigwig
		}
		if (isurl(lst[1])) {
			tk.url = lst[1]
		} else {
			tk.file = lst[1]
		}
		tks.push({ sample, tk })
	}
	return tks
}

function parse_bigwigstranded(doms) {
	const tmp = doms.assaytrack_bigwigstranded_textarea.property('value').trim()
	const tks = []
	for (const line of tmp.split('\n')) {
		if (!line || line[0] == '#') continue
		const lst = line.split('\t')
		const sample = lst[0]
		if (!lst[1]) {
			// missing file/url
			continue
		}
		const tk = {
			name: lst[3] || sample + ' stranded bigWig',
			type: tkt.bigwigstranded
		}
		if (isurl(lst[1])) {
			tk.url1 = {
				strand1: {
					url: lst[1]
				}
			}
		} else {
			tk.file1 = {
				strand1: {
					file: lst[1]
				}
			}
		}
		if (isurl(lst[2])) {
			tk.url2 = {
				strand2: {
					url: lst[2]
				}
			}
		} else {
			tk.file2 = {
				strand2: {
					file: lst[2]
				}
			}
		}
		tks.push({ sample, tk })
	}
	return tks
}

function parse_bedj(doms) {
	const tmp = doms.assaytrack_bedj_textarea.property('value').trim()
	const tks = []
	for (const line of tmp.split('\n')) {
		if (!line || line[0] == '#') continue
		const lst = line.split('\t')
		const sample = lst[0]
		if (!lst[1]) {
			// missing file/url
			continue
		}
		const tk = {
			name: lst[2] || sample + ' JSON bed',
			type: tkt.bedj
		}
		if (isurl(lst[1])) {
			tk.url = lst[1]
		} else {
			tk.file = lst[1]
		}
		tks.push({ sample, tk })
	}
	return tks
}

function parse_junction(doms) {
	const tmp = doms.assaytrack_junction_textarea.property('value').trim()
	const tks = []
	for (const line of tmp.split('\n')) {
		if (!line || line[0] == '#') continue
		const lst = line.split('\t')
		const sample = lst[0]
		if (!lst[1]) {
			// missing file/url
			continue
		}
		const tk = {
			name: lst[2] || sample + ' splice junction',
			type: tkt.junction
		}
		if (isurl(lst[1])) {
			tk.url = lst[1]
		} else {
			tk.file = lst[1]
		}
		tks.push({ sample, tk })
	}
	return tks
}<|MERGE_RESOLUTION|>--- conflicted
+++ resolved
@@ -35,12 +35,8 @@
 	doms.lohLengthUpperLimit = make_loh_upperlimit(wrapper_div)
 	make_sampleset(wrapper_div, doms)
 	make_assaytracks(wrapper_div, doms)
-<<<<<<< HEAD
 	make_getallsamples(wrapper_div, doms)
-	window.doms = doms
-=======
-	//window.doms = doms
->>>>>>> cc0fe70a
+	// window.doms = doms
 	make_buttons(form_div, doms)
 	console.log(doms)
 }
@@ -255,12 +251,8 @@
 	const obj = {
 		type: tkt.mdssvcnv,
 		isdense: doms.isdense,
-<<<<<<< HEAD
 		isfull: doms.isfull,
 		getallsamples: doms.getallsamples
-=======
-		isfull: doms.isfull
->>>>>>> cc0fe70a
 	}
 	{
 		const n = doms.genome.node()
