--- conflicted
+++ resolved
@@ -1,13 +1,8 @@
 import { select, transition } from 'd3'
-<<<<<<< HEAD
-import { dofetch2, tab2box, tkt } from './client'
-import { make_radios } from './dom'
-=======
 import { dofetch, dofetch2, tab2box, tkt } from './client'
 import { make_radios } from './dom'
 import { gene_searchbox } from './gene'
 import { compose } from 'async'
->>>>>>> 07750650
 // import { check } from 'prettier'
 
 /*
@@ -39,12 +34,6 @@
 	make_vcf_radios(wrapper_div, doms)
 	make_expression_radios(wrapper_div, doms)
 	set_dense(wrapper_div, doms)
-<<<<<<< HEAD
-	make_svcnv_radios(wrapper_div, doms)
-	make_vcf_radios(wrapper_div, doms)
-	make_expression_radios(wrapper_div, doms)
-=======
->>>>>>> 07750650
 	make_sampleset(wrapper_div, doms)
 	make_assaytracks(wrapper_div, doms)
 	window.doms = doms
@@ -301,13 +290,8 @@
 			if (limit) {
 				obj.cnvLengthUpperLimit = Number(limit)
 			}
-<<<<<<< HEAD
-			obj.multihidelabel_fusion = doms.multihidelabel_fusion
-			obj.multihidelabel_sv = doms.multihidelabel_sv
-=======
 			// obj.multihidelabel_fusion = doms.multihidelabel_fusion
 			// obj.multihidelabel_sv = doms.multihidelabel_sv
->>>>>>> 07750650
 		}
 		if (vcf) {
 			if (isurl(vcf)) {
@@ -315,11 +299,7 @@
 			} else {
 				obj.vcffile = vcf
 			}
-<<<<<<< HEAD
-			obj.multihidelabel_vcf = doms.multihidelabel_vcf
-=======
 			// obj.multihidelabel_vcf = doms.multihidelabel_vcf
->>>>>>> 07750650
 		}
 	}
 	{
@@ -344,11 +324,7 @@
 			obj.lohLengthUpperLimit = Number(tmp)
 		}
 	}
-<<<<<<< HEAD
-	if (doms.sampleset_inuse) {
-=======
 	if (doms.sampleset_uidiv_inuse) {
->>>>>>> 07750650
 		const tmp = doms.sampleset_textarea.property('value').trim()
 		// if (!tmp && doms.sampleset_uidiv_inuse.style('display', 'block')) throw 'Missing input for sample subset'
 		const group2lst = new Map()
@@ -493,30 +469,6 @@
 	svcnvfusion_prompt
 		.append('span')
 		.html(
-<<<<<<< HEAD
-			'<a href=https://docs.google.com/document/d/1owXUQuqw5hBHFERm0Ria7anKtpyoPBaZY_MCiXXf5wE/edit#heading=h.57qr5fp90wn9 target=_blank>CNV+SV+fusion</a> file path or URL<br><span style="font-size:.7em">Either CNV or VCF file is required</span>'
-		)
-
-	const row = div.append('div')
-	// const radiodiv = row.append('div')
-	// const controls = row.append('div').style('display', 'none')
-	make_radios({
-		holder: row,
-		options: [{ label: 'Yes', value: 1 }, { label: 'No', value: 2, checked: true }],
-		callback: value => {
-			// //****Doesn't work */
-			// doms.svcnv_inuse = value == 1
-			// controls.style('display', value == 1 ? 'block' : 'none')
-
-			if (value == 1 && !doms.svcnvfileurl) {
-				doms.svcnvfusion = true
-				row.append('div')
-				doms.svcnvfileurl = make_svcnv(row) //TODO spacing
-				make_control_panel(row, doms)
-			} else {
-				doms.svcnvfusion = false //TODO hide on 'No'
-			}
-=======
 			'<a href=https://docs.google.com/document/d/1owXUQuqw5hBHFERm0Ria7anKtpyoPBaZY_MCiXXf5wE/edit#heading=h.57qr5fp90wn9 target=_blank>CNV+SV+fusion</a> file<br><span style="font-size:.7em">Either CNV or VCF file is required</span>'
 		)
 
@@ -529,21 +481,15 @@
 		callback: value => {
 			doms.svcnv_inuse = value == 1
 			controls.style('display', value == 1 ? 'block' : 'none')
->>>>>>> 07750650
 		},
 		styles: {
 			display: 'inline'
 		}
 	})
-<<<<<<< HEAD
-	// controls = make_control_panel(row, doms), (doms.svcnvfileurl = make_svcnv(row))
-	// controls = make_control_panel(row, doms), make_svcnv(row)
-=======
 	doms.svcnv_radios = inputs
 	doms.svcnv_controls = controls
 	doms.svcnvfileurl = make_svcnv(controls)
 	make_control_panel(controls, doms)
->>>>>>> 07750650
 }
 //.svcnvfile or .svcnvurl
 function make_svcnv(div) {
@@ -555,40 +501,15 @@
 		.attr('size', 55)
 		.property('placeholder', 'File path or URL')
 }
-<<<<<<< HEAD
-
-function make_vcf_radios(div, doms) {
-	doms.vcf = true
-
-=======
 //Displays text field and additional options
 function make_vcf_radios(div, doms) {
 	doms.vcf = true
 
->>>>>>> 07750650
 	const vcf_prompt = div.append('div')
 
 	vcf_prompt
 		.append('span')
 		.html(
-<<<<<<< HEAD
-			'<a href=https://docs.google.com/document/d/1owXUQuqw5hBHFERm0Ria7anKtpyoPBaZY_MCiXXf5wE/edit#heading=h.hce6nejglfdx target=_blank>VCF</a> file path or URL'
-		)
-
-	const row = div.append('div')
-	make_radios({
-		holder: row,
-		options: [{ label: 'Yes', value: 1 }, { label: 'No', value: 2, checked: true }],
-		callback: value => {
-			if (value == 1 && !doms.vcffileurl) {
-				doms.vcf = true
-				row.append('div')
-				doms.vcffileurl = make_vcf(row) //TODO spacing
-				//TODO also need to add in hidden classes array. Can't do a grid within a grid...
-			} else {
-				doms.vcf = false //TODO hide on 'No'
-			}
-=======
 			'<a href=https://docs.google.com/document/d/1owXUQuqw5hBHFERm0Ria7anKtpyoPBaZY_MCiXXf5wE/edit#heading=h.hce6nejglfdx target=_blank>VCF</a> file'
 		)
 	const row = div.append('div')
@@ -600,21 +521,15 @@
 		callback: value => {
 			doms.vcf_inuse = value == 1
 			controls.style('display', value == 1 ? 'block' : 'none')
->>>>>>> 07750650
 		},
 		styles: {
 			display: 'inline'
 		}
 	})
-<<<<<<< HEAD
-}
-
-=======
 	doms.vcf_radios = inputs
 	doms.vcf_controls = controls
 	doms.vcffileurl = make_vcf(controls)
 }
->>>>>>> 07750650
 //.vcffile
 function make_vcf(div) {
 	const vcf_file_div = div.append('div')
@@ -638,19 +553,6 @@
 		)
 
 	const row = div.append('div')
-<<<<<<< HEAD
-	make_radios({
-		holder: row,
-		options: [{ label: 'Yes', value: 1 }, { label: 'No', value: 2, checked: true }],
-		callback: value => {
-			if (value == 1 && !doms.expressionfile) {
-				doms.expression = true
-				row.append('div')
-				doms.expressionfile = make_expression_filepath(row) //TODO spacing
-			} else {
-				doms.expression = false //TODO hide on 'No'
-			}
-=======
 	const radiodiv = row.append('div')
 	const controls = row.append('div').style('display', 'none')
 	const { divs, labels, inputs } = make_radios({
@@ -659,18 +561,14 @@
 		callback: value => {
 			doms.expression_inuse = value == 1
 			controls.style('display', value == 1 ? 'block' : 'none')
->>>>>>> 07750650
 		},
 		styles: {
 			display: 'inline'
 		}
 	})
-<<<<<<< HEAD
-=======
 	doms.expression_radios = inputs
 	doms.expression_controls = controls
 	doms.expressionfileurl = make_expression_filepath(controls)
->>>>>>> 07750650
 }
 //.expressionfile
 function make_expression_filepath(div) {
@@ -681,32 +579,7 @@
 		.append('input')
 		.attr('size', 55)
 		.property('placeholder', 'File path or URL')
-<<<<<<< HEAD
-}
-// // .getallsamples
-// function make_getallsamples(div, doms) {
-// 	doms.getallsamples = true
-
-// 	const getallsamples_prompt = div.append('div')
-
-// 	getallsamples_prompt.append('span').text('Get all samples')
-
-// 	const row = div.append('div')
-// 	make_radios({
-// 		holder: row,
-// 		options: [{ label: 'True', value: 1, checked: true }, { label: 'False', value: 2 }],
-// 		callback: value => {
-// 			if (value == 1) {
-// 				doms.getallsamples = true
-// 			} else {
-// 				doms.getallsamples = false
-// 			}
-// 		},
-// 		styles: {
-// 			display: 'inline'
-// 		}
-// 	})
-// }
+}
 // .cnvValueCutoff
 function make_cnv_cutoff(div) {
 	const cnv_cutoff_div = div.append('div')
@@ -749,51 +622,6 @@
 		.attr('type', 'number')
 		.property('placeholder', 'LOH upper limit')
 }
-=======
-}
-// .cnvValueCutoff
-function make_cnv_cutoff(div) {
-	const cnv_cutoff_div = div.append('div')
-
-	return cnv_cutoff_div
-		.append('div')
-		.append('input')
-		.attr('type', 'number')
-		.attr('step', '0.1')
-		.property('placeholder', 'CNV value cutoff')
-}
-// .cnvLengthUpperLimit
-function make_cnv_upperlimit(div) {
-	const cnv_upperlimit_div = div.append('div')
-
-	return cnv_upperlimit_div
-		.append('div')
-		.append('input')
-		.attr('type', 'number')
-		.property('placeholder', 'CNV upper limit')
-}
-// segmeanValueCutoff
-function make_segmean_cutoff(div) {
-	const segmean_cutoff_div = div.append('div')
-
-	return segmean_cutoff_div
-		.append('div')
-		.append('input')
-		.attr('type', 'number')
-		.attr('step', '0.1')
-		.property('placeholder', 'Segment mean cutoff')
-}
-// .lohLengthUpperLimit
-function make_loh_upperlimit(div) {
-	const loh_upperlimit_div = div.append('div')
-
-	return loh_upperlimit_div
-		.append('div')
-		.append('input')
-		.attr('type', 'number')
-		.property('placeholder', 'LOH upper limit')
-}
->>>>>>> 07750650
 // .multihidelabel_vcf
 // function make_multihidelabel_vcf(div, doms) {
 // 	const vcf_btn = div.append('div')
@@ -801,11 +629,7 @@
 
 // 	tooltip
 // 		.style('font-size', '15px')
-<<<<<<< HEAD
-// 		.text('Hide Multiple VCF Labels') //TODO is this multiple or all?
-=======
 // 		.text('Hide Multiple VCF Labels')
->>>>>>> 07750650
 // 		.style('display', 'none')
 // 		.style('text-align', 'center')
 // 		.style('position', 'absolute')
@@ -935,25 +759,15 @@
 // }
 // Options under CNV+SV+Fusion text field
 function make_control_panel(div, doms) {
-<<<<<<< HEAD
-	const row = div.append('div')
-
-	const control_panel = row
-=======
 	const control_panel = div
 		.append('div')
->>>>>>> 07750650
 		.append('div')
 		// .style('margins', '5px')
 		.style('width', '49%')
 		.style('padding', '10px')
 		.style('display', 'inline') //TODO actually get fields to display inline instead one after another
 		.style('position', 'relative')
-<<<<<<< HEAD
-	control_panel
-=======
 	// control_panel
->>>>>>> 07750650
 	doms.cnvValueCutoff = make_cnv_cutoff(control_panel, doms)
 	doms.cnvLengthUpperLimit = make_cnv_upperlimit(control_panel, doms)
 	doms.segmeanValueCutoff = make_segmean_cutoff(control_panel)
