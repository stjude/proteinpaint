import * as client from './client'
import * as common from './common'
import {axisLeft} from 'd3-axis'
import {format as d3format} from 'd3-format'
import {scaleLinear,scaleOrdinal,schemeCategory10,scaleLog,schemeCategory20} from 'd3-scale'
import {select as d3select,selectAll as d3selectAll,event as d3event} from 'd3-selection'
import { stringify } from 'querystring'; // what's this?
import {init} from './mds.termdb'



/*
make bachart for data from a term

*/



export function barchart_make ( arg ) {
/*

.items[]
	server returned data
	[0] item name
	[1] count
.holder
.obj
.term{}
	.id
	.graph.barchart{}
		provides predefined chart customization, to be implemented:
		- fixed y scale
		- log scale

*/


	//constant variables
	let barheight=300,
	barwidth=20,
	space=5,
	axisheight=barheight+5,
	barspace=2,
	maxlabelwidth=0,
	maxvalue=0

	const term_name = arg.term.name.replace(/\s/g, '')
	const items_len = arg.items.length

	// initiate holders

	const button_row = arg.holder.append('div')
		.style('margin','10px 0px')

	const legend_div = arg.holder.append('div')
		.style('margin','10px 0px')

	const svg = arg.holder.append('svg')


	// initiate label to bar mapping
	const label2bar = new Map()
	// k: label of this term
	// v: <g>




	// button - scale toggle
	
	button_row.append('span')
		.text('Y Axis - Log Scale')
	
	const scale_btn = button_row.append('input')
		.attr('type', 'checkbox')
<<<<<<< HEAD
		.attr('class','scale_switch')
		.attr('id',term_name)
		.style('position', 'absolute')
		.style('margin','10px 0')
		.style('right','40px')
	
	const crosstab_btn = button_row.append('div')
		.style('display','inline-block')
		.style('right','200px')
		.style('position', 'absolute')
		.style('margin-top','5px')
		.style('font-size','.8em')
		.attr('class','sja_menuoption')
		.text('CROSSTAB')
=======
>>>>>>> 69809006

	// button - cross tabulate
	addbutton_crosstabulate({
		term: arg.term,
		button_row: button_row,
		obj: obj,
		plot:{
			svg: svg,
			label2bar: label2bar,
			legend_div: legend_div,
		}
	})


	const axisg=svg.append('g')

	// set y axis min/max scale
	const [yscale_min, yscale_max] = set_yscale( arg )

	// also derive label font size
	const label_fontsize = 15

	const max_label_height = get_max_labelheight( arg, label_fontsize, svg  )

	// set y axis height

	const yaxis_width = 70

	/* plot vertical bars
	each bar has equal width
	set bar width based on number of data points to make it comfortable
	plot item labels under bar, with 45. rotation
	*/
	
	// define svg height and width
	const svg_width = items_len*(barwidth+barspace)+(space*2)+yaxis_width,
	svg_height = axisheight+max_label_height+space
	svg.attr('width', svg_width)
	.attr('height', svg_height)

	// define Y axis - linear and log

	const y_linear_scale = scaleLinear().domain([yscale_max,0]).range([0,barheight])
	const y_log_scale = scaleLog().domain([yscale_max,1]).range([0,barheight])

	// Y axis
	axisg.attr('transform','translate('+yaxis_width+','+space+')')
		.call(axisLeft().scale(y_linear_scale)
			.tickFormat(d3format('d'))
		)
	client.axisstyle({
		axis:axisg,
		showline:true,
		fontsize:barwidth*.8,
		color:'black'
	})

	// barplot design

	let x=yaxis_width+space

	for(let i=0; i<items_len; i++) {
		const j=arg.items[i]

		// X axis
		svg.append('text')
		.text(j['label'])
		.attr("transform", "translate("+ (x+barwidth/2) +","+ (axisheight+4) +") rotate(-65)")
		.attr('text-anchor','end')
		.attr('font-size',label_fontsize)
		.attr('font-family',client.font)
		.attr('dominant-baseline','central')
		

		// bars for barplot
<<<<<<< HEAD
		svg.append('rect')
		.attr('id',j['label'].replace(/\s|\(|\)|\/|\'/g, ''))
		.attr('x',x)
		.attr('y',y_linear_scale(j['value']))
		.attr('width',barwidth)
		.attr('height',axisheight - y_linear_scale(j['value']))
		.attr('fill','#901739')
=======
		const g = svg.append('g')
			.attr('transform','translate('+(x+barwidth/2)+','+axisheight+')')

		label2bar.set( j.label, g )

		g.append('rect')
			.attr('x', -barwidth/2)
			.attr('y', -(sf * j.value))
			.attr('width',barwidth)
			.attr('height', sf * j.value)
			.attr('fill','#901739')

>>>>>>> 69809006
		x+=barwidth+barspace
	}

	// Y axis scale toggle 

	d3select('#' + term_name).on('click',()=>{ 
		if (d3select('#' + term_name).property('checked') == false){
			axisg.attr('transform','translate('+yaxis_width+','+space+')')
			.call(axisLeft().scale(y_linear_scale)
				.tickFormat(d3format('d'))
			)
			for(let i=0; i<items_len; i++) {
				const j=arg.items[i]
				d3select('#' + j['label'].replace(/\s|\(|\)|\/|\'/g, ''))
				.attr('y',y_linear_scale(j['value']))
				.attr('height',axisheight - y_linear_scale(j['value']))
			}
		} else {
			axisg.attr('transform','translate('+yaxis_width+','+space+')')
			.call(axisLeft().scale(y_log_scale)
				.ticks(10, d3format('d'))
			)
			for(let i=0; i<items_len; i++) {
				const j=arg.items[i]
				d3select('#' + j['label'].replace(/\s|\(|\)|\/|\'/g, ''))
				.attr('y',y_log_scale(j['value']))
				.attr('height',axisheight - y_log_scale(j['value']))
			}
		}
		client.axisstyle({
			axis:axisg,
			showline:true,
			fontsize:barwidth*.8,
			color:'black'
		})
	})

}



function set_yscale ( arg ) {
/* determine y axis range
*/
	/* TODO if term predefines y scale, return it
	if( arg.term.graph.barchart.fixedyscale) {
		return arg.term.graph.barchart.fixedyscale
	}
	*/


	// get min/max from bar numeric values
	let min = arg.items[0]['value'],
		max = min
	for( let i of arg.items ) {
		min = Math.min( min, i['value'] )
		max = Math.max( max, i['value'] )
	}


	// if min >0, then set min to 0
	if( min >= 0 ) return [ 0, max ]

	// if max < 0, then set max to 0
	if( max <= 0 ) return [ min, 0 ]

	// remaining case should be min<0, max>0
	return [ min, max ]
}



function get_max_labelheight ( arg, fontsize, svg ) {

	let textwidth = 0

	for(const i of arg.items) {
		svg.append('text')
			.text( i['label'] )
			.attr('font-family', client.font)
			.attr('font-size', fontsize)
			.each( function() {
				textwidth = Math.max( textwidth, this.getBBox().width )
			})
			.remove()
	}

	return textwidth
}



function addbutton_crosstabulate ( arg ) {
/*
add button for cross-tabulating
currently defaults this to barchart-equipped terms
later may define a specific rule for enabling cross-tabulating

.term
.button_row
.obj
.plot{}

*/

	const term1 = arg.term

	if(!term1.graph || !term1.graph.barchart ) return

	const button = arg.button_row.append('div')
		.style('display','inline-block')
		.style('margin-left','20px')
		.attr('class','sja_menuoption')
		.text('CROSSTAB')

	// click button to show term tree
	// generate a temp obj for running init()

	button.on('click',()=>{

		arg.obj.tip.clear()
			.showunder( button.node() )

		const treediv = arg.obj.tip.d.append('div')
		const errdiv = arg.obj.tip.d.append('div')

		const obj2 = {
			genome: arg.obj.genome,
			mds: arg.obj.mds,
			div: treediv,
			default_rootterm: {
				// add click handler as the modifier to tree display
				modifier_click_term: (term2) => {
					// term2 is selected
					if(term2.id == term1.id) {
						window.alert('Cannot select the same term')
						return
					}
					arg.obj.tip.hide()

					crosstabulate_2terms( {
						term1: {
							id: term1.id
						},
						term2: {
							id: term2.id
						},
						obj: arg.obj
					})
					.then( data=>{
						const arg2 = {
							items: data.lst,
							obj: arg.obj,
						}
						for(const k in arg.plot) arg2[k] = arg.plot[k]
						plot_stackbar( arg2 )
					})
					.catch(e=>{
						window.alert( e.message || e)
						if(e.stack) console.log(e.stack)
					})
				}
			},
		}

		init( obj2 )
	})
}



function plot_stackbar ( arg ) {
/*
.items[ {} ]
	.label
	.lst[]
		.label
		.value
.obj
.label2bar
.legend_div
*/
	console.log( arg.items )

	// to get 
	const term2values = new Set()
	for(const i of arg.items) {
		for(const j of i.lst) {
			term2values.add( j.label )
		}
	}

	let term2valuecolor
	if( term2values.size > 10 ) {
		term2valuecolor = scaleOrdinal( schemeCategory20 )
	} else {
		term2valuecolor = scaleOrdinal( schemeCategory10 )
	}

	//

}




function crosstabulate_2terms ( arg ) {
/*
.term1{}
.term2{}
.obj{}

for numeric term:
	if is based on custom binning, must return the binning scheme

return promise
*/
	const param = {
		crosstab2term: 1,
		term1:{
			id: arg.term1.id
		},
		term2:{
			id: arg.term2.id
		},
		genome: arg.obj.genome.name,
		dslabel: arg.obj.mds.label
	}
	return client.dofetch('termdb', param)
	.then(data=>{
		if(data.error) throw 'error cross-tabulating: '+data.error
		console.log(data.lst)
		return data.lst
	})
}
<|MERGE_RESOLUTION|>--- conflicted
+++ resolved
@@ -73,23 +73,6 @@
 	
 	const scale_btn = button_row.append('input')
 		.attr('type', 'checkbox')
-<<<<<<< HEAD
-		.attr('class','scale_switch')
-		.attr('id',term_name)
-		.style('position', 'absolute')
-		.style('margin','10px 0')
-		.style('right','40px')
-	
-	const crosstab_btn = button_row.append('div')
-		.style('display','inline-block')
-		.style('right','200px')
-		.style('position', 'absolute')
-		.style('margin-top','5px')
-		.style('font-size','.8em')
-		.attr('class','sja_menuoption')
-		.text('CROSSTAB')
-=======
->>>>>>> 69809006
 
 	// button - cross tabulate
 	addbutton_crosstabulate({
@@ -165,15 +148,6 @@
 		
 
 		// bars for barplot
-<<<<<<< HEAD
-		svg.append('rect')
-		.attr('id',j['label'].replace(/\s|\(|\)|\/|\'/g, ''))
-		.attr('x',x)
-		.attr('y',y_linear_scale(j['value']))
-		.attr('width',barwidth)
-		.attr('height',axisheight - y_linear_scale(j['value']))
-		.attr('fill','#901739')
-=======
 		const g = svg.append('g')
 			.attr('transform','translate('+(x+barwidth/2)+','+axisheight+')')
 
@@ -181,19 +155,20 @@
 
 		g.append('rect')
 			.attr('x', -barwidth/2)
-			.attr('y', -(sf * j.value))
+			.attr('y', y_linear_scale(j.value)-barheight-space)
 			.attr('width',barwidth)
-			.attr('height', sf * j.value)
+			.attr('height', axisheight - y_linear_scale(j.value))
 			.attr('fill','#901739')
 
->>>>>>> 69809006
 		x+=barwidth+barspace
 	}
 
+	const bar_labels = [...label2bar.keys()]
+	console.log(label2bar)
 	// Y axis scale toggle 
 
-	d3select('#' + term_name).on('click',()=>{ 
-		if (d3select('#' + term_name).property('checked') == false){
+	scale_btn.on('click',()=>{ 
+		if (scale_btn.property('checked') == false){
 			axisg.attr('transform','translate('+yaxis_width+','+space+')')
 			.call(axisLeft().scale(y_linear_scale)
 				.tickFormat(d3format('d'))
@@ -211,9 +186,11 @@
 			)
 			for(let i=0; i<items_len; i++) {
 				const j=arg.items[i]
-				d3select('#' + j['label'].replace(/\s|\(|\)|\/|\'/g, ''))
-				.attr('y',y_log_scale(j['value']))
-				.attr('height',axisheight - y_log_scale(j['value']))
+				console.log(label2bar.get(bar_labels[i]) )
+				// const rect = label2bar.get(bar_labels[i])
+				// d3select('#' + j['label'].replace(/\s|\(|\)|\/|\'/g, ''))
+				// .attr('y',y_log_scale(j['value']))
+				// .attr('height',axisheight - y_log_scale(j['value']))
 			}
 		}
 		client.axisstyle({
