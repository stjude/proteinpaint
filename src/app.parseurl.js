--- conflicted
+++ resolved
@@ -311,125 +311,8 @@
 	}
 }
 
-<<<<<<< HEAD
-async function init_mdsjson(urlp, arg, par) {
-	const url_str = urlp.get('mdsjsonurl')
-	const file_str = urlp.get('mdsjson')
-	const genomename = urlp.get('genome')
-
-	let json_files = [],
-		json_urls = []
-	if (file_str && file_str.includes(',')) json_files = file_str.split(',')
-	else if (file_str) json_files.push(file_str)
-	else if (url_str && url_str.includes(',')) json_urls = url_str.split(',')
-	else if (url_str) json_urls.push(url_str)
-
-	par.tklst = []
-	if (json_files.length) {
-		const json_url = undefined
-		for (const json_file of json_files) {
-			const obj = await mdsjson_parse(json_file, json_url, arg.holder)
-			validate_mdsjson(obj, arg.holder)
-			par.tklst.push(get_json_tk(obj))
-		}
-	} else if (json_urls.length) {
-		const json_file = undefined
-		for (const json_url of json_urls) {
-			const obj = await mdsjson_parse(json_file, json_url, arg.holder)
-			validate_mdsjson(obj, arg.holder)
-			par.tklst.push(get_json_tk(obj))
-		}
-	}
-
-	client.first_genetrack_tolist(arg.genomes[genomename], par.tklst)
-	import('./block').then(b => new b.Block(par))
-}
-
-async function mdsjson_parse(json_file, json_url, holder) {
-	let error_m
-	if (json_file !== undefined && json_file == '') error_m = '.jsonfile missing'
-	if (json_url !== undefined && json_url == '') error_m = '.jsonurl missing'
-	if (error_m) {
-		client.sayerror(holder, error_m)
-		throw error_m
-	}
-
-	let tmp
-	if (json_file !== undefined) tmp = await client.dofetch('textfile', { file: json_file })
-	else if (json_url !== undefined) tmp = await client.dofetch('urltextfile', { url: json_url })
-	if (tmp.error) {
-		client.sayerror(holder, tmp.error)
-		throw tmp.error
-	}
-	return JSON.parse(tmp.text)
-}
-
-function validate_mdsjson(obj, holder) {
-	let error_m
-	if (!obj.type) error_m = 'dataset type is missing'
-	const svcnvfile = obj.svcnvfile || obj.svcnvurl
-	const vcffile = obj.vcffile || obj.vcfurl
-	if (!svcnvfile || !vcffile) error_m = 'vcf or cnv file/url is required'
-	if (Object.keys(obj).filter(x => x.includes('expression')).length) {
-		if (!obj.expressionfile && !obj.expressionurl) error_m = 'expression file/url is missing'
-	}
-	if (Object.keys(obj).filter(x => x.includes('rnabam')).length) {
-		if (!obj.rnabamfile && !obj.rnabamurl) error_m = 'rnabam file/url is missing'
-	}
-	if (obj.sampleset) {
-		for (const sample of obj.sampleset) {
-			if (obj.sampleset.length != 1 && !sample.name) error_m = 'sampleset name is missing'
-			if (!sample.samples) error_m = 'sampleset samples[] is missing'
-		}
-	}
-	if (obj.sample2assaytrack) {
-		for (const [sample, assaylst] of Object.entries(obj.sample2assaytrack)) {
-			if (!assaylst.length) error_m = 'assay[] missing for ' + sample
-			for (const assay of assaylst) {
-				if (!assay.name) error_m = 'assay name is missing for ' + sample
-				if (!assay.type) error_m = 'assay type is missing for ' + sample
-			}
-		}
-	}
-	if (error_m) {
-		client.sayerror(holder, error_m)
-		throw error_m
-	}
-}
-
-function get_json_tk(tkobj) {
-	const track = {
-		type: tkobj.type,
-		name: tkobj.name
-	}
-
-	// dense or full
-	if (tkobj.isdense || tkobj.isfull === false) track.isdense = true
-	else if (tkobj.isfull) track.isfull = true
-
-	// svcnv file
-	if (tkobj.svcnvfile) track.file = tkobj.svcnvfile
-	else if (tkobj.svcnvurl) track.url = tkobj.svcnvurl
-
-	// expressionrank
-	if (Object.keys(tkobj).filter(x => x.includes('expression')).length) {
-		track.checkexpressionrank = {
-			file: tkobj.expressionfile,
-			url: tkobj.expressionurl
-		}
-	}
-
-	// vcf
-	if (Object.keys(tkobj).filter(x => x.includes('vcf')).length) {
-		track.checkvcf = {
-			file: tkobj.vcffile,
-			url: tkobj.vcfurl
-		}
-	}
-=======
 export async function get_tklst(urlp, error_div) {
 	const tklst = []
->>>>>>> 41a2b204
 
 	if (urlp.has('mdsjson') || urlp.has('mdsjsonurl')) {
 		const url_str = urlp.get('mdsjsonurl')
@@ -437,11 +320,6 @@
 		const tks = await init_mdsjson(file_str, url_str, error_div)
 		tklst.push(...tks)
 	}
-<<<<<<< HEAD
-	return track
-}
-=======
->>>>>>> 41a2b204
 
 	if (urlp.has('bamfile')) {
 		const lst = urlp.get('bamfile').split(',')
