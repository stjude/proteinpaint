--- conflicted
+++ resolved
@@ -4,11 +4,8 @@
 import { scaleLinear, scaleOrdinal, schemeCategory10 } from 'd3-scale'
 import { select as d3select, selectAll as d3selectAll, event as d3event } from 'd3-selection'
 import blocklazyload from './block.lazyload'
-<<<<<<< HEAD
 import { lasso as d3lasso } from 'd3-lasso'
-=======
 import { zoom as d3zoom, zoomIdentity, zoomTransform } from 'd3'
->>>>>>> 07750650
 
 /*
 obj:
@@ -157,7 +154,6 @@
 		obj.colorbygeneexpression
 		obj.tracks
 		*/
-<<<<<<< HEAD
 
 		finish_setup(obj)
 
@@ -170,20 +166,6 @@
 	}
 }
 
-=======
-
-		finish_setup(obj)
-
-		init_dotcolor_legend(obj)
-
-		init_plot(obj)
-	} catch (e) {
-		if (e.stack) console.log(e.stack)
-		obj.sayerror(e.message || e)
-	}
-}
-
->>>>>>> 07750650
 async function get_data(obj) {
 	if (obj.dslabel) {
 		// server data from official dataset
@@ -204,11 +186,7 @@
 		for (const dot of data.dots) {
 			obj.sample2dot.set(dot.sample, dot)
 		}
-<<<<<<< HEAD
-		combine_data(obj, data)
-=======
 		combine_clientserverdata(obj, data)
->>>>>>> 07750650
 		// TODO generic attributes for legend, specify some categorical ones for coloring
 		obj.colorbyattributes = data.colorbyattributes
 		obj.colorbygeneexpression = data.colorbygeneexpression
@@ -259,10 +237,7 @@
 				d.sample = d[ad.samplekey]
 				delete d[ad.samplekey]
 			}
-<<<<<<< HEAD
-=======
 			if (!d.color) d.color = userdotcolor
->>>>>>> 07750650
 			obj.dots_user.push(d)
 		}
 	}
@@ -321,27 +296,6 @@
 			if (!a2) throw 'unknown key from .colorbyattributes: ' + a.key
 			a.label = a2.label
 			a.values = a2.values
-<<<<<<< HEAD
-		}
-		for (const attr of obj.colorbyattributes) {
-			attr.colorfunc = scaleOrdinal(schemeCategory10)
-			if (attr.values) {
-				/*
-				provided by dataset config
-				{ value: {color} }
-				convert to map
-				*/
-				const values = new Map()
-				for (const value in attr.values) {
-					const v = attr.values[value]
-					v.count = 0
-					if (!v.color) v.color = attr.colorfunc(value)
-					values.set(value, v)
-				}
-				attr.values = values
-			} else {
-				attr.values = new Map()
-=======
 			if (!a.values) {
 				a.values = {}
 				for (const d of obj.dots) {
@@ -353,20 +307,11 @@
 			const cf = scaleOrdinal(schemeCategory10)
 			for (const k in a.values) {
 				if (!a.values[k].color) a.values[k].color = cf(k)
->>>>>>> 07750650
 			}
 		}
 	}
 	if (obj.attr_levels) {
 		if (!Array.isArray(obj.attr_levels)) throw '.attr_levels[] is not array'
-<<<<<<< HEAD
-		if (obj.attr_levels.length == 0) throw '.attr_levels[] array is empty'
-		if (!obj.sample_attributes) throw '.sample_attributes is missing when .attr_levels is defined'
-		for (const l of obj.attr_levels) {
-			if (!l.key) throw '.key missing from one of attr_levels[]'
-			const a = obj.sample_attributes[l.key]
-			if (!a) throw 'unknown key from .attr_levels: ' + l.key
-=======
 		if (obj.attr_levels.length < 2) throw '.attr_levels[] array has less than 2 items'
 		if (!obj.sample_attributes) throw '.sample_attributes is missing when .attr_levels is defined'
 		for (const l of obj.attr_levels) {
@@ -392,7 +337,6 @@
 				// do not require label of a level to be registered in sample_attributes
 				// as no color will be associated with a label value
 			}
->>>>>>> 07750650
 		}
 	}
 }
@@ -421,13 +365,8 @@
 		leftpad = 100,
 		rightpad = 30,
 		vpad = 20,
-<<<<<<< HEAD
-		width = 800, // make automatic
-		height = 800,
-=======
 		width = obj.dimensions.width ? obj.dimensions.width : 800, // make automatic
 		height = obj.dimensions.height ? obj.dimensions.height : 800,
->>>>>>> 07750650
 		fontsize = 18
 
 	const svg = obj.scattersvg
@@ -498,10 +437,7 @@
 			.append('g')
 		userlabels = userlabelg
 			.append('text')
-<<<<<<< HEAD
-=======
 			.attr('fill', d => d.color)
->>>>>>> 07750650
 			.attr('font-size', fontsize)
 			.text(d => d.sample)
 			.on('mouseover', d => {
@@ -572,21 +508,12 @@
 		new_yscale.range([height, 0])
 		dots.attr('transform', d => 'translate(' + new_xscale(d.x) + ',' + new_yscale(d.y) + ')')
 		if (userdots) {
-<<<<<<< HEAD
-			userdots.attr('transform', d => 'translate(' + xscale(d.x) + ',' + yscale(d.y) + ')')
-			userlabelg
-				.transition() // smooth motion of the text label
-				.attr('transform', d => {
-					const x = xscale(d.x),
-						y = yscale(d.y)
-=======
 			userdots.attr('transform', d => 'translate(' + new_xscale(d.x) + ',' + new_yscale(d.y) + ')')
 			userlabelg
 				.transition() // smooth motion of the text label
 				.attr('transform', d => {
 					const x = new_xscale(d.x),
 						y = new_yscale(d.y)
->>>>>>> 07750650
 					// check label width
 					let lw
 					userlabels
@@ -627,9 +554,7 @@
 			})
 		})
 
-<<<<<<< HEAD
 	lasso_select(obj, dots)
-=======
 	function resetDimensions() {
 		const bbox = rootholder.getBoundingClientRect()
 		const w = (width * bbox.width) / currBbox.width
@@ -776,7 +701,6 @@
 				.call(zoom.transform, zoomIdentity)
 		})
 	}
->>>>>>> 07750650
 }
 
 function assign_color4dots(obj) {
@@ -809,129 +733,6 @@
 	*/
 
 	if (obj.attr_levels) {
-<<<<<<< HEAD
-		// hardcoded 3 levels
-		const div = obj.legendtable
-			.append('tr')
-			.append('td')
-			.append('div')
-		const L1 = obj.attr_levels[0]
-		L1.v2c = new Map()
-		// k: unique value by this level, v: {count}
-		L1.unannotated = 0
-		for (const d of obj.dots) {
-			const v = d.s[L1.key]
-			if (v == undefined) {
-				L1.unannotated++
-				continue
-			}
-			if (!L1.v2c.has(v)) L1.v2c.set(v, { dots: [] })
-			L1.v2c.get(v).dots.push(d)
-		}
-		for (const [L1value, L1o] of [...L1.v2c].sort((i, j) => j[1].dots.length - i[1].dots.length)) {
-			const L1div = div.append('div').style('margin-top', '20px')
-			L1div.append('div')
-				.html(L1value + ' &nbsp;<span style="font-size:.8em">n=' + L1o.dots.length + '</span>')
-				.style('margin', '10px')
-
-			const L2 = obj.attr_levels[1]
-			if (L2) {
-				const L2values = obj.colorbyattributes.find(i => i.key == L2.key).values
-				L2.v2c = new Map()
-				L2.unannotated = 0
-				for (const d of L1o.dots) {
-					const v = d.s[L2.key]
-					if (v == undefined) {
-						L2.unannotated++
-						continue
-					}
-					if (!L2.v2c.has(v)) {
-						const o = L2values.get(v)
-						o.dots = []
-						L2.v2c.set(v, o)
-					}
-					L2.v2c.get(v).dots.push(d)
-				}
-				for (const [L2value, L2o] of [...L2.v2c].sort((i, j) => j[1].dots.length - i[1].dots.length)) {
-					const cell = L1div.append('div')
-						.style('display', 'inline-block')
-						.style('white-space', 'nowrap')
-						.attr('class', 'sja_clb')
-						.on('click', () => {
-							// clicking a value from this attribute to toggle the select on this value, if selected, only show such dots
-
-							if (L2o.selected) {
-								// already selected, turn off
-								L2o.selected = false
-								cell.style('border', '')
-								obj.dotselection.transition().attr('r', radius)
-								return
-							}
-
-							// not yet, select this one
-							for (const o2 of L2values.values()) {
-								o2.selected = false
-								cell.style('border', '')
-							}
-							L2o.selected = true
-							cell.style('border', 'solid 1px #858585')
-							obj.dotselection.transition().attr('r', d => (d.s[L2value] == L2value ? radius : 0))
-						})
-					cell
-						.append('div')
-						.style('display', 'inline-block')
-						.attr('class', 'sja_mcdot')
-						.style('background', L2o.color)
-						.style('margin-right', '3px')
-						.text(L2o.dots.length)
-					cell
-						.append('div')
-						.style('display', 'inline-block')
-						.style('color', L2o.color)
-						.text(L2value)
-					L2o.cell = cell
-				}
-			}
-
-			if (L1.unannotated) {
-				const d = div.append('div').style('margin-top', '20px')
-				d.append('div').html('(Unannotated) <span style="font-size:.7em">n=' + L1.unannotated + '</span>')
-			}
-		}
-	} else if (obj.colorbyattributes) {
-		if (!obj.colorbyattributes.find(i => i.__inuse)) obj.colorbyattributes[0].__inuse = true
-
-		for (const attr of obj.colorbyattributes) {
-			const tr = obj.legendtable.append('tr')
-
-			// legend item name
-			attr.labelhandle = tr
-				.append('td')
-				.append('div')
-				.style('white-space', 'nowrap')
-				.text(attr.label)
-				.attr('class', 'sja_clb')
-				.on('click', () => {
-					// click an attribute to select it for coloring dots
-					for (const attr2 of obj.colorbyattributes) {
-						attr2.__inuse = false
-						attr2.labelhandle.style('background', '').style('border-bottom', '')
-					}
-					attr.__inuse = true
-					attr.labelhandle.style('background', '#ededed').style('border-bottom', 'solid 2px #858585')
-					assign_color4dots(obj)
-				})
-
-			if (attr.__inuse) {
-				attr.labelhandle.style('background', '#ededed').style('border-bottom', 'solid 2px #858585')
-			}
-
-			for (const d of obj.dots) {
-				const value = d.s[attr.key]
-				const color = attr.colorfunc(value)
-				if (!attr.values.has(value)) {
-					attr.values.set(value, { count: 1, color: color })
-=======
 		legend_attr_levels(obj)
 		return
 	}
@@ -1005,7 +806,6 @@
 				L2.v2c.get(v).dots.push(d)
 				if (L2.label) {
 					L2.v2c.get(v).label = d.s[L2.label]
->>>>>>> 07750650
 				}
 			}
 			for (const L2value of get_itemOrderList(L2, obj)) {
@@ -1247,7 +1047,6 @@
 		})
 }
 
-<<<<<<< HEAD
 function lasso_select(obj, dots) {
 	const svg = obj.scattersvg
 
@@ -1331,8 +1130,6 @@
 		.style('fill-opacity', '.5')
 }
 
-=======
->>>>>>> 07750650
 function launch_singlesample(p) {
 	const { obj, dot, sampletracks, holder } = p
 
