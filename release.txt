--- conflicted
+++ resolved
@@ -1,10 +1,4 @@
 Features:
-<<<<<<< HEAD
-Added polar plot to the MASS plots with example using ALL-Pharmacotyping data.
-Added/updated legend menus for cuminc and survival plots
-Displayed density plot when editing continuous numeric terms
-Displayed years instead of days in the lollipop age density plot
-=======
 - For hg38-based datasets, Disco plot allows to prioritize gene labels by Cancer Gene Census genes.
 - Numeric termsetting edit UI shows density curve at mode=continuous.
 - Update gene filter to restrict filtering for multiple alteration groups.
@@ -12,8 +6,8 @@
 - Mds3 numeric axis (e.g. occurrence) y scale can be edited.
 - PrOFILE polar and barchart bug fixes and improvements.
 - Implemented at-risk count filter in mass cuminc plot
-- GDC "Age at diagnosis" value by day is shown as "X years, Y days" in mds3 sample table.
->>>>>>> d30a4958
+- GDC "Age at diagnosis" value by day is shown as "X years, Y days" in mds3 sample table as well as density plot from sample summary table.
+
 
 Fixes:
 - Ignore hidden values when conducting association tests for mass barchart.
