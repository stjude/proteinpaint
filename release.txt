<<<<<<< HEAD
Fixes:
- for hierCluster, nodejs always transform to zscore; use scaleLinear for improved heatmap rendering
=======
>>>>>>> 35cb75b7
<|MERGE_RESOLUTION|>--- conflicted
+++ resolved
@@ -1,5 +1,2 @@
-<<<<<<< HEAD
 Fixes:
-- for hierCluster, nodejs always transform to zscore; use scaleLinear for improved heatmap rendering
-=======
->>>>>>> 35cb75b7
+- for hierCluster, nodejs always transform to zscore; use scaleLinear for improved heatmap rendering