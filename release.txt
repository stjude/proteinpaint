--- conflicted
+++ resolved
@@ -1,8 +1,6 @@
-<<<<<<< HEAD
+
 Features:
 - Support optional postRender and error callbacks from the embedded wrapper code
 
 Fixes:
-- Bug fix that creating mds3 subtrack with long filter name breaks
-=======
->>>>>>> 376d690f
+- Bug fix that creating mds3 subtrack with long filter name breaks