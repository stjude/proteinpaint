Features:

Fixes:
- Update gene filter to restrict filtering for multiple alteration groups.
- Ignore hidden values when conducting association tests.
<<<<<<< HEAD
- Do not force a matrix barplot min scale to 0;
- Fix the missing tooltip when mousing over second+ continuous matrix barplot rows
=======
- For matrix plot, when "Group Samples By" a variable that has predefined order, use that order for subgroups. 
>>>>>>> 7b377a3a
<|MERGE_RESOLUTION|>--- conflicted
+++ resolved
@@ -3,9 +3,6 @@
 Fixes:
 - Update gene filter to restrict filtering for multiple alteration groups.
 - Ignore hidden values when conducting association tests.
-<<<<<<< HEAD
 - Do not force a matrix barplot min scale to 0;
 - Fix the missing tooltip when mousing over second+ continuous matrix barplot rows
-=======
-- For matrix plot, when "Group Samples By" a variable that has predefined order, use that order for subgroups. 
->>>>>>> 7b377a3a
+- For matrix plot, when "Group Samples By" a variable that has predefined order, use that order for subgroups. 