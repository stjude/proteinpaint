Features:
- For hg38-based datasets, Disco plot allows to prioritize gene labels by Cancer Gene Census genes.
- Numeric termsetting edit UI shows density curve at mode=continuous.
- Update gene filter to restrict filtering for multiple alteration groups.
- Unify click behavior for survival and cuminc legend items.
- Mds3 numeric axis (e.g. occurrence) y scale can be edited.
- PrOFILE polar and barchart bug fixes and improvements.
- Implemented at-risk count filter in mass cuminc plot
<<<<<<< HEAD
- GDC "Age at diagnosis" value by day is shown as "X years, Y days" in mds3 sample table.
- Prototype a hierarchical cluster plot using the matrix plot
=======
- GDC "Age at diagnosis" value by day is shown as "X years, Y days" in mds3 sample table as well as density plot from sample summary table.

>>>>>>> 7f57fd09

Fixes:
- Ignore hidden values when conducting association tests for mass barchart.
- Do not force a matrix barplot min scale to 0;
- Fix the missing tooltip when mousing over second+ continuous matrix barplot rows
- For matrix plot, when "Group Samples By" a variable that has predefined order, use that order for subgroups. 
- For SSM from GDC API, use consequence from canonical transcript designated by GDC.
- GDC SSM range query by graphql appropriately accounts for sample filtering from a subtk.
- In GDC bam slicing block display, clicking on a transcript from native gene tk will disable the "View in protein" option.
- Hierarchical clustering R script is improve to include scaling step.<|MERGE_RESOLUTION|>--- conflicted
+++ resolved
@@ -6,13 +6,9 @@
 - Mds3 numeric axis (e.g. occurrence) y scale can be edited.
 - PrOFILE polar and barchart bug fixes and improvements.
 - Implemented at-risk count filter in mass cuminc plot
-<<<<<<< HEAD
 - GDC "Age at diagnosis" value by day is shown as "X years, Y days" in mds3 sample table.
 - Prototype a hierarchical cluster plot using the matrix plot
-=======
-- GDC "Age at diagnosis" value by day is shown as "X years, Y days" in mds3 sample table as well as density plot from sample summary table.
 
->>>>>>> 7f57fd09
 
 Fixes:
 - Ignore hidden values when conducting association tests for mass barchart.
