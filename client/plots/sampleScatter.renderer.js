import { zoom as d3zoom, zoomIdentity } from 'd3-zoom'
import { icons as icon_functions, ColorScale, Menu, getMaxLabelWidth } from '#dom'
import { d3lasso } from '#common/lasso'
import { dt2label, morigin } from '#shared/common.js'
import { rgb } from 'd3-color'
import { scaleLinear as d3Linear } from 'd3-scale'
import { axisLeft, axisBottom } from 'd3-axis'
import { select } from 'd3-selection'
import { getSamplelstTW, getFilter } from '../mass/groups.js'
import { regressionPoly } from 'd3-regression'
import { line, extent, contourDensity, geoPath, scaleSequential, max, interpolateGreys, interpolateOranges } from 'd3'
import { getId } from '#mass/nav'
import { minShapeSize, maxShapeSize } from './sampleScatter.js'
import { addNewGroup } from '../mass/groups.js'
import { setRenderersThree } from './sampleScatter.rendererThree.js'
import { shapes } from './sampleScatter.js'
import { roundValueAuto } from '#shared/roundValue.js'

export function setRenderers(self) {
	setRenderersThree(self)
	self.render = function () {
		const chartDivs = self.mainDiv.selectAll(':scope > div').data(self.charts, chart => chart?.id)
		chartDivs.exit().remove()
		chartDivs.each(self.renderChart)
		chartDivs.enter().append('div').style('vertical-align', 'top').each(self.renderChart)
	}

	self.renderChart = function (chart) {
		chart.chartDiv = select(this)
		const s = self.settings
		chart.chartDiv.style('opacity', 0).style('display', 'inline-block')
		chart.chartDiv.on('mouseover', event => {
			if (!self.onClick) self.showTooltip(event, chart)
		})
		chart.chartDiv.on('click', event => self.showTooltip(event, chart))

		chart.svg = chart.chartDiv.select('svg').empty() ? chart.chartDiv.append('svg') : chart.chartDiv.select('svg')
		renderSVG(chart, s, 0)

		chart.chartDiv.transition().duration(s.duration).style('opacity', 1)
	}

	self.initAxes = function (chart) {
		if (chart.data.samples.length == 0) return
		const offsetX = self.axisOffset.x
		const offsetY = self.axisOffset.y

		const extraSpaceX = (chart.xMax - chart.xMin) * 0.01 //extra space added to avoid clipping the particles on the X axis
		const extraSpaceY = (chart.yMax - chart.yMin) * 0.01 //extra space added to avoid clipping the particles on the Y axis

		chart.xAxisScale = d3Linear()
			.domain([chart.xMin - extraSpaceX, chart.xMax + extraSpaceX])
			.range([offsetX, self.settings.svgw + offsetX])

		chart.axisBottom = axisBottom(chart.xAxisScale)
		chart.yAxisScale = d3Linear()
			.domain([chart.yMax + extraSpaceY, chart.yMin - extraSpaceY])
			.range([offsetY, self.settings.svgh + offsetY])

		chart.zAxisScale = d3Linear().domain([chart.zMin, chart.zMax]).range([0, self.settings.svgd])

		chart.xScaleMin = chart.xAxisScale(chart.xMin)
		chart.xScaleMax = chart.xAxisScale(chart.xMax)
		chart.yScaleMin = chart.xAxisScale(chart.yMin)
		chart.yScaleMax = chart.yAxisScale(chart.yMax)
		chart.zScaleMin = chart.xAxisScale(chart.zMin)
		chart.zScaleMax = chart.zAxisScale(chart.zMax)

		chart.axisLeft = axisLeft(chart.yAxisScale)

		const gradientColor = rgb(self.config.settings.sampleScatter.defaultColor)
		if (!self.config.startColor) {
			self.config.startColor = {}
			self.config.stopColor = {}
		}
		// supply start and stop color, if term has hardcoded colors, use; otherwise use default
		if (!self.config.startColor[chart.id]) {
			self.config.startColor[chart.id] =
				self.config.colorTW?.term.continuousColorScale?.minColor || gradientColor.brighter().brighter().toString()
		}

		if (!self.config.stopColor[chart.id]) {
			self.config.stopColor[chart.id] =
				self.config.colorTW?.term.continuousColorScale?.maxColor || gradientColor.darker().toString()
		}

		// Handle continuous color scaling when color term wrapper is in continuous mode
		if (self.config.colorTW?.q.mode === 'continuous') {
			// Synchronize the chart's internal mode state with the application config.
			// This ensures the color scale UI correctly reflects the current mode
			// when switching between auto, fixed, and percentile modes.
			chart.cutoffMode = self.config.settings.sampleScatter.colorScaleMode || 'auto'
			chart.percentile = self.config.settings.sampleScatter.colorScalePercentile || 95
			// Extract and sort all sample values for our calculations
			// We filter out any values that are explicitly defined in the term values
			// This gives us the raw numerical data we need for scaling
			const colorValues = chart.cohortSamples
				.filter(s => !self.config.colorTW.term.values || !(s.category in self.config.colorTW.term.values))
				.map(s => s.category)
				.sort((a, b) => a - b)
			chart.colorValues = colorValues // to use it in renderLegend
			// Determine min/max based on current mode
			let min, max
			const settings = self.config.settings.sampleScatter

			switch (settings.colorScaleMode) {
				// Fixed mode: Use user-defined min/max values
				// This is useful when you want consistent scaling across different views
				case 'fixed':
					min = settings.colorScaleMinFixed
					max = settings.colorScaleMaxFixed
					break

				case 'percentile':
					// Percentile mode: Scale based on data distribution
					min = colorValues[0] // Start at the first value of the array for percentile mode
					// Calculate the value at the specified percentile
					// This helps handle outliers by focusing on the main distribution
					const index = Math.floor((colorValues.length * settings.colorScalePercentile) / 100)
					max = colorValues[index]
					break

				case 'auto':
				default:
					// Auto mode (default): Use the full range of the data
					// This gives the most accurate representation of the actual data distribution
					min = colorValues[0]
					max = colorValues[colorValues.length - 1] // Since the values are already sorted in ascending
					// order just get the first and last values
					break
			}

			// Create the color generator using d3's linear scale
			// This maps our numerical range to a color gradient

			chart.colorGenerator = d3Linear()
				.domain([min, max])
				.range([self.config.startColor[chart.id], self.config.stopColor[chart.id]])

			// Store the current range for reference
			// This is useful when we need to recreate the color generator
			// or check the current scaling values
			chart.currentColorRange = { min, max }
		}
	}

	function renderSVG(chart, s) {
		const svg = chart.svg

		let step = Math.min((20 * 40) / chart.colorLegend.size, 25)
		if (step < 12) step = 12
		let colorLegendSize = chart.colorLegend.size * step
		if (chart.colorLegend.get('Ref')?.sampleCount > 0) colorLegendSize += 60
		const scaleHeight = self.config.scaleDotTW ? 200 : 100
		self.legendHeight = Math.max(colorLegendSize, chart.shapeLegend.size * 30) + scaleHeight //legend step and header

		let size = self.getFontSize(chart)
		//Dynamically calculate the length of the legend labels
		const getLegendLabelWidth = (key, svg) => {
			const legend = chart[`${key}Legend`]
			if (!legend) return 0
			const labels = []
			for (const [k, v] of legend.entries()) {
				if (k != 'Ref') labels.push(`${k}, n=(${v.sampleCount})`)
			}
			labels.push(self.config[`${key}TW`]?.term?.name ?? '')

			// Add 20 for the icon (16) and space
			return getMaxLabelWidth(svg, labels, size) + 50
		}
		/** Becomes the x offset for the shape legend.
		 * When in continuous mode, color scale renders with a
		 * default width of 150. */
		chart.colorLegendWidth =
			self.config?.colorTW?.q.mode == 'continuous'
				? Math.max(175, getMaxLabelWidth(svg, [self.config.colorTW.term.name]) + 20)
				: getLegendLabelWidth('color', svg)
		const shapeWidth = getLegendLabelWidth('shape', svg)
		const width = s.svgw + chart.colorLegendWidth + shapeWidth + 125
		svg
			.transition()
			.duration(s.duration)
			.attr('width', width)
			.attr('height', Math.max(s.svgh + 200, self.legendHeight)) //leaving some space for axis/ref/ scale legend/padding

		/* eslint-disable */
		fillSvgSubElems(chart)
		/* eslint-enable */

		if (self.is3D) self.render3DSerie(chart)
		else if (self.is2DLarge) self.render2DSerieLarge(chart)
		else {
			renderSerie(chart, s.duration)
			self.renderLegend(chart, step)
		}
	}

	function fillSvgSubElems(chart) {
		const svg = chart.svg
		let axisG, labelsG
		if (svg.select('.sjpcb-scatter-mainG').size() == 0) {
			chart.mainG = svg.append('g').attr('class', 'sjpcb-scatter-mainG')
			axisG = svg.append('g').attr('class', 'sjpcb-scatter-axis')
			labelsG = svg.append('g').attr('class', 'sjpcb-scatter-labelsG')
			chart.xAxis = axisG.append('g').attr('class', 'sjpcb-scatter-x-axis')
			chart.yAxis = axisG
				.append('g')
				.attr('class', 'sjpcb-scatter-y-axis')
				.attr('transform', `translate(${self.axisOffset.x}, 0)`)
			chart.mainG
				.append('rect')
				.attr('class', 'zoom')
				.attr('x', self.axisOffset.x)
				.attr('y', self.axisOffset.y)
				.attr('width', self.settings.svgw)
				.attr('height', self.settings.svgh)
				.attr('fill', 'white')
			const id = 'clip' + self.id
			chart.svg
				.append('defs')
				.append('clipPath')
				.attr('id', id)
				.append('rect')
				.attr('x', self.axisOffset.x)
				.attr('y', self.axisOffset.y)
				.attr('width', self.settings.svgw + 10)
				.attr('height', self.settings.svgh)
			chart.mainG.attr('clip-path', `url(#${id})`)

			chart.serie = chart.mainG.append('g').attr('class', 'sjpcb-scatter-series')
			chart.regressionG = chart.mainG.append('g').attr('class', 'sjpcb-scatter-lowess')
			chart.legendG = svg.append('g').attr('class', 'sjpcb-scatter-legend')
		} else {
			chart.mainG = svg.select('.sjpcb-scatter-mainG')
			chart.serie = chart.mainG.select('.sjpcb-scatter-series')
			chart.regressionG = chart.mainG.select('.sjpcb-scatter-lowess')
			axisG = svg.select('.sjpcb-scatter-axis')
			labelsG = svg.select('.sjpcb-scatter-labelsG')
			chart.xAxis = axisG.select('.sjpcb-scatter-x-axis')
			chart.yAxis = axisG.select('.sjpcb-scatter-y-axis')
			chart.legendG = svg.select('.sjpcb-scatter-legend')
		}
		chart.xAxis.attr('transform', `translate(0, ${self.settings.svgh + self.axisOffset.y})`)

		chart.legendG.attr('transform', `translate(${self.settings.svgw + self.axisOffset.x + 50}, 20)`)
		if (chart.axisBottom) {
			chart.xAxis.call(chart.axisBottom)
			chart.yAxis.call(chart.axisLeft)
		}
		if (self.settings.showAxes && !(self.is2DLarge || self.is3D)) {
			axisG.style('opacity', 1)
			if (self.config.term) {
				let termName = self.config.term.term.name
				if (!self.config.colorTW && !self.config.shapeTW && !self.config.term0)
					termName = `${termName}, n=${chart.cohortSamples.length}`

				labelsG.selectAll('*').remove()
				labelsG
					.append('text')
					.attr(
						'transform',
						`translate(${self.axisOffset.x + self.settings.svgw / 2}, ${self.settings.svgh + self.axisOffset.y + 40})`
					)
					.attr('text-anchor', 'middle')
					.text(termName)
				if (self.config.term0 && !self.config.colorTW && !self.config.shapeTW) {
					const term0Name = `${chart.id}, n=${chart.cohortSamples.length}`

					labelsG
						.append('text')
						.attr(
							'transform',
							`translate(${self.axisOffset.x + self.settings.svgw / 2}, ${self.settings.svgh + self.axisOffset.y + 65})`
						)
						.attr('text-anchor', 'middle')
						.text(term0Name)
				}
				labelsG
					.append('text')
					.attr(
						'transform',
						`translate(${self.axisOffset.x - 50}, ${self.settings.svgh / 2 + self.axisOffset.y}) rotate(-90)`
					)
					.attr('text-anchor', 'middle')
					.text(self.config.term2.term.name)
			}
		} else {
			axisG.style('opacity', 0)
		}
	}

	function renderSerie(chart, duration) {
		if (self.canvas) self.canvas.remove()

		const g = chart.serie
		const data = chart.data
		chart.serie.selectAll('*').remove()

		// remove all symbols as there is no data id for privacy
		//g.selectAll('path').remove()

		const symbols = g.selectAll('path[name="serie"]').data(data.samples)
		symbols
			.transition()
			.duration(duration)
			.attr('name', 'serie')
			.attr('transform', c => self.transform(chart, c))
			.attr('d', c => self.getShape(chart, c))
			.attr('fill', c => self.getColor(c, chart))
			.attr('stroke', c => self.getColor(c, chart))
			.attr('stroke-width', c => self.getStrokeWidth(c))
			.style('fill-opacity', c => self.getOpacity(c))
		symbols
			.enter()
			.append('path')
			.attr('name', 'serie')
			/*** you'd need to set the symbol position using translate, instead of previously with cx, cy for a circle ***/
			.attr('transform', c => self.transform(chart, c))
			.attr('d', c => self.getShape(chart, c))
			.attr('fill', c => self.getColor(c, chart))
			.attr('stroke', c => self.getColor(c, chart))
			.attr('stroke-width', c => self.getStrokeWidth(c))
			.style('fill-opacity', c => self.getOpacity(c))
			.transition()
			.duration(duration)
		self.mayRenderRegression()
		if (self.settings.showContour) self.renderContours(chart)
	}

	self.renderContours = function (chart) {
		const contourG = chart.serie
		let zAxisScale
		if (self.config.colorTW?.q.mode == 'continuous') {
			const [zMin, zMax] = extent(chart.data.samples, d => d.category)
			zAxisScale = d3Linear().domain([zMin, zMax]).range([0, 1])
		}

		const data = chart.data.samples.map(s => {
			return { x: chart.xAxisScale(s.x), y: chart.yAxisScale(s.y), z: zAxisScale ? zAxisScale(s.category) : 1 }
		})
		renderContours(
			contourG,
			data,
			self.settings.svgw,
			self.settings.svgh,
			self.settings.colorContours,
			self.settings.contourBandwidth,
			self.settings.contourThresholds
		)
	}

	self.getStrokeWidth = function (c) {
		const opacity = self.getOpacity(c)
		if (opacity <= 0.2)
			//hidden by filter or search
			return 0
		if (opacity == 1.2)
			//samples searched
			return 2
		return 1
	}

	self.processData = async function () {
		const term0Values = self.config.term0?.term.values
		if (term0Values) {
			// sort the divideBy subCharts based on pre-defined term0 order in db
			const orderedLabels = Object.values(term0Values).sort((a, b) =>
				'order' in a && 'order' in b ? a.order - b.order : 0
			)
			self.charts.sort(
				(a, b) => orderedLabels.findIndex(v => v.label == a.id) - orderedLabels.findIndex(v => v.label == b.id)
			)
		}
		for (const chart of self.charts) {
			self.initAxes(chart)
			const regressionType = self.config.settings.sampleScatter.regression

			if (!regressionType || regressionType == 'None') continue
			let regression
			const data = []
			await chart.cohortSamples.forEach(c => {
				const x = chart.xAxisScale(c.x)
				const y = chart.yAxisScale(c.y)
				data.push({ x, y })
			})
			let regressionCurve
			// if (regressionType == 'Loess') {
			// 	regression = regressionLoess()
			// 		.x(c => c.x)
			// 		.y(c => c.y)
			// 		.bandwidth(0.25)
			// 	regressionCurve = regression(data)
			// } else
			if (regressionType == 'Polynomial') {
				regression = regressionPoly()
					.x(c => c.x)
					.y(c => c.y)
					.order(3)
				regressionCurve = regression(data)
			} else if (regressionType == 'Lowess') {
				const X = [],
					Y = []
				for (const sample of data) {
					X.push(sample.x)
					Y.push(sample.y)
				}
				regressionCurve = await self.app.vocabApi.getLowessCurve({ coords: { X, Y } })
			} else {
				throw `unsupported regression type='${regressionType}'`
			}
			chart.regressionCurve = regressionCurve
		}
	}

	self.mayRenderRegression = async function () {
		for (const chart of self.charts) {
			chart.regressionG?.selectAll('*').remove()
			if (chart.regressionCurve) {
				const l = line()
					.x(d => d[0])
					.y(d => d[1])
				const regressionPath = chart.regressionG.append('path')
				regressionPath
					.attr('d', l(chart.regressionCurve))
					.attr('stroke', 'blue')
					.attr('fill', 'none')
					.style('stroke-width', '2')
			}
		}
	}

	self.getColor = function (c, chart) {
		if (self.config.colorTW?.q.mode == 'continuous' && 'sampleId' in c) {
			const [min, max] = chart.colorGenerator.domain()
			if (c.category < min) return chart.colorGenerator(min)
			if (c.category > max) return chart.colorGenerator(max)
			const color = chart.colorGenerator(c.category)
			return color
		}
		if (c.category == 'Default') return self.config.settings.sampleScatter.defaultColor
		const category = chart.colorLegend.get(c.category)
		return category.color
	}

	self.getOpacity = function (c) {
		if ('sampleId' in c) {
			if (self.filterSampleStr) {
				if (!c.sample?.toLowerCase().includes(self.filterSampleStr.toLowerCase())) return 0.2
				else return 1.2
			}
			const opacity = c.hidden?.['category'] || c.hidden?.['shape'] ? 0 : self.settings.opacity
			return opacity
		}
		const refOpacity = self.settings.showRef ? self.settings.opacity : 0
		return refOpacity
	}

	self.getShape = function (chart, c) {
		const index = chart.shapeLegend.get(c.shape).shape % shapes.length
		return shapes[index]
	}

	self.transform = function (chart, c, factor = 1) {
		const isRef = !('sampleId' in c)
		let scale
		if (!self.config.scaleDotTW || isRef) {
			scale = 'sampleId' in c ? self.settings.size : self.settings.refSize
		} else {
			const range = self.settings.maxShapeSize - self.settings.minShapeSize
			if (self.settings.scaleDotOrder == 'Ascending')
				scale = self.settings.minShapeSize + ((c.scale - chart.scaleMin) / (chart.scaleMax - chart.scaleMin)) * range
			else scale = self.settings.maxShapeSize - ((c.scale - chart.scaleMin) / (chart.scaleMax - chart.scaleMin)) * range
		}
		scale = (self.zoom * scale * factor) / 3
		const particleSize = 16 * scale
		const x = chart.xAxisScale(c.x) - particleSize / 2
		const y = chart.yAxisScale(c.y) - particleSize / 2
		const transform = `translate(${x},${y}) scale(${scale})` // original icons are scaled to 0.3
		return transform
	}

	self.lassoReset = chart => {
		const mainG = chart.chartDiv.select('.sjpcb-scatter-mainG')

		if (chart.lasso)
			chart.lasso
				.items(mainG.select('.sjpcb-scatter-series').selectAll('path[name="serie"]'))
				.targetArea(mainG)
				.on('start', lasso_start)
				.on('draw', lasso_draw)
				.on('end', lasso_end)

		function lasso_start() {
			if (self.lassoOn) {
				chart.lasso
					.items()
					.attr('transform', c => self.transform(chart, c, 1 / 2))
					.style('fill-opacity', c => (self.getOpacity(c) != 0 ? 0.5 : 0))
					.classed('not_possible', true)
					.classed('selected', false)
			}
		}

		function lasso_draw() {
			if (self.lassoOn) {
				// Style the possible dots

				chart.lasso
					.possibleItems()
					.attr('transform', c => self.transform(chart, c, 1.2))
					.style('fill-opacity', c => self.getOpacity(c))
					.classed('not_possible', false)
					.classed('possible', true)

				//Style the not possible dot
				chart.lasso
					.notPossibleItems()
					.attr('transform', c => self.transform(chart, c, 1 / 2))
					.style('fill-opacity', c => (self.getOpacity(c) != 0 ? 0.5 : 0))
					.classed('not_possible', true)
					.classed('possible', false)
			}
		}

		function lasso_end(dragEnd) {
			if (self.lassoOn) {
				// Reset classes of all items (.possible and .not_possible are useful
				// only while drawing lasso. At end of drawing, only selectedItems()
				// should be used)
				chart.lasso.items().classed('not_possible', false).classed('possible', false)

				// Style the selected dots
				chart.lasso.selectedItems().attr('transform', c => self.transform(chart, c, 1.3))
				chart.lasso.items().style('fill-opacity', c => self.getOpacity(c))
				self.selectedItems = []
				for (const item of chart.lasso.selectedItems()) {
					const data = item.__data__
					if ('sampleId' in data && !(data.hidden['category'] || data.hidden['shape'])) self.selectedItems.push(item)
				}
				chart.lasso.notSelectedItems().attr('transform', c => self.transform(chart, c))

				showLassoMenu(dragEnd.sourceEvent)
			}
		}

		function showLassoMenu(event) {
			const samples = self.selectedItems.map(item => item.__data__)
			self.dom.tip.clear().hide()
			if (self.selectedItems.length == 0) return
			self.dom.tip.show(event.clientX, event.clientY)

			const menuDiv = self.dom.tip.d.append('div')
			menuDiv
				.append('div')
				.attr('class', 'sja_menuoption sja_sharp_border')
				.text(`List ${self.selectedItems.length} samples`)
				.on('click', event => {
					self.dom.tip.hide()
					self.showTable(
						{
							name: 'Group ' + (self.config.groups.length + 1),
							items: samples
						},
						event.clientX,
						event.clientY,
						true
					)
				})

			menuDiv
				.append('div')
				.attr('class', 'sja_menuoption sja_sharp_border')
				.text('Add to a group')
				.on('click', async () => {
					const group = {
						name: 'Group',
						items: samples
					}
					const tw = getSamplelstTW([group])
					const filter = getFilter(tw)
					addNewGroup(self.app, filter, self.state.groups)
				})
			menuDiv
				.append('div')
				.attr('class', 'sja_menuoption sja_sharp_border')
				.text('Add to a group and filter')
				.on('click', () => {
					const group = {
						name: 'Group',
						items: samples
					}
					const tw = getSamplelstTW([group])
					const filter = getFilter(tw)
					addNewGroup(self.app, filter, self.state.groups)
					self.addToFilter(tw)
				})
			if ('sample' in samples[0])
				menuDiv
					.append('div')
					.attr('class', 'sja_menuoption sja_sharp_border')
					.text('Show samples')
					.on('click', async () => {
						const groupSamples = []
						for (const sample of samples) groupSamples.push({ sampleId: sample.sampleId, sampleName: sample.sample })
						self.app.dispatch({
							type: 'plot_create',
							id: getId(),
							config: {
								chartType: 'sampleView',
								samples: groupSamples
							}
						})
						self.dom.tip.hide()
					})
		}

		if (self.lassoOn) {
			// this seems to clear stale lasso data as sometimes seen
			// when the global filter is changed between lassoing
			// uncertain explanation: the svg and mainG is potentially different between rerenders,
			// so the previous mainG.call(chart.lasso) inside toggle_lasso is on a removed mainG????
			mainG.on('.zoom', null)
			mainG.on('mousedown.drag', null)
			mainG.call(chart.lasso)
		}
	}

	self.addGroup = async function (group) {
		group.plotId = self.id
		await self.app.vocabApi.addGroup(group)
		self.dom.tip.hide()
	}

	self.setTools = function () {
		if (!self.charts[0]) return
		const toolsDiv = self.dom.toolsDiv.style('background-color', 'white')
		toolsDiv.selectAll('*').remove()
		let display = 'block'
		// const helpDiv = toolsDiv
		// 	.insert('div')
		// 	.style('display', display)
		// 	.style('margin', '20px')
		// 	.attr('name', 'sjpp-help-btn') //For unit tests
		// icon_functions['help'](helpDiv, {
		// 	handler: () => window.open('https://github.com/stjude/proteinpaint/wiki/Scatter-plot', '_blank')
		// })

		const homeDiv = toolsDiv
			.insert('div')
			.style('display', display)
			.style('margin', '20px')
			.attr('name', 'sjpp-reset-btn') //For unit tests
		icon_functions['restart'](homeDiv, { handler: resetToIdentity, title: 'Reset plot to defaults' })
		const zoomInDiv = toolsDiv
			.insert('div')
			.style('display', display)
			.style('margin', '20px')
			.attr('name', 'sjpp-zoom-in-btn') //For unit tests
		icon_functions['zoomIn'](zoomInDiv, {
			handler: zoomIn,
			title: 'Zoom in. You can also zoom in pressing the Ctrl key and using the mouse wheel'
		})
		const zoomOutDiv = toolsDiv
			.insert('div')
			.style('display', display)
			.style('margin', '20px')
			.attr('name', 'sjpp-zoom-out-btn') //For unit tests
		icon_functions['zoomOut'](zoomOutDiv, {
			handler: zoomOut,
			title: 'Zoom out. You can also zoom out pressing the Ctrl key and using the mouse wheel'
		})
		const searchDiv = toolsDiv.insert('div').style('display', display).style('margin', '20px')
		const lassoDiv = toolsDiv.insert('div').style('display', display).style('margin', '20px')
		if (!(self.is2DLarge || self.is3D)) {
			icon_functions['search'](searchDiv, { handler: e => self.searchSample(e), title: 'Search samples' })
			icon_functions['lasso'](lassoDiv, {
				handler: toggle_lasso,
				enabled: self.lassoOn,
				title: 'Select a group of samples'
			})
		}
		self.dom.groupDiv = toolsDiv.insert('div').style('display', display).style('margin', '20px')

		const mainG = self.charts[0].mainG
		const zoom = d3zoom()
			.scaleExtent([0.5, self.config.scaleDotTW ? 4 : 10])
			.on('zoom', handleZoom)
			.filter(event => {
				if (event.type === 'wheel') return event.ctrlKey
				return true
			})
		if (self.config.scaleDotTW && self.zoom > 4) resetToIdentity()
		mainG.call(zoom)
		for (const chart of self.charts) {
			chart.lasso = d3lasso()
			self.lassoReset(chart)
		}
		self.updateGroupsButton()

		function handleZoom(event) {
			for (const chart of self.charts) {
				// create new scale ojects based on event
				const new_xScale = event.transform.rescaleX(chart.xAxisScale)
				const new_yScale = event.transform.rescaleY(chart.yAxisScale)

				chart.xAxis.call(chart.axisBottom.scale(new_xScale))
				chart.yAxis.call(chart.axisLeft.scale(new_yScale))
				chart.serie.attr('transform', event.transform)
				self.zoom = event.transform.scale(1).k
				//on zoom in the particle size is kept
				const symbols = chart.serie.selectAll('path[name="serie"')
				symbols.attr('transform', c => self.transform(chart, c, 1))
				if (self.lassoOn) chart.lasso.selectedItems().attr('transform', c => self.transform(chart, c, 1.2))
				if (self.config.scaleDotTW) self.drawScaleDotLegend(chart)
			}
		}

		function zoomIn() {
			for (const chart of self.charts)
				if (self.is2DLarge) self.zoom = self.zoom + 0.15
				else zoom.scaleBy(chart.mainG.transition().duration(750), 1.2)
		}

		function zoomOut() {
			for (const chart of self.charts)
				if (self.is2DLarge) self.zoom = self.zoom - 0.15
				else zoom.scaleBy(chart.mainG.transition().duration(750), 0.8)
		}

		function resetToIdentity() {
			for (const chart of self.charts)
				if (self.is2DLarge) self.zoom = 1
				else chart.mainG.transition().duration(750).call(zoom.transform, zoomIdentity)
			self.render()
		}

		function toggle_lasso() {
			self.lassoOn = !self.lassoOn
			for (const chart of self.charts) {
				if (self.lassoOn) {
					chart.mainG.on('.zoom', null)
					chart.mainG.call(chart.lasso)
				} else {
					chart.mainG.on('mousedown.drag', null)
					chart.lasso.items().classed('not_possible', false)
					chart.lasso.items().classed('possible', false)
					chart.lasso
						.items()
						.attr('r', self.settings.size)
						.style('fill-opacity', c => self.getOpacity(c))
					chart.mainG.call(zoom)
					self.selectedItems = null
				}
			}
			lassoDiv.select('*').remove()
			icon_functions['lasso'](lassoDiv, { handler: toggle_lasso, enabled: self.lassoOn })
		}
	}

	self.updateGroupsButton = function () {
		self.dom.groupDiv.selectAll('*').remove()
		self.dom.tip.hide()
		if (self.config.groups.length == 0) return
		self.dom.groupDiv
			.append('button')
			.style('border', 'none')
			.style('background', 'transparent')
			.style('padding', 0)
			.append('div')
			.style('font-size', '1.1em')
			.html(`&#931${self.config.groups.length + 1};`)
			.on('click', event => {
				if (self.config.groups.length == 1) self.showGroupMenu(event, self.config.groups[0])
				else self.showGroupsMenu(event)
			})
	}

	self.getFontSize = function (chart) {
		let fontSize = 0.9
		const top = 20
		if (chart.colorLegend.size > top || chart.shapeLegend.size > top) {
			fontSize = Math.min(0.9, top / chart.colorLegend.size, top / chart.shapeLegend.size)
			if (fontSize < 0.5) fontSize = 0.5
		}
		return fontSize
	}

	self.renderLegend = function (chart, step) {
		const legendG = chart.legendG
		legendG.selectAll('*').remove()
		let offsetX = 0
		let offsetY = 25
		let legendHeight = 0
		if (!self.config.colorTW && !self.config.shapeTW && !self.config.colorColumn) {
			if (self.config.scaleDotTW) {
				chart.scaleG = legendG.append('g').attr('transform', `translate(${offsetX + 45},${self.legendHeight - 150})`)
				self.drawScaleDotLegend(chart)
			}
			return
		}

		let title
		let fontSize = self.getFontSize(chart)
		const colorG = legendG.style('font-size', `${fontSize}em`)
		let title0 = self.config.term0
			? `${self.config.term0.term.name + ' ' + chart.id}, n=${chart.cohortSamples.length}`
			: `${chart.cohortSamples.length} ${self.config.sampleType ? self.config.sampleType + 's' : 'samples'}`
		if (self.filterSampleStr) title0 += `, search = ${self.filterSampleStr}`
		colorG.append('text').attr('x', 0).attr('y', offsetY).text(title0).style('font-weight', 'bold')
		offsetY += step + 10
		if (self.config.colorTW || self.config.colorColumn) {
			title = `${getTitle(
				self.config.colorTW?.term?.name || self.config.colorColumn.name,
				self.config.shapeTW == undefined
			)}`
			const colorRefCategory = chart.colorLegend.get('Ref')

			if (self.config.colorTW?.term?.type == 'geneVariant' && self.config.colorTW?.q.type == 'values')
				offsetY = self.renderGeneVariantLegend(
					chart,
					offsetX,
					offsetY,
					legendG,
					self.config.colorTW,
					'category',
					chart.colorLegend
				)
			else {
				colorG
					.append('text')
					.attr('id', 'legendTitle')
					.attr('x', offsetX)
					.attr('y', offsetY)
					.text(title)
					.style('font-weight', 'bold')
				offsetY += step

				if (self.config.colorTW?.q?.mode === 'continuous') {
					// Get the current domain values from our color generator
					// These values represent the minimum and maximum values in our dataset
					let [min, max] = chart.colorGenerator.domain()

					// Extract and sort all sample values for our calculations
					// We filter out any values that are explicitly defined in the term values
					// This gives us the raw numerical data we need for scaling
					const colorValues = chart.colorValues

					// Create a ColorScale component with enhanced mode functionality
					const colorScale = new ColorScale({
						// Basic visual configuration
						holder: colorG, // SVG group to contain our color scale
						barheight: 20, // Height of the color gradient bar
						barwidth: 150, // Width of the color gradient bar
						colors: [
							// Start and end colors for our gradient
							self.config.startColor[chart.id],
							self.config.stopColor[chart.id]
						],
						domain: [min, max], // Current numerical range of our data
						position: `0, 100`, // Position within the legend
						ticks: 4, // Number of tick marks to show
						tickSize: 5, // Size of tick marks
						topTicks: true, // Display ticks above the gradient bar

						// Callback for when gradient colors are changed via color picker
						setColorsCallback: (val, idx) => {
							this.changeGradientColor(chart, val, idx)
						},

						// Configuration for our enhanced scaling modes
						numericInputs: {
							// Start with either the chart's current mode or default to 'auto'
							cutoffMode: chart.cutoffMode || 'auto',
							// Default percentile value for percentile mode
							defaultPercentile: chart.percentile || 95,

							// This callback handles all mode changes and updates
							callback: obj => {
								// Handle different modes for color scaling
								if (obj.cutoffMode === 'auto') {
									min = colorValues[0]
									max = colorValues[colorValues.length - 1]
								} else if (obj.cutoffMode === 'fixed') {
									min = obj.min
									max = obj.max
								} else if (obj.cutoffMode === 'percentile') {
									min = colorValues[0]
									const index = Math.floor((colorValues.length * obj.percentile) / 100)
									max = colorValues[index]
								}

								// Update the color generator with new range
								chart.colorGenerator = d3Linear()
									.domain([min, max])
									.range([self.config.startColor[chart.id], self.config.stopColor[chart.id]])

								// Dispatch the updated config
								self.app.dispatch({
									type: 'plot_edit',
									id: self.id,
									config: {
										settings: {
											sampleScatter: {
												colorScaleMode: obj.cutoffMode,
												colorScaleMinFixed: obj.cutoffMode === 'fixed' ? min : null,
												colorScaleMaxFixed: obj.cutoffMode === 'fixed' ? max : null,
												colorScalePercentile: obj.cutoffMode === 'percentile' ? obj.percentile : null
											}
										}
									}
								})
							}
						}
					})

					// Initialize the color scale with current settings
					colorScale.updateScale()
					offsetY += step
				} else {
					for (const [key, category] of chart.colorLegend) {
						if (key == 'Ref') continue
						const name = key
						const hidden = self.config.colorTW?.q.hiddenValues ? key in self.config.colorTW.q.hiddenValues : false
						const [circleG, itemG] = addLegendItem(colorG, category, name, key, offsetX, offsetY, hidden)
						if (!self.config.colorColumn) {
							circleG.on('click', e => self.onLegendClick(chart, 'colorTW', key, e, category))
							itemG.on('click', event => self.onLegendClick(chart, 'colorTW', key, event, category))
						}
						offsetY += step
					}
				}
			}
			if (colorRefCategory?.sampleCount > 0) {
				offsetY = offsetY + step
				const titleG = legendG.append('g')
				titleG.append('text').attr('x', offsetX).attr('y', offsetY).text('Reference').style('font-weight', 'bold')

				offsetY = offsetY + step

				const refColorG = legendG.append('g')
				refColorG
					.append('path')
					.attr('transform', () => `translate(${offsetX - 2}, ${offsetY - 5}) scale(1)`)
					.style('fill', colorRefCategory.color)
					.attr('d', shapes[0])
					.style('stroke', rgb(colorRefCategory.color).darker())

				refColorG.on('click', e => self.onLegendClick(chart, 'colorTW', 'Ref', e, colorRefCategory))
				const refText = legendG
					.append('g')
					.append('text')
					.attr('x', offsetX + 20)
					.attr('y', offsetY + 4)
					.text(`n=${colorRefCategory.sampleCount}`)
					.style('text-decoration', !self.settings.showRef ? 'line-through' : 'none')
					.attr('alignment-baseline', 'middle')

				refText.on('click', e => self.onLegendClick(chart, 'colorTW', 'Ref', e, colorRefCategory))
			}
			legendHeight = offsetY
		}

		if (self.config.shapeTW) {
			offsetX = chart.colorLegendWidth
			offsetY = 60
			title = `${getTitle(self.config.shapeTW.term.name)}`
			if (self.config.shapeTW.term.type == 'geneVariant' && self.config.shapeTW.q.type == 'values')
				self.renderGeneVariantLegend(chart, offsetX, offsetY, legendG, self.config.shapeTW, 'shape', chart.shapeLegend)
			else {
				const shapeG = legendG.append('g')

				shapeG.append('text').attr('x', offsetX).attr('y', offsetY).text(title).style('font-weight', 'bold')
				offsetY += step
				const color = 'gray'
				for (const [key, shape] of chart.shapeLegend) {
					if (key == 'Ref') continue
					const index = shape.shape % shapes.length
					const symbol = shapes[index]
					const name = key
					const count = shape.sampleCount
					const hidden = self.config.shapeTW.q.hiddenValues ? key in self.config.shapeTW.q.hiddenValues : false
					const itemG = shapeG.append('g')

					itemG
						.append('path')
						.attr('transform', () => `translate(${offsetX}, ${offsetY - 5}) scale(1)`)
						.style('pointer-events', 'bounding-box')
						.style('fill', color)
						.attr('d', symbol)
						.style('stroke', rgb(color).darker())

					itemG
						.append('text')
						.attr('x', offsetX + 25)
						.attr('y', offsetY + 4)
						.text(`${name}, n=${count}`)
						.style('text-decoration', hidden ? 'line-through' : 'none')
						.attr('alignment-baseline', 'middle')
					offsetY += step
					itemG.on('click', event => self.onLegendClick(chart, 'shapeTW', key, event, shape))
				}
			}
			if (offsetY > legendHeight) legendHeight = offsetY
		}

		if (self.config.scaleDotTW) {
			chart.scaleG = legendG.append('g').attr('transform', `translate(${0},${legendHeight + 50})`)
			self.drawScaleDotLegend(chart)
		}

		function getTitle(name, complete = false) {
			const size = 30
			if (name.length > size && !complete) name = name.slice(0, size) + '...'
			return name
		}

		function addLegendItem(g, category, name, key, x, y, hidden = false) {
			const circleG = g.append('g')
			circleG
				.append('path')
				.attr('d', shapes[0])
				.attr('transform', `translate(${x - 2}, ${y - 5}) scale(0.7)`)
				.style('fill', category.color)
				.style('stroke', rgb(category.color).darker())
			if (!self.config.colorColumn) circleG.on('click', e => self.onLegendClick(chart, 'colorTW', key, e, category))
			const itemG = g.append('g')
			itemG
				.append('text')
				.attr('name', 'sjpp-scatter-legend-label')
				.attr('font-size', '1.1em')
				.attr('x', x + 20)
				.attr('y', y + 4)
				.text(`${name}, n=${category.sampleCount}`)
				.style('text-decoration', hidden ? 'line-through' : 'none')
				.attr('alignment-baseline', 'middle')

			return [circleG, itemG]
		}
	}

	self.drawScaleDotLegend = function (chart) {
		const scaleG = chart.scaleG
		scaleG.selectAll('*').remove()
		const width = 70

		const minScale = self.settings.minShapeSize / 3
		const maxScale = self.settings.maxShapeSize / 3
		const order = self.settings.scaleDotOrder
		const isAscending = order == 'Ascending'

		const titleG = scaleG.append('g')

		titleG.append('text').text(self.config.scaleDotTW.term.name).style('font-weight', 'bold')
		const start = roundValueAuto(chart.scaleMin).toString()
		const end = roundValueAuto(chart.scaleMax).toString()
		const x = 30
		const y = 40
		const defaultSize = 16 //icons default size

		const minSize = defaultSize * minScale
		const maxSize = defaultSize * maxScale
		const minRadius = minSize / 2
		const maxRadius = maxSize / 2
		const minG = scaleG.append('g').attr('transform', `translate(${x},${y})`)
		const shift = 30
		minG
			.append('path')
			.attr('d', shapes[0])
			.style('fill', '#aaa')
			.style('stroke', '#aaa')
			.attr(
				'transform',
				`translate(${isAscending ? -minRadius : -maxRadius}, ${isAscending ? -minRadius : -maxRadius}) scale(${
					isAscending ? minScale : maxScale
				})`
			)

		const maxG = scaleG.append('g').attr('transform', `translate(${width + x},${y})`)

		maxG
			.append('path')
			.attr('d', shapes[0])
			.style('fill', '#aaa')
			.style('stroke', '#aaa')
			.attr(
				'transform',
				`translate(${isAscending ? -maxRadius : -minRadius}, ${isAscending ? -maxRadius : -minRadius}) scale(${
					isAscending ? maxScale : minScale
				})`
			)

		minG
			.append('text')
			.attr('x', isAscending ? -minRadius - shift : -maxRadius - shift)
			.attr('y', 5)
			.style('font-size', '.8em')
			.attr('text-anchor', 'start')
			.text(start)

		maxG
			.append('text')
			.attr('x', isAscending ? maxSize + 5 : minSize + 5)
			.attr('y', 5)
			.style('font-size', '.8em')
			.text(end)

		minG
			.append('line')
			.attr('x1', 0)
			.attr('y1', isAscending ? minRadius : maxRadius)
			.attr('x2', width)
			.attr('y2', isAscending ? maxRadius : minRadius)
			.style('stroke', '#aaa')
		minG
			.append('line')
			.attr('x1', 0)
			.attr('y1', isAscending ? -minRadius : -maxRadius)
			.attr('x2', width)
			.attr('y2', isAscending ? -maxRadius : -minRadius)
			.style('stroke', '#aaa')

		scaleG
			.append('rect')
			.attr('width', 110 * self.zoom)
			.attr('height', 50)
			.attr('fill', 'transparent')
			.on('click', e => {
				const menu = new Menu({ padding: '3px' })
				const div = menu.d
				div.append('label').text('Min:')
				const minInput = div
					.append('input')
					.attr('type', 'number')
					.attr('min', '1')
					.attr('max', '100')
					.style('width', '50px')
					.attr('value', self.settings.minShapeSize)
					.on('change', () => {
						let value = parseFloat(minInput.node().value)
						if (value < minShapeSize) {
							value = minShapeSize
							minInput.node().value = minShapeSize
						}
						self.config.settings.sampleScatter.minShapeSize = value
						self.app.dispatch({
							type: 'plot_edit',
							id: self.id,
							config: self.config
						})
					})
				div.append('label').text('Max:')
				const maxInput = div
					.append('input')
					.attr('type', 'number')
					.attr('min', '1')
					.attr('max', '1000')
					.style('width', '50px')
					.attr('value', self.settings.maxShapeSize)
					.on('change', () => {
						let value = parseFloat(maxInput.node().value)
						if (value > maxShapeSize) {
							value = maxShapeSize
							maxInput.node().value = maxShapeSize
						}
						self.config.settings.sampleScatter.maxShapeSize = value
						self.app.dispatch({
							type: 'plot_edit',
							id: self.id,
							config: self.config
						})
					})
				const divRadios = menu.d.append('div')
				divRadios.append('label').text('Order: ')
				const data = ['Ascending', 'Descending']
				divRadios.selectAll('input').data(data).enter().append('div').style('display', 'inline-block').each(addRadio)
				function addRadio(text) {
					const div = select(this)
					const input = div
						.append('input')
						.attr('type', 'radio')
						.attr('id', text)
						.attr('value', text)
						.property('checked', text => text == order)

					div.append('label').text(text).attr('for', text)
					input.on('change', e => {
						self.config.settings.sampleScatter.scaleDotOrder = e.target.value
						self.app.dispatch({
							type: 'plot_edit',
							id: self.id,
							config: self.config
						})
					})
				}
				menu.showunder(e.target)
			})
	}

	self.changeGradientColor = function (chart, color, idx) {
		const hexColor = rgb(color).formatHex()
		const colorKey = idx == 0 ? 'startColor' : 'stopColor'
		self.config[colorKey][chart.id] = hexColor

		// Recreate color generator with current settings
		const range = chart.currentColorRange || chart.colorGenerator.domain()
		chart.colorGenerator = d3Linear()
			.domain(range)
			.range([self.config.startColor[chart.id], self.config.stopColor[chart.id]])

		// Update the configuration
		self.app.dispatch({
			type: 'plot_edit',
			id: self.id,
			config: self.config
		})
	}

	self.renderGeneVariantLegend = function (chart, offsetX, offsetY, legendG, tw, cname, map) {
		const step = 125
		const name = tw.term.name.length > 25 ? tw.term.name.slice(0, 25) + '...' : tw.term.name
		let title = name
		const G = legendG.append('g')

		G.append('text')
			.attr('id', 'legendTitle')
			.attr('x', offsetX)
			.attr('y', offsetY)
			.text(title)
			.style('font-weight', 'bold')

		offsetX += step
		const mutations = chart.cohortSamples[0]['cat_info'][cname]
		offsetY += 10
		for (const mutation of mutations) {
			offsetY += 15
			const dt = mutation.dt
			const origin = morigin[mutation.origin]?.label
			const dtlabel = origin ? `${origin[0]} ${dt2label[dt]}` : dt2label[dt]

			G.append('text')
				.attr('x', offsetX - step)
				.attr('y', offsetY)
				.text(origin ? `${origin} ${dt2label[dt]}` : dt2label[dt])
				.style('font-weight', 'bold')
			offsetY += 25
			for (const [key, category] of map) {
				if (key == 'Ref') continue
				if (!key.includes(dtlabel)) continue
				const mkey = key.split(', ')[0]
				const itemG = G.append('g')
				if (cname == 'shape') {
					const index = category.shape % shapes.length
					itemG
						.append('path')
						.attr('transform', () => `translate(${offsetX - step - 2}, ${offsetY - 8}) scale(0.8)`)
						.style('fill', 'gray')
						.style('pointer-events', 'bounding-box')
						.attr('d', shapes[index])
						.style('stroke', rgb('gray').darker())
					itemG.on('click', e => self.onLegendClick(chart, 'shapeTW', key, e, category))
				} else {
					itemG
						.append('path')
						.attr('d', shapes[0])
						.attr('transform', `translate(${-2}, ${offsetY - 8}) scale(0.8)`)
						.style('fill', category.color)
						.style('stroke', rgb(category.color).darker())
					itemG.on('click', e => self.onLegendClick(chart, 'colorTW', key, e, category))
				}
				const hidden = tw.q.hiddenValues ? key in tw.q.hiddenValues : false

				G.append('g')
					.append('text')
					.attr('x', offsetX - step + 24)
					.attr('y', offsetY + 4)
					.attr('name', 'sjpp-scatter-legend-label')
					.style('text-decoration', hidden ? 'line-through' : 'none')
					.text(mkey.toUpperCase() + (key.includes(dtlabel) ? `, n=${category.sampleCount}` : ''))
					.on('click', event =>
						self.onLegendClick(chart, cname == 'shape' ? 'shapeTW' : 'colorTW', key, event, category)
					)

				offsetY += 25
			}
		}

		return offsetY
	}
}

export function renderContours(contourG, data, width, height, colorContours, bandwidth, thresholds) {
	// Create the horizontal and vertical scales.
	const x = d3Linear()
		.domain(extent(data, s => s.x))
		.nice()
		.rangeRound([0, width])
	const y = d3Linear()
		.domain(extent(data, s => s.y))
		.nice()
		.rangeRound([height, 0])
	const contours = contourDensity()
		.x(s => s.x)
		.y(s => s.y)
		.weight(s => s.z)
		.size([width, height])
		.cellSize(2)
<<<<<<< HEAD
		.bandwidth(bandwidth)
		.thresholds(thresholds)(data)
=======
		.bandwidth(30)
		.thresholds(30)(data)
>>>>>>> d4703eb3

	const colorScale = scaleSequential()
		.domain([0, max(contours, d => d.value)])
		.interpolator(interpolateGreys)

	// Compute the density contours.
	// Append the contours.
	contourG
		.attr('fill', 'none')
		.attr('stroke', 'gray') // gray to make the contours visible
		.attr('stroke-linejoin', 'round')
		.selectAll()
		.data(contours)
		.join('path')
		.attr('stroke-width', (d, i) => (i % 5 ? 0.25 : 1))
		.attr('d', geoPath())
		.attr('fill', colorContours ? d => colorScale(d.value) : 'none')
		.attr('fill-opacity', 0.05) //this is the opacity of the contour, reduce it to 0.05 to avoid hiding the points
}<|MERGE_RESOLUTION|>--- conflicted
+++ resolved
@@ -1304,13 +1304,10 @@
 		.weight(s => s.z)
 		.size([width, height])
 		.cellSize(2)
-<<<<<<< HEAD
+
 		.bandwidth(bandwidth)
 		.thresholds(thresholds)(data)
-=======
-		.bandwidth(30)
-		.thresholds(30)(data)
->>>>>>> d4703eb3
+
 
 	const colorScale = scaleSequential()
 		.domain([0, max(contours, d => d.value)])
