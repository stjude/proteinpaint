--- conflicted
+++ resolved
@@ -1402,8 +1402,6 @@
 				const hiddenClusters = {}
 				// reset hidden clusters when changing sample
 				for (const cluster in this.config.hiddenClusters) hiddenClusters[cluster] = false
-<<<<<<< HEAD
-=======
 				// reset these settings when changing sample
 				const settings = {
 					colorScaleMode: 'auto',
@@ -1416,18 +1414,13 @@
 					contourBandwidth: 15,
 					contourThresholds: 10
 				}
->>>>>>> ea019e80
 				const config = {
 					chartType: 'singleCellPlot',
 					sample, // track sample name to identify it in this.samples[]
 					activeTab: PLOTS_TAB, // on selecting a sample from table, auto switch to plots to directly show this sample's plots, to save user a click
 					cluster: null, // reset cluster
-<<<<<<< HEAD
-					hiddenClusters // reset hidden clusters
-=======
 					hiddenClusters, // reset hidden clusters
 					settings: { singleCellPlot: settings }
->>>>>>> ea019e80
 				}
 				this.genes = null // reset DE genes
 				if (rows[index][0].__experimentID) {
