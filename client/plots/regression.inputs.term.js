--- conflicted
+++ resolved
@@ -60,13 +60,8 @@
 				disable_terms,
 				abbrCutoff: 50,
 				genomeObj: this.parent.parent.genomeObj, // required for snplocus
-<<<<<<< HEAD
 				defaultQ4fillTW: get_defaultQ4fillTW(config.regressionType, this.section.configKey),
-				callback: term => {
-=======
-				defaultQ4fillTW: get_defaultQ4fillTW(config.regressionType),
 				callback: (term) => {
->>>>>>> eb48cf69
 					this.parent.editConfig(this, term)
 				},
 			}
@@ -299,18 +294,12 @@
 				if (tw.term.values[i].uncomputable) excluded_values.add(tw.term.values[i].label)
 			}
 		}
-<<<<<<< HEAD
 		if (tw.q.mode == 'cox') {
-			const toExclude = datalst.find(x => x.key == -1)
+			const toExclude = datalst.find((x) => x.key == -1)
 			if (toExclude) excluded_values.add(toExclude.label)
 		}
-		const sampleCounts = (this.termStatus.sampleCounts = datalst.filter(v => !excluded_values.has(v.label)))
-		const excludeCounts = (this.termStatus.excludeCounts = datalst.filter(v => excluded_values.has(v.label)))
-=======
-		if (tw.q.mode == 'cox') excluded_values.add('Event before entry into the cohort')
 		const sampleCounts = (this.termStatus.sampleCounts = datalst.filter((v) => !excluded_values.has(v.label)))
 		const excludeCounts = (this.termStatus.excludeCounts = datalst.filter((v) => excluded_values.has(v.label)))
->>>>>>> eb48cf69
 
 		// get include, excluded and total sample count
 		const totalCount = { included: 0, excluded: 0, total: 0 }
