--- conflicted
+++ resolved
@@ -48,11 +48,8 @@
 
 export function d2mafui(genomes, holder) {
 	let pane, inputdiv, gselect, filediv, saydiv, visualdiv
-<<<<<<< HEAD
-	if (holder !== undefined) [inputdiv, gselect, filediv, saydiv, visualdiv] = client.newSandBoxDiv(holder, genomes)
-=======
-	if (holder !== undefined) [inputdiv, gselect, filediv, saydiv, visualdiv] = client.renderSandboxFormDiv(holder, genomes)
->>>>>>> 0c62b615
+	if (holder !== undefined)
+		[inputdiv, gselect, filediv, saydiv, visualdiv] = client.renderSandboxFormDiv(holder, genomes)
 	else {
 		;[pane, inputdiv, gselect, filediv, saydiv, visualdiv] = client.newpane3(100, 100, genomes)
 		pane.header.text('2DMAF: mutant allele fraction plot between a pair of samples')
