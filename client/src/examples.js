--- conflicted
+++ resolved
@@ -242,13 +242,8 @@
 //Opens example of app in landing page container
 async function openExample(track, holder) {
 	// crate unique id for each app div
-<<<<<<< HEAD
 	const sandbox_div = newSandboxDiv()
 	sandbox_div.header.text(track.name + (track.is_ui != undefined && track.is_ui == false ? ' Example' : ''))
-=======
-	const sandbox_div = newSandboxDiv(holder)
-	sandbox_div.header.text(track.name + (track.subheading && track.subheading != 'Launch App' ? ' Example' : ''))
->>>>>>> d66afa17
 
 	// template runpp() arg
 	const runpp_arg = {
