import { dofetch2, sayerror, newSandboxDiv, to_textfile } from './client'
import { debounce } from 'debounce'
import { event, select } from 'd3-selection'
<<<<<<< HEAD
import 'highlight.js/styles/github.css'
import { highlight } from 'highlight.js/lib/common';

=======
import hljs from 'highlight.js/lib/common'
>>>>>>> 83405bc5

export async function init_examples(par) {
	const { holder, apps_sandbox_div, apps_off } = par
	const re = await dofetch2('/examplejson')
	if (re.error) {
		sayerror(holder.append('div'), re.error)
		return
	}
	const wrapper_div = make_examples_page(holder)
	const track_grid = make_main_track_grid(wrapper_div)
	const gbrowser_col = make_col(track_grid, 'gbrowser')
	const app_col = make_col(track_grid, 'otherapps')

	// top of apps column followed by subheader
	// TODO: hiding searchbox for now, need to discuss
	// const holddiv = make_top_fnDiv(gbrowser_col)
	// const searchbar_div = app_col.append('div')

	const browserList = make_subheader_contents(gbrowser_col, 'Genome Browser Tracks')
	const launchList = make_subheader_contents(app_col, 'Launch Apps')
	const track_args = {
		tracks: re.examples.filter(track => !track.hidden),
		browserList,
		launchList
	}
	const page_args = {
		apps_sandbox_div,
		apps_off,
		allow_mdsform: re.allow_mdsform
	}
	// make_searchbar(track_args, page_args, searchbar_div)
	await loadTracks(track_args, page_args)
}

function make_examples_page(holder) {
	const wrapper_div = holder.append('div')
	wrapper_div
		.append('div')
		.style('margins', '5px')
		.style('position', 'relative')
		.style('padding', '10px')
		.style('background-color', '#f5f5f5')
	return wrapper_div
}

//Creates the two column outer grid
function make_main_track_grid(div) {
	const track_grid = div.append('div')
	track_grid
		.style('display', 'grid')
		.style('grid-template-columns', 'repeat(auto-fit, minmax(425px, 1fr))')
		.style('grid-template-areas', '"gbrowser otherapps"')
		.style('gap', '10px')
		.style('background-color', '#f5f5f5')
		.style('padding', '10px 20px')
		.style('text-align', 'left')

	return track_grid
}

function make_col(div, area_name) {
	const col = div.append('div')
	col
		.style('grid-area', area_name)
		.property('position', 'relative')
		.style('background-color', '#f5f5f5')

	return col
}

function make_subheader_contents(div, sub_name) {
	div
		.append('div')
		.append('h5')
		.attr('class', 'sjpp-track-cols')
		.style('color', 'rgb(100, 122, 152)')
		.html(sub_name)
	const list = div.append('ul')
	list
		.attr('class', 'sjpp-track-list')
		.style('display', 'grid')
		.style('grid-template-columns', 'repeat(auto-fit, minmax(320px, 1fr))')
		.style('gap', '10px')
		.style('padding', '10px')

	return list
}

//Preserves alignment for search bar and launch button whilst aligning the first subheaders in each col
function make_top_fnDiv(div) {
	const top = div.append('div')
	top
		.style('display', 'flex')
		.style('flex-direction', 'column')
		.style('align-items', 'center')
		.style('justify-content', 'center')
		.style('background-color', '#f5f5f5')
		.style('height', '35px')
		.style('width', '550px')

	return top
}

//Makes search bar and functionality to search tracks
function make_searchbar(track_args, page_args, div) {
	const bar_div = make_top_fnDiv(div)

	const searchBar = bar_div.append('div')
	searchBar
		.append('div')
		.append('input')
		.attr('type', 'text')
		.style('width', '300px')
		.style('height', '24px')
		.style('border-radius', '3px')
		.style('border', '2px solid #dbdbdb')
		.style('font-size', '12px')
		.property('placeholder', 'Search apps, tracks, or features')
		.on(
			'keyup',
			debounce(async () => {
				const data = track_args.tracks
				const searchInput = searchBar
					.select('input')
					.node()
					.value.toLowerCase()
				const filteredTracks = data.filter(track => {
					let searchTermFound = (track.searchterms || []).reduce((searchTermFound, searchTerm) => {
						if (searchTermFound) {
							return true
						}
						return searchTerm.toLowerCase().includes(searchInput)
					}, false)
					return searchTermFound || track.name.toLowerCase().includes(searchInput)
				})
				await loadTracks(track_args, page_args, filteredTracks)
			}),
			700
		)

	return searchBar
}

async function loadTracks(args, page_args, filteredTracks) {
	const BrowserTracks = (filteredTracks || args.tracks).filter(track => track.app == 'Genome Browser')
	const LaunchApps = (filteredTracks || args.tracks).filter(track => track.app == 'Apps')
	try {
		displayTracks(BrowserTracks, args.browserList, page_args)
		displayTracks(LaunchApps, args.launchList, page_args)
	} catch (err) {
		console.error(err)
	}
}

//For all display functions: If example is available, the entire tile is clickable. If url and/or doc links are provided, buttons appear and open a new tab

function displayTracks(tracks, holder, page_args) {
	holder.selectAll('*').remove()
	tracks.forEach(track => {
		const li = holder.append('li')
		li.attr('class', 'sjpp-track')
			.html(
<<<<<<< HEAD
				`${track.blurb ? `<div class="sjpp-track-h" id="theader"><span style="font-size:14.5px;font-weight:500;cursor:pointer">${track.name}</span><span class="sjpp-track-blurb" style="cursor:default">  ${track.blurb}</span></div>`: `<div class="sjpp-track-h"><span style="font-size:14.5px;font-weight:500;">${track.name}</span></div>`}
				<span class="sjpp-track-image"><img src="${track.image}"></img></span>
				<div class='sjpp-track-links'>
				${track.buttons.url ? `<a style="cursor:pointer" onclick="event.stopPropagation();" href="${window.location.origin}${track.buttons.url}" target="_blank">URL</a>`: ''}
				${track.buttons.doc ? `<a style="cursor:pointer" onclick="event.stopPropagation();" href="${track.buttons.doc}", target="_blank">Docs</a>`: ''}
=======
				`${
					track.blurb
						? `<div class="track-h" id="theader"><span style="font-size:14.5px;font-weight:500;cursor:pointer">${track.name}</span><span id="track-blurb" style="cursor:default">  ${track.blurb}</span></div>`
						: `<div class="track-h"><span style="font-size:14.5px;font-weight:500;">${track.name}</span></div>`
				}
				<span class="track-image"><img src="${track.image}"></img></span>
				<div class='track-links'>
				${
					track.buttons.url
						? `<a style="cursor:pointer" onclick="event.stopPropagation();" href="${window.location.origin}${track.buttons.url}" target="_blank">URL</a>`
						: ''
				}
				${
					track.buttons.doc
						? `<a style="cursor:pointer" onclick="event.stopPropagation();" href="${track.buttons.doc}", target="_blank">Docs</a>`
						: ''
				}
>>>>>>> 83405bc5
				</div>`
			)
			.on('click', async () => {
				event.stopPropagation()
				page_args.apps_off()
				if (track.clickcard2url) {
					window.open(track.clickcard2url, '_blank')
				} else if (track.buttons.example) {
					openExample(track, page_args.apps_sandbox_div)
				}
			})

		// add Beta tag for experimental tracks
		if (track.isbeta == true) {
			makeRibbon(li, 'BETA', '#418cb5')
		}

		if (track.update_expire || track.new_expire) {
			const today = new Date()
			const update = new Date(track.update_expire)
			const newtrack = new Date(track.new_expire)

			if (update > today && !track.sandbox.update_message) {
				console.log(
					'No update message for sandbox div provided. Both the update_expire and sandbox.update_message are required'
				)
			}
			if (update > today && track.sandbox.update_message) {
				makeRibbon(li, 'UPDATED', '#e67d15')
			}
			if (newtrack > today) {
				makeRibbon(li, 'NEW', '#1ba176')
			}
		}

		// create custom track button for genomepaint card
		// TODO: rightnow only custom button is for genomepaint card,
		// if more buttons are added, this code will need to be changed as needed
		if (track.custom_buttons) {
			for (const button of track.custom_buttons) {
				if (button.check_mdsjosonform && !page_args.allow_mdsform) continue
				li.select('.track-btns')
					.append('button')
					.attr('class', 'sjpp-landing-page-a')
					.style('padding', '7px')
					.style('cursor', 'pointer')
					.text(button.name)
					.on('click', () => {
						event.stopPropagation()
						page_args.apps_off()
						if (button.example) {
							const btn_args = {
								name: button.name,
								buttons: {
									example: button.example
								}
							}
							openExample(btn_args, page_args.apps_sandbox_div)
						}
						// TODO: Add logic if custom button has url or some other link
					})
			}
		}

		return JSON.stringify(li)
	})
}

function makeRibbon(e, text, color) {
<<<<<<< HEAD
	const ribbonDiv = e.append('div')
	.attr('class', 'sjpp-track-ribbon')
	.style('align-items','center')
	.style('justify-content', 'center')

	const ribbon = ribbonDiv.append('span')
	.text(text)
	.style('color', 'white')
	.style('background-color', color)
	.style('height','auto')
	.style('width', '100%')
	.style('top','15%')
	.style('left', '-23%')
	.style('font-size', '11.5px')
	.style('text-transform', 'uppercase')
	.style('text-align', 'center')
=======
	const ribbonDiv = e
		.append('div')
		.attr('class', 'track-ribbon')
		.style('align-items', 'center')
		.style('justify-content', 'center')
>>>>>>> 83405bc5

	const ribbon = ribbonDiv
		.append('span')
		.text(text)
		.style('color', 'white')
		.style('background-color', color)
		.style('height', 'auto')
		.style('width', '100%')
		.style('top', '15%')
		.style('left', '-23%')
		.style('font-size', '11.5px')
		.style('text-transform', 'uppercase')
		.style('text-align', 'center')
}

//TODO: styling for the container
//Opens example of app in landing page container
async function openExample(track, holder) {
	// create unique id for each app div
	const sandbox_div = newSandboxDiv(holder)
	sandbox_div.header.text(
		track.name + (track.sandbox.is_ui != undefined && track.sandbox.is_ui == false ? ' Example' : '')
	)

	//Download data and show runpp() code at the top
	// makeDataDownload(track, sandbox_div)
	showCode(track, sandbox_div)

	// creates div for instructions or other messaging about the track
	if (track.sandbox.intro) {
		sandbox_div.body
			.append('div')
			.style('margin', '20px')
			.html(track.sandbox.intro)
	}
	// message explaining the update ribbon
	addUpdateMessage(track, sandbox_div)

	// template runpp() arg
	const runpp_arg = {
		holder: sandbox_div.body
			.append('div')
			.style('margin', '20px')
			.node(),
		sandbox_header: sandbox_div.header,
		host: window.location.origin
	}

	runproteinpaint(Object.assign(runpp_arg, track.buttons.example))
}

// Update message corresponding to the update ribbon. Expires on the same date as the ribbon
async function addUpdateMessage(track, div) {
	if (track.sandbox.update_message != undefined && !track.update_expire) {
		console.log('Must provide expiration date: track.update_expire')
	}
	if (track.sandbox.update_message != undefined && track.update_expire) {
		const today = new Date()
		const update = new Date(track.update_expire)
		if (update > today) {
			const message = div.body
				.append('div')
				.style('margin', '20px')
				.html('<p style="display:inline-block;font-weight:bold">Update:&nbsp</p>' + track.sandbox.update_message)
		}
	}
}

// Creates 'Show Code' button in Sandbox for all examples
async function showCode(track, div) {
	if (track.sandbox.is_ui != true) {
		const codeBtn = div.body
			.append('button')
			.attr('class', 'sja_menuoption')
			.style('margin', '20px')
			.style('padding', '8px')
			.style('border', 'none')
			.style('border-radius', '3px')
			.style('font-size', '12.75x')
			.text('Show Code')
			.style('display', 'inline-block')
			.on('click', () => {
				if (code.style('display') == 'none') {
					code.style('display', 'block') //TODO fadein fn
					select(event.target).text('Hide')
				} else {
					code.style('display', 'none') //TODO fadeout fn
					select(event.target).text('Show Code')
				}
			})

		const json = JSON.stringify(track.buttons.example, null, 4)

		//Leave the weird spacing below. Otherwise the lines won't display the same identation in pp.
		const runppCode =
			`runproteinpaint({
    host: "${window.location.origin}",
    holder: document.getElementById('a'),` +
<<<<<<< HEAD
		json.replaceAll(/"(.+)"\s*:/g, '$1:').slice(1,-1) +
		`})`

	const codefill = highlight(runppCode, {language:'javascript'}).value

	const code = div.body
		.append('pre')
		.append('code')
		.style('display', 'none')
		.style('margin', '35px')
		.style('font-size', '14px')
		.style('border', '1px solid #aeafb0')
		.html(codefill)

=======
			json.replaceAll(/"(.+)"\s*:/g, '$1:').slice(1, -1) +
			`})`

		const codefill = hljs.highlight(runppCode, { language: 'javascript' }).value

		const code = div.body
			.append('pre')
			.append('code')
			.style('display', 'none')
			.style('margin', '35px')
			.style('font-size', '14px')
			.style('border', '1px solid #aeafb0')
			.html(codefill)
>>>>>>> 83405bc5
	}
}

async function makeDataDownload(track, div) {
	if (track.sandbox.datadownload) {
		const dataBtn = div.body
<<<<<<< HEAD
		.append('button')
		.attr('class', 'sja_menuoption')
		.attr('id','sjpp-data-btn')
		.style('margin', '20px')
		.style('padding', '8px')
		.style('border', 'none')
		.style('border-radius', '3px')
		.style('font-size', '12.75px')
		.style('display', 'inline-block')
		.text('Download Data')
		.on('click', () => {
			to_textfile(track.sandbox.datadownload, track.name)
		})
=======
			.append('button')
			.attr('class', 'sja_menuoption')
			.attr('id', 'data-btn')
			.style('margin', '20px')
			.style('padding', '8px')
			.style('border', 'none')
			.style('border-radius', '3px')
			.style('font-size', '12.75px')
			.style('display', 'inline-block')
			.text('Download Data')
			.on('click', () => {
				to_textfile(track.sandbox.datadownload, track.name)
			})
>>>>>>> 83405bc5
	}
}<|MERGE_RESOLUTION|>--- conflicted
+++ resolved
@@ -1,13 +1,7 @@
 import { dofetch2, sayerror, newSandboxDiv, to_textfile } from './client'
 import { debounce } from 'debounce'
 import { event, select } from 'd3-selection'
-<<<<<<< HEAD
-import 'highlight.js/styles/github.css'
 import { highlight } from 'highlight.js/lib/common';
-
-=======
-import hljs from 'highlight.js/lib/common'
->>>>>>> 83405bc5
 
 export async function init_examples(par) {
 	const { holder, apps_sandbox_div, apps_off } = par
@@ -170,31 +164,11 @@
 		const li = holder.append('li')
 		li.attr('class', 'sjpp-track')
 			.html(
-<<<<<<< HEAD
 				`${track.blurb ? `<div class="sjpp-track-h" id="theader"><span style="font-size:14.5px;font-weight:500;cursor:pointer">${track.name}</span><span class="sjpp-track-blurb" style="cursor:default">  ${track.blurb}</span></div>`: `<div class="sjpp-track-h"><span style="font-size:14.5px;font-weight:500;">${track.name}</span></div>`}
 				<span class="sjpp-track-image"><img src="${track.image}"></img></span>
 				<div class='sjpp-track-links'>
 				${track.buttons.url ? `<a style="cursor:pointer" onclick="event.stopPropagation();" href="${window.location.origin}${track.buttons.url}" target="_blank">URL</a>`: ''}
 				${track.buttons.doc ? `<a style="cursor:pointer" onclick="event.stopPropagation();" href="${track.buttons.doc}", target="_blank">Docs</a>`: ''}
-=======
-				`${
-					track.blurb
-						? `<div class="track-h" id="theader"><span style="font-size:14.5px;font-weight:500;cursor:pointer">${track.name}</span><span id="track-blurb" style="cursor:default">  ${track.blurb}</span></div>`
-						: `<div class="track-h"><span style="font-size:14.5px;font-weight:500;">${track.name}</span></div>`
-				}
-				<span class="track-image"><img src="${track.image}"></img></span>
-				<div class='track-links'>
-				${
-					track.buttons.url
-						? `<a style="cursor:pointer" onclick="event.stopPropagation();" href="${window.location.origin}${track.buttons.url}" target="_blank">URL</a>`
-						: ''
-				}
-				${
-					track.buttons.doc
-						? `<a style="cursor:pointer" onclick="event.stopPropagation();" href="${track.buttons.doc}", target="_blank">Docs</a>`
-						: ''
-				}
->>>>>>> 83405bc5
 				</div>`
 			)
 			.on('click', async () => {
@@ -264,30 +238,10 @@
 }
 
 function makeRibbon(e, text, color) {
-<<<<<<< HEAD
 	const ribbonDiv = e.append('div')
 	.attr('class', 'sjpp-track-ribbon')
 	.style('align-items','center')
 	.style('justify-content', 'center')
-
-	const ribbon = ribbonDiv.append('span')
-	.text(text)
-	.style('color', 'white')
-	.style('background-color', color)
-	.style('height','auto')
-	.style('width', '100%')
-	.style('top','15%')
-	.style('left', '-23%')
-	.style('font-size', '11.5px')
-	.style('text-transform', 'uppercase')
-	.style('text-align', 'center')
-=======
-	const ribbonDiv = e
-		.append('div')
-		.attr('class', 'track-ribbon')
-		.style('align-items', 'center')
-		.style('justify-content', 'center')
->>>>>>> 83405bc5
 
 	const ribbon = ribbonDiv
 		.append('span')
@@ -386,8 +340,7 @@
 			`runproteinpaint({
     host: "${window.location.origin}",
     holder: document.getElementById('a'),` +
-<<<<<<< HEAD
-		json.replaceAll(/"(.+)"\s*:/g, '$1:').slice(1,-1) +
+		  json.replaceAll(/"(.+)"\s*:/g, '$1:').slice(1,-1) +
 		`})`
 
 	const codefill = highlight(runppCode, {language:'javascript'}).value
@@ -400,29 +353,12 @@
 		.style('font-size', '14px')
 		.style('border', '1px solid #aeafb0')
 		.html(codefill)
-
-=======
-			json.replaceAll(/"(.+)"\s*:/g, '$1:').slice(1, -1) +
-			`})`
-
-		const codefill = hljs.highlight(runppCode, { language: 'javascript' }).value
-
-		const code = div.body
-			.append('pre')
-			.append('code')
-			.style('display', 'none')
-			.style('margin', '35px')
-			.style('font-size', '14px')
-			.style('border', '1px solid #aeafb0')
-			.html(codefill)
->>>>>>> 83405bc5
 	}
 }
 
 async function makeDataDownload(track, div) {
 	if (track.sandbox.datadownload) {
 		const dataBtn = div.body
-<<<<<<< HEAD
 		.append('button')
 		.attr('class', 'sja_menuoption')
 		.attr('id','sjpp-data-btn')
@@ -436,20 +372,5 @@
 		.on('click', () => {
 			to_textfile(track.sandbox.datadownload, track.name)
 		})
-=======
-			.append('button')
-			.attr('class', 'sja_menuoption')
-			.attr('id', 'data-btn')
-			.style('margin', '20px')
-			.style('padding', '8px')
-			.style('border', 'none')
-			.style('border-radius', '3px')
-			.style('font-size', '12.75px')
-			.style('display', 'inline-block')
-			.text('Download Data')
-			.on('click', () => {
-				to_textfile(track.sandbox.datadownload, track.name)
-			})
->>>>>>> 83405bc5
 	}
 }