import { event as d3event } from 'd3-selection'
import { debounce } from 'debounce'
import * as client from './client'
import { contigNameNoChr2 } from '../shared/common'
import { url2map } from './app.parseurl'

/* args required to generate bam track
    gdc_args = 
    {
        gdc_token: <string>,
        // either postion or variant is required
        position: chr:start-stop <string>,
        variant: chr.pos.ref.mut <string>, 
        bam_files: [
            {
                file_id: file uuid from gdc <string>,
                track_name: used for naming of track <string> //optional
            }, 
            {} ..
        ]
    }
*/

export function bamsliceui(genomes, holder, hosturl) {
	let gdc_args = {
		bam_files: []
	}
	const default_genome = 'hg38'

	const saydiv = holder.append('div').style('margin', '10px 20px')
	const visualdiv = holder.append('div').style('margin', '20px')

	const formdiv = holder
		.append('div')
		.style('margin', '40px 20px 20px 20px')
		.style('font-size', '.9em')
		.style('display', 'grid')
		.style('grid-template-columns', '150px auto')
		.style('grid-template-rows', 'repeat(6, auto)')
		.style('gap', '5px')
		.style('align-items', 'center')
		.style('justify-items', 'left')

	function cmt(t, red) {
		saydiv
			.style('display', 'block')
			.style('color', red ? 'red' : 'black')
			.html(t)
	}

	// token file upload
	formdiv
		.append('div')
		.style('padding', '3px 10px')
		.text('GDC Token file')

	const upload_holder = formdiv.append('div')
	const upload_div = upload_holder.append('div').style('display', 'inline-block')

	const fileui = () => {
		upload_div.selectAll('*').remove()

		const file_input = upload_div
			.append('input')
			.attr('type', 'file')
			.on('change', () => {
				const file = d3event.target.files[0]
				if (!file) {
					fileui()
					return
				}
				if (!file.size) {
					show_input_check(file_error_div, 'Invalid file ' + file.name)
					fileui()
					return
				}
				const reader = new FileReader()
				reader.onload = event => {
					gdc_args['gdc_token'] = event.target.result.trim().split(/\r?\n/)[0]
				}
				reader.onerror = function() {
					show_input_check(file_error_div, 'Error reading file ' + file.name)
					fileui()
					return
				}
				show_input_check(file_error_div)
				reader.readAsText(file, 'utf8')
			})

		setTimeout(() => file_input.node().focus(), 1100)
	}

	fileui()

	const file_error_div = upload_holder
		.append('div')
		.style('display', 'none')
		.style('padding', '2px 5px')
		.style('font-size', '90%')

	formdiv
		.append('div')
		.style('padding', '3px 10px')
		.text('GDC ID')

	const gdcid_inputdiv = formdiv.append('div')

	const gdcid_input = gdcid_inputdiv
		.append('input')
		.attr('size', 40)
		.style('padding', '3px 10px')
		.property('placeholder', 'File name / File UUID / Case ID / Case UUID')
		.on('keyup', debounce(gdc_search, 100))

	const gdc_loading = gdcid_inputdiv
		.append('span')
		.style('font-size', '90%')
		.style('padding-left', '10px')
		.style('color', '#999')
		.style('display', 'none')
		.html('loading...')

	const gdcid_error_div = gdcid_inputdiv
		.append('span')
		.style('font-size', '90%')
		.style('display', 'none')
		.style('padding', '2px 5px')

	async function gdc_search() {
		const gdc_id = gdcid_input.property('value').trim()
		if (!gdc_id.length) {
			baminfo_div.style('display', 'none')
			saydiv.style('display', 'none')
			return
		} else {
			// disable input field and show 'loading...' until response returned from gdc api
			gdcid_input.attr('disabled', 1)
			gdc_loading.style('display', 'inline-block')
		}
		const bam_info = await client.dofetch2('gdcbam?gdc_id=' + gdc_id)
		// enable input field and hide 'Loading...'
		gdcid_input.attr('disabled', null)
		gdc_loading.style('display', 'none')
		gdc_args.bam_files = [] //empty bam_files array after each gdc api call
		if (bam_info.error) {
			show_input_check(gdcid_error_div, bam_info.error)
			baminfo_div.style('display', 'none')
		} else if (bam_info.is_file_uuid || bam_info.is_file_id) {
			// update file id to be suppliled to gdc bam query
			gdc_args.bam_files.push({ file_id: bam_info.is_file_uuid ? gdc_id : bam_info.file_metadata[0].file_uuid })
			update_singlefile_table(bam_info.file_metadata)
			show_input_check(gdcid_error_div)
		} else if (bam_info.is_case_uuid || bam_info.is_case_id) {
			update_multifile_table(bam_info.file_metadata)
			show_input_check(gdcid_error_div)
		}
	}

	const baminfo_div = formdiv
		.append('div')
		.style('grid-column', 'span 2')
		.style('display', 'none')

	const baminfo_table = baminfo_div
		.append('div')
		.style('display', 'grid')
		.style('position', 'relative')
		.style('margin-left', '10px')
		.style('border-left', '1px solid #eee')
		.style('grid-template-columns', '150px 300px')
		.style('grid-template-rows', 'repeat(15, 20px)')
		.style('align-items', 'center')
		.style('justify-items', 'left')
		.style('font-size', '.8em')

	const bamselection_table = baminfo_div
		.append('div')
		.style('display', 'grid')
		.style('position', 'relative')
		.style('margin-left', '10px')
		.style('padding', '10px')
		.style('border-left', '1px solid #eee')
		.style('grid-template-columns', '70px auto 100px 150px auto 100px')
		.style('align-items', 'center')
		.style('justify-items', 'left')
		.style('font-size', '.8em')

	const baminfo_rows = [
		{ title: 'Entity ID', key: 'entity_id' },
		{ title: 'Entity Type', key: 'entity_type' },
		{ title: 'Experimental Strategy', key: 'experimental_strategy' },
		{ title: 'Sample Type', key: 'sample_type' },
		{ title: 'Size', key: 'file_size' }
	]

	const input_fields = [
		{ title: 'Position', key: 'position', placeholder: 'chr:start-stop' },
		{ title: 'Variant', key: 'variant', placeholder: 'chr.pos.refAllele.altAllele' }
	]

	const [position_input, variant_input] = makeFormInput(input_fields)

	formdiv
		.append('div')
		.style('grid-column', 'span 2')
		.style('opacity', 0.6).html(`<ul>
			<li>All positions are hg38-based.</li>
			<li>Either position or variant is required.</li>
			<li>The BAM file will be sliced at the provided postion or variant and visualized.
			To visualize reads from a new region, enter again from this form.</li>
		</ul>`)

	//submit button
	const submit_btn_div = holder.append('div')

	submit_btn_div
		.append('button')
		.style('font-size', '1.1em')
		.style('margin', '20px')
		.style('margin-left', '130px')
		.text('submit')
		.on('click', () => {
			try {
				validateInputs(gdc_args)
			} catch (e) {
				cmt(e, 1)
				return
			}
			// success
			formdiv.remove()
			saydiv.remove()
			submit_btn_div.remove()
			renderBamSlice(gdc_args, genomes[default_genome], visualdiv, hosturl)
		})

	function makeFormInput(fields) {
		const inputs = []
		for (const field of fields) {
			formdiv
				.append('div')
				.style('padding', '3px 10px')
				.text(field.title)

			const input_div = formdiv.append('div').style('display', 'inline-block')

			const input = input_div
				.append('input')
				.attr('size', field.size || 20)
				.style('padding', '3px 10px')
				.property('placeholder', field.placeholder || '')
				.on('change', () => {
					let input_str = input.property('value').trim()
					const chr = input_str.split(/[:.>]/)[0]
					const [nocount, hascount] = contigNameNoChr2(genomes[default_genome], [chr])
					if (nocount + hascount == 0) {
						const err_msg = 'chromosome is not valid: ' + chr
						show_input_check(err_div, err_msg)
					} else {
						if (nocount) input_str = 'chr' + input_str
						show_input_check(err_div)
					}
					gdc_args[field.key] = input_str
				})
			inputs.push(input)

			const err_div = input_div
				.append('div')
				.style('display', 'none')
				.style('padding', '2px 5px')
				.style('font-size', '90%')
		}
		return inputs
	}

	function update_singlefile_table(bam_metadata) {
		baminfo_table.selectAll('*').remove()
		baminfo_div.style('display', 'block')
		bamselection_table.style('display', 'none')

		for (const bam_info of bam_metadata) {
			// assign track name as entity_id
			gdc_args.bam_files[0].track_name = bam_info.entity_id
			for (const row of baminfo_rows) {
				baminfo_table
					.style('display', 'grid')
					.append('div')
					.style('padding', '3px 10px')
					.style('font-weight', 'bold')
					.text(row.title)

				baminfo_table
					.append('div')
					.style('padding', '3px 10px')
					.text(bam_info[row.key])
			}
		}

		baminfo_table
			.style('padding', '10px')
			.style('height', '0')
			.transition()
			.duration(500)
			.style('height', '100px')
	}

	function update_multifile_table(bam_files) {
		bamselection_table.selectAll('*').remove()
		baminfo_div.style('display', 'block')
		baminfo_table.style('display', 'none')

		bamselection_table
			.style('display', 'grid')
			.style('grid-template-rows', 'repeat(' + bam_files.length + ', 20px)')
			.append('div')
			.style('padding', '3px 10px')
			.style('font-weight', 'bold')
			.text('Bam file')

		for (const row of baminfo_rows) {
			bamselection_table
				.append('div')
				.style('padding', '3px 10px')
				.style('font-weight', 'bold')
				.text(row.title)
		}

		for (const bam_info of bam_files) {
			const file_checkbox = bamselection_table
				.append('div')
				.append('input')
				.style('padding', '3px 10px')
				.style('margin-left', '25px')
				.attr('type', 'checkbox')
				.on('change', () => {
					if (file_checkbox.node().checked) {
						gdc_args.bam_files.push({
							file_id: bam_info.file_uuid,
							track_name: bam_info.sample_type + ', ' + bam_info.experimental_strategy + ', ' + bam_info.entity_id
						})
					} else {
						// remove from array if checkbox unchecked
						gdc_args.bam_files = gdc_args.bam_files.filter(f => f.file_id != bam_info.file_uuid)
					}
				})
			for (const row of baminfo_rows) {
				bamselection_table
					.append('div')
					.style('padding', '3px 10px')
					.text(bam_info[row.key])
			}
		}

		bamselection_table
			.style('padding', '10px')
			.style('height', '0')
			.transition()
			.duration(500)
			.style('height', bam_files.length * 22 + 'px')
	}

	autofill_url()

	function autofill_url() {
		// autofill input fields if supplied from url
		// format: ?gdc_id=<id>&gdc_pos=<coord>&gdc_var=<variant>
		// example: ?gdc_id=TCGA-44-6147&gdc_pos=chr9:5064699-5065299
		// Note: can't auto upload file for gdc_token provided from url,
		// it's not possible because of security reason
		const urlp = url2map()
		if (urlp.has('gdc_id'))
			gdcid_input
				.property('value', urlp.get('gdc_id'))
				.node()
				.dispatchEvent(new Event('keyup'))

		if (urlp.has('gdc_pos'))
			position_input
				.property('value', urlp.get('gdc_pos'))
				.node()
				.dispatchEvent(new Event('change'))
		else if (urlp.has('gdc_var'))
			variant_input
				.property('value', urlp.get('gdc_var'))
				.node()
				.dispatchEvent(new Event('change'))
	}
}

function show_input_check(holder, error_msg) {
	// if error_msg was supplied it will appear as red next to input field
	// if error_msg is not supplied, check mark will appear next to field after entering value
	holder
		.style('display', 'inline-block')
		.style('color', error_msg ? 'red' : 'green')
		.html(error_msg ? '&#10060; ' + error_msg : '&#10003;')
}

function validateInputs(obj) {
	if (!obj) throw 'no parameters passing to validate'
	if (!obj.gdc_token) throw 'gdc token missing'
	if (typeof obj.gdc_token !== 'string') throw 'gdc token is not string'
	if (!obj.bam_files.length) throw 'no bam file supplied'
	for (const file of obj.bam_files) {
		if (!file.file_id) throw ' file uuid is missing'
		if (typeof file.file_id !== 'string') throw 'file uuid is not string'
	}
	if (!obj.position && !obj.variant) throw ' position or variant is required'
	if (obj.position && typeof obj.position !== 'string') throw 'position is not string'
	if (obj.variant && typeof obj.variant !== 'string') throw 'Varitent is not string'
<<<<<<< HEAD
	const chr = (obj.position || obj.variant).split(/[:.>]/)[0]
	const [nocount, hascount] = contigNameNoChr2(genome, [chr])
	if (nocount + hascount == 0) throw 'chromosome is not valid in position/variant input: ' + chr
	else if (nocount) {
		// add chr to non-standard position or variant
		if (obj.position) obj.position = 'chr' + obj.position
		if (obj.variant) obj.variant = 'chr' + obj.variant
	}
=======
>>>>>>> 2176db12
}

function renderBamSlice(args, genome, holder, hostURL) {
	// create arg for block init
	const par = {
		hostURL,
		nobox: 1,
		genome,
		holder
	}
	let variant
	if (args.position) {
		const pos_str = args.position.split(/[:-]/)
		par.chr = pos_str[0]
		par.start = Number.parseInt(pos_str[1])
		par.stop = Number.parseInt(pos_str[2])
	} else if (args.variant) {
<<<<<<< HEAD
		// TODO: identify and support GDC variant format e.g. chr19:g.7612022C>T
		// solution: arg.variant.split(/[:.>]|del|dup|ins|inv|con|ext/)
=======
>>>>>>> 2176db12
		const variant_str = args.variant.split(/[:.>]/)
		variant = {
			chr: variant_str[0],
			pos: Number.parseInt(variant_str[1]),
			ref: variant_str[2],
			alt: variant_str[3]
		}
		par.chr = variant.chr
		par.start = variant.pos - 500
		par.stop = variant.pos + 500
	}

	par.tklst = []
	for (const file of args.bam_files) {
		const tk = {
			type: client.tkt.bam,
			name: file.track_name || 'sample bam slice',
			gdc: args.gdc_token,
			gdc_file: file.file_id,
			downloadgdc: 1,
			file: 'dummy_str'
		}
		if (args.variant) {
			tk.variants = []
			tk.variants.push(variant)
		}
		par.tklst.push(tk)
	}
	client.first_genetrack_tolist(genome, par.tklst)
	import('./block').then(b => {
		new b.Block(par)
	})
}<|MERGE_RESOLUTION|>--- conflicted
+++ resolved
@@ -407,7 +407,7 @@
 	if (!obj.position && !obj.variant) throw ' position or variant is required'
 	if (obj.position && typeof obj.position !== 'string') throw 'position is not string'
 	if (obj.variant && typeof obj.variant !== 'string') throw 'Varitent is not string'
-<<<<<<< HEAD
+
 	const chr = (obj.position || obj.variant).split(/[:.>]/)[0]
 	const [nocount, hascount] = contigNameNoChr2(genome, [chr])
 	if (nocount + hascount == 0) throw 'chromosome is not valid in position/variant input: ' + chr
@@ -416,8 +416,6 @@
 		if (obj.position) obj.position = 'chr' + obj.position
 		if (obj.variant) obj.variant = 'chr' + obj.variant
 	}
-=======
->>>>>>> 2176db12
 }
 
 function renderBamSlice(args, genome, holder, hostURL) {
@@ -435,11 +433,8 @@
 		par.start = Number.parseInt(pos_str[1])
 		par.stop = Number.parseInt(pos_str[2])
 	} else if (args.variant) {
-<<<<<<< HEAD
 		// TODO: identify and support GDC variant format e.g. chr19:g.7612022C>T
 		// solution: arg.variant.split(/[:.>]|del|dup|ins|inv|con|ext/)
-=======
->>>>>>> 2176db12
 		const variant_str = args.variant.split(/[:.>]/)
 		variant = {
 			chr: variant_str[0],
