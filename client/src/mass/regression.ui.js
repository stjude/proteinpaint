import { getCompInit, copyMerge } from '../common/rx.core'
import { select } from 'd3-selection'
import { termsettingInit } from '../common/termsetting'
import { dofetch3 } from '../client'
import { getNormalRoot } from '../common/filter'

class MassRegressionUI {
	constructor(opts) {
		this.type = 'regressionUI'
		this.sections = [
			{
				label: 'Outcome variable',
				prompt: {
					linear: '<u>Select continuous outcome variable</u>',
					logistic: '<u>Select outcome variable</u>'
				},
				placeholderIcon: '',
				configKey: 'term',
				limit: 1,
				selected: [],
				cutoffTermTypes: ['condition', 'integer', 'float'],
				exclude_types: {
					linear: ['categorical', 'survival'],
					logistic: ['survival']
				},
				// to track and recover selected term pills, info divs, other dom elements,
				// and avoid unnecessary jerky full rerenders for the same term
				items: {}
			},
			{
				label: 'Independent variable(s)',
				prompt: {
					linear: '<u>Add independent variable</u>',
					logistic: '<u>Add independent variable</u>'
				},
				placeholderIcon: '',
				configKey: 'independent',
				limit: 10,
				selected: [],
				items: {},
				exclude_types: {
					linear: ['condition', 'survival'],
					logistic: ['condition', 'survival']
				}
			}
		]
		// track reference category values or groups by term ID
		this.refGrpByTermId = {}
		setInteractivity(this)
		setRenderers(this)
	}

	async init() {
		try {
			const controls = this.opts.holder.append('div').style('display', 'block')

			this.dom = {
				div: this.opts.holder.style('margin', '10px 0px'),
				controls,
				body: controls.append('div'),
				foot: controls.append('div')
			}
			this.totalSampleCount = undefined

			this.opts.chart.on('postRender.submitBtn', () => {
				const chartRendered = true
				this.updateBtns(chartRendered)
			})
		} catch (e) {
			throw e
		}
	}

	getState(appState) {
		const config = appState.plots.find(p => p.id === this.id)
		if (!config) {
			throw `No plot with id='${this.id}' found. Did you set this.id before this.api = getComponentApi(this)?`
		}
		return {
			isVisible: config.settings && config.settings.currViews.includes('regression'),
			activeCohort: appState.activeCohort,
			vocab: appState.vocab,
			termfilter: appState.termfilter,
			config: {
				cutoff: config.cutoff,
				term: config.term,
				regressionType: config.regressionType,
				independent: config.independent,
				settings: {
					table: config.settings && config.settings.regression
				}
			}
		}
	}

	reactsTo(action) {
		if (action.type.startsWith('plot_')) {
			return action.id === this.id
		}
		if (action.type.startsWith('filter')) return true
		if (action.type.startsWith('cohort')) return true
		if (action.type == 'app_refresh') return true
	}

	main() {
		// create a writable config copy, that would not
		// mutate the actual state until the form is submitted
		this.config = copyMerge('{}', this.state.config)
		if (!this.dom.submitBtn) this.initUI()
		this.render()
	}

	setDisableTerms() {
		this.disable_terms = []
		if (this.config.term) this.disable_terms.push(this.config.term.id)
		if (this.config.independent) for (const term of this.config.independent) this.disable_terms.push(term.id)
	}

	async updateValueCount(d) {
		// query backend for total sample count for each value of categorical or condition terms
		// and included and excluded sample count for nuemric term
		const q = JSON.parse(JSON.stringify(d.term.q))
		delete q.values
		const lst = [
			'/termdb?getcategories=1',
			'tid=' + d.term.id,
			'term1_q=' + encodeURIComponent(JSON.stringify(q)),
			'filter=' + encodeURIComponent(JSON.stringify(getNormalRoot(this.state.termfilter.filter))),
			'genome=' + this.state.vocab.genome,
			'dslabel=' + this.state.vocab.dslabel
		]
		if (q.bar_by_grade) lst.push('bar_by_grade=1')
		if (q.bar_by_children) lst.push('bar_by_children=1')
		if (q.value_by_max_grade) lst.push('value_by_max_grade=1')
		if (q.value_by_most_recent) lst.push('value_by_most_recent=1')
		if (q.value_by_computable_grade) lst.push('value_by_computable_grade=1')
		const url = lst.join('&')
		const data = await dofetch3(url, {}, this.app.opts.fetchOpts)
		if (data.error) throw data.error
<<<<<<< HEAD

		// sepeate include and exclude categories based on term.values.uncomputable
		const excluded_values = d.term.term.values
			? Object.entries(d.term.term.values)
					.filter(v => v[1].uncomputable)
					.map(v => v[1].label)
			: []
		d.sampleCounts = data.lst.filter(v => !excluded_values.includes(v.label))
		d.excludeCounts = data.lst.filter(v => excluded_values.includes(v.label))

		// get include, excluded and total sample count
=======
		d.orderedLabels = data.orderedLabels
		d.sampleCounts =
			d.term.term.type == 'float' || d.term.term.type == 'integer'
				? data.lst.filter(v => v.range.is_unannotated != true)
				: data.lst
		if (
			d.term.term.type == 'float' ||
			(d.term.term.type == 'integer' && data.lst.find(v => v.range.is_unannotated == true))
		) {
			d.excludeCounts = data.lst.filter(v => v.range.is_unannotated == true)
		}
>>>>>>> 46bafbb4
		const totalCount = (d.term.q.totalCount = { included: 0, excluded: 0, total: 0 })
		d.sampleCounts.forEach(v => (totalCount.included = totalCount.included + v.samplecount))
		d.excludeCounts.forEach(v => (totalCount.excluded = totalCount.excluded + v.samplecount))
		totalCount.total = totalCount.included + totalCount.excluded

		// store total count from numerical/categorical term as global variable totalSampleCount
		if (this.totalSampleCount == undefined && d.term.term.type != 'condition') this.totalSampleCount = totalCount.total
		// for condition term, subtract included count from totalSampleCount to get excluded
		if (d.term.term.type == 'condition' && this.totalSampleCount) {
			totalCount.excluded = this.totalSampleCount - totalCount.included
		}
	}
}

function setRenderers(self) {
	self.initUI = () => {
		self.dom.submitBtn = self.dom.foot
			.style('margin', '3px 15px')
			.style('padding', '3px 5px')
			.append('button')
			.style('display', 'none')
			.style('padding', '5px 15px')
			.style('border-radius', '15px')
			.html('Run analysis')
			.on('click', self.submit)

		self.updateBtns()
	}

	self.render = () => {
		self.setDisableTerms()
		const grps = self.dom.body.selectAll(':scope > div').data(self.sections || [])

		grps.exit().remove()
		grps.each(renderSection)
		grps
			.enter()
			.append('div')
			.style('margin', '3px 5px')
			.style('padding', '3px 5px')
			.each(renderSection)

		self.updateBtns()
	}

	// initialize the ui sections
	function renderSection(section) {
		const div = select(this)

		// in case of an empty div
		if (!this.lastChild) {
			// firstChild
			div
				.append('div')
				.style('margin', '3px 5px')
				.style('padding', '3px 5px')
				.style('font-size', '17px')
				.style('color', '#bbb')
				.text(section.label)

			// this.lastChild
			div.append('div')
		}

		const v = self.config[section.configKey]
		section.selected = Array.isArray(v) ? v : v ? [v] : []
		const itemRefs = section.selected.map(term => {
			if (!(term.id in section.items)) {
				section.items[term.id] = { section, term }
			}
			return section.items[term.id]
		})

		if (itemRefs.length < section.limit && !itemRefs.find(d => !d.term)) {
			// create or reuse a blank pill to prompt a new term selection
			if (!section.items.undefined) section.items.undefined = { section }
			itemRefs.push(section.items.undefined)
		}

		const pillDivs = select(this.lastChild)
			.selectAll(':scope > div')
			.data(itemRefs, d => d.term && d.term.id)
		pillDivs.exit().each(removePill)
		pillDivs.each(updatePill)
		pillDivs
			.enter()
			.append('div')
			.each(addPill)
	}

	function setActiveValues(d) {
		const gs = d.term.q.groupsetting || {}
		const i = gs.inuse && gs.predefined_groupset_idx
		d.values = gs.inuse
			? i !== undefined
				? d.term.term.groupsetting.lst[i].groups
				: gs.customset.groups
			: d.term.term.values
		d.label_key = gs.inuse ? 'name' : 'label'
	}

	async function addPill(d) {
		const config = self.config
		const div = select(this)
			.style('width', 'fit-content')
			.style('margin', '5px 15px 5px 45px')
			.style('padding', '3px 5px')
			.style('border-left', d.term ? '1px solid #bbb' : '')

		d.pill = termsettingInit({
			placeholder: d.section.prompt[config.regressionType],
			placeholderIcon: d.section.placeholderIcon,
			holder: div.append('div'),
			vocabApi: self.app.vocabApi,
			vocab: self.state.vocab,
			activeCohort: self.state.activeCohort,
			use_bins_less: true,
			debug: self.opts.debug,
			showFullMenu: true, // to show edit/replace/remove menu upon clicking pill
			usecase: { target: 'regression', detail: d.section.configKey, regressionType: config.regressionType },
			disable_terms: self.disable_terms,
			abbrCutoff: 50,
			callback: term => {
				self.editConfig(d, term)
			}
		})
		d.dom = {
			infoDiv: div.append('div')
		}
		d.dom.loading_div = d.dom.infoDiv.append('div').text('Loading..')
		d.dom.cutoffDiv = d.dom.infoDiv.append('div')
		d.dom.top_info_div = d.dom.infoDiv.append('div')
		d.dom.term_info_div = d.dom.top_info_div.append('div').style('display', 'inline-block')
		d.dom.ref_click_prompt = d.dom.top_info_div.append('div').style('display', 'inline-block')
		d.dom.term_values_div = d.dom.infoDiv.append('div')
		d.dom.values_table = d.dom.term_values_div.append('table')
		d.dom.term_summmary_div = d.dom.term_values_div.append('div')
		d.dom.excluded_table = d.dom.term_values_div.append('table')
		updatePill.call(this, d)
	}

	function updatePill(d) {
		select(this).style('border-left', d.term ? '1px solid #bbb' : '')
		d.dom.loading_div.style('display', 'block')
		d.pill.main(
			Object.assign(
				{
					disable_terms: self.disable_terms,
					exclude_types: d.section.exclude_types[self.config.regressionType],
					usecase: {
						target: 'regression',
						detail: d.section.configKey,
						regressionType: self.config.regressionType
					}
				},
				d.term
			)
		)
		d.dom.infoDiv.style('display', d.term ? 'block' : 'none')
		if (d.section.configKey == 'term') renderCuttoff(d)
		// renderInfo() is required for both outcome and independent variables
		if (d.term) renderInfo(d)
	}

	function removePill(d) {
		delete d.section.items[d.term.id]
		const div = select(this)
		div
			.transition()
			.duration(500)
			.style('opacity', 0)
			.remove()
	}

	function renderCuttoff(d) {
		if (!d.term || self.config.regressionType != 'logistic') return
		d.dom.infoDiv
			.style('display', d.term && d.cutoffTermTypes && d.cutoffTermTypes.includes(d.term.term.type) ? 'block' : 'none')
			.style('margin', '3px 5px')
			.style('padding', '3px 5px')

		d.dom.cutoffDiv.selectAll('*').remove()
		const cutoffLabel = d.dom.cutoffDiv.append('span').html('Use cutoff of ')
		const useCutoffInput = d.dom.cutoffDiv
			.append('input')
			.attr('type', 'number')
			.style('width', '50px')
			.style('text-align', 'center')
			.property('value', d.cutoff)
			.on('change', () => {
				const value = useCutoffInput.property('value')
				if (value === '') delete d.cutoff
				else d.cutoff = Number(value)
			})
	}

	async function renderInfo(d) {
		d.dom.infoDiv
			.style('display', 'block')
			.style('margin', '10px')
			.style('font-size', '.8em')
			.style('text-align', 'left')
			.style('color', '#999')

		if (d.term) await self.updateValueCount(d)
		updateTermInfoDiv(d)
	}

	function updateTermInfoDiv(d) {
		setActiveValues(d)
		const q = (d.term && d.term.q) || {}
		if (!q.totalCount) q.totalCount = { included: 0, excluded: 0, total: 0 }
		if (d.section.configKey == 'independent') {
			if (d.term.term.type == 'float' || d.term.term.type == 'integer') {
				make_values_table(d)
				d.dom.term_info_div.html(`Use as ${q.use_as || 'continuous'} variable. </br>`)
				d.dom.term_summmary_div.html(
					`${q.totalCount.included} sample included.` +
						(q.totalCount.excluded ? ` ${q.totalCount.excluded} samples excluded.` : '')
				)
			} else if (d.term.term.type == 'categorical' || d.term.term.type == 'condition') {
				const gs = d.term.q.groupsetting || {}
				// d.values is already set by self.setActiveValues() above
				const term_text = 'Use as ' + Object.keys(d.values).length + (gs.inuse ? ' groups.' : ' categories.')
				make_values_table(d)
				const summary_text =
					` ${q.totalCount.included} sample included.` +
					(q.totalCount.excluded ? ` ${q.totalCount.excluded} samples excluded:` : '')
				d.dom.term_info_div.html(term_text)
				d.dom.ref_click_prompt
					.style('padding', '5px 10px')
					.style('color', '#999')
					.style('text-transform', 'uppercase')
					.style('font-size', '.7em')
					.text('Click to set a row as reference.')
				d.dom.term_summmary_div.text(summary_text)
			}
		} else if (d.section.configKey == 'term') {
			if (d.term.term.type == 'float' || d.term.term.type == 'integer') make_values_table(d)
			d.dom.term_summmary_div.text(
				`${q.totalCount.included} sample included.` +
					(q.totalCount.excluded ? ` ${q.totalCount.excluded} samples excluded:` : '')
			)
			// QUICK FIX: hide top_info_div rightnow for linear regression,
			// for logistic regression, it needs to be changed as required
			d.dom.top_info_div.style('display', 'none')
		}
		if (d.excludeCounts.length) {
			make_values_table(d, true)
		} else {
			d.dom.excluded_table.selectAll('*').remove()
		}
		// hide loading.. text for categories after table is rendered
		d.dom.loading_div.style('display', 'none')
	}

	function make_values_table(d, excluded) {
<<<<<<< HEAD
		const tr_data = excluded
			? d.excludeCounts.sort((a, b) => b.samplecount - a.samplecount)
			: d.sampleCounts.sort((a, b) => b.samplecount - a.samplecount)
=======
		// TODO: is it ok to sort grade by sample count or it should be by grades 0-5?
		// and what should be reference group, '0: no condition' seems good choice.
		const sortFxn =
			d.orderedLabels && d.orderedLabels.length
				? (a, b) => d.orderedLabels.indexOf(a.label) - d.orderedLabels.indexOf(b.label)
				: (a, b) => b.samplecount - a.samplecount
		const tr_data = excluded ? d.excludeCounts.sort(sortFxn) : d.sampleCounts.sort(sortFxn)
>>>>>>> 46bafbb4

		if (!excluded) {
			const maxCount = Math.max(...tr_data.map(v => v.samplecount), 0)
			tr_data.forEach(v => (v.bar_width_frac = (1 - (maxCount - v.samplecount) / maxCount).toFixed(4)))
			if (!('refGrp' in d) && d.term.q && 'refGrp' in d.term.q) d.refGrp = d.term.q.refGrp

			if (!('refGrp' in d) || !tr_data.find(c => c.key === d.refGrp)) {
				if (d.term.id in self.refGrpByTermId && tr_data.find(c => c.key === self.refGrpByTermId[d.term.id])) {
					d.refGrp = self.refGrpByTermId[d.term.id]
				} else {
					d.refGrp = tr_data[0].key
					self.refGrpByTermId[d.term.id] = tr_data[0].key
				}
			}
		}

		const table = excluded ? d.dom.excluded_table : d.dom.values_table
		const trs = table
			.style('margin', '10px 5px')
			.style('border-spacing', '3px')
			.style('border-collapse', 'collapse')
			.selectAll('tr')
			.data(tr_data, d => d.key + d.label)

		trs
			.exit()
			.transition()
			.duration(500)
			.remove()
		trs.each(trUpdate)
		trs
			.enter()
			.append('tr')
			.each(trEnter)
		//d.values_table.selectAll('tr').sort((a,b) => d.sampleCounts[b.key] - d.sampleCounts[a.key])

		// change color of excluded_table text
		if (excluded) d.dom.excluded_table.selectAll('td').style('color', '#999')
	}

	function trEnter(item) {
		const tr = select(this)
		const d = this.parentNode.__data__
		const maxBarWidth = 150

		tr.style('padding', '0 5px')
			.style('text-align', 'left')
			.style('cursor', d.term.term.type === 'integer' || d.term.term.type === 'float' ? 'default' : 'pointer')

		// sample count td
		tr.append('td')
			.style('padding', '1px 5px')
			.style('text-align', 'left')
			.style('color', 'black')
			.text(item.samplecount !== undefined ? 'n=' + item.samplecount : '')

		// label td
		tr.append('td')
			.style('padding', '1px 5px')
			.style('text-align', 'left')
			.style('color', 'black')
			.text(item.label)

		// sample count bar td
		const bar_td = tr.append('td').style('padding', '1px 5px')

		// bar_width
		const barWidth = maxBarWidth * item.bar_width_frac
		bar_td
			.append('div')
			.style('margin', '1px 10px')
			.style('width', barWidth + 'px')
			.style('height', '15px')
			.style('background-color', '#ddd')

		if (d.term.term.type !== 'integer' && d.term.term.type !== 'float') {
			tr.on('mouseover', () => {
				if (d.refGrp !== item.key) {
					tr.style('background', '#fff6dc')
					ref_text
						.style('display', 'inline-block')
						.style('border', '')
						.text('Set as reference')
				} else tr.style('background', 'white')
			})
				.on('mouseout', () => {
					tr.style('background', 'white')
					if (d.refGrp !== item.key) ref_text.style('display', 'none')
				})
				.on('click', () => {
					d.refGrp = item.key
					self.refGrpByTermId[d.term.id] = item.key
					//d.term.q.refGrp = item.key
					ref_text.style('border', '1px solid #bbb').text('REFERENCE')
					make_values_table(d)
				})

			const reference_td = tr
				.append('td')
				.style('padding', '1px 5px')
				.style('text-align', 'left')

			const ref_text = reference_td
				.append('div')
				.style('display', item.key === d.refGrp ? 'inline-block' : 'none')
				.style('padding', '2px 10px')
				.style('border', item.key === d.refGrp ? '1px solid #bbb' : '')
				.style('border-radius', '10px')
				.style('color', '#999')
				.style('font-size', '.7em')
				.text('REFERENCE')
		}
	}

	function trUpdate(item) {
		const pillData = this.parentNode.__data__
		select(this.firstChild).text(item.samplecount !== undefined ? 'n=' + item.samplecount : '')
		if (pillData.term.term.type !== 'integer' && pillData.term.term.type !== 'float') {
			select(this.lastChild)
				.select('div')
				.style('display', item.key === pillData.refGrp ? 'inline-block' : 'none')
		}
	}

	self.updateBtns = chartRendered => {
		const hasOutcomeTerm = self.sections.filter(s => s.configKey == 'term' && s.selected.length).length
		const hasIndependetTerm = self.sections.filter(s => s.configKey == 'independent' && s.selected.length).length
		const hasBothTerms = hasOutcomeTerm && hasIndependetTerm
		self.dom.submitBtn.style('display', hasBothTerms ? 'block' : 'none')

		if (chartRendered) {
			self.dom.submitBtn.property('disabled', false).html('Run analysis')
		}
	}
}

function setInteractivity(self) {
	self.editConfig = async (d, term) => {
		const c = self.config
		const key = d.section.configKey
		if (term && term.term && !('id' in term)) term.id = term.term.id
		// edit section data
		if (Array.isArray(c[key])) {
			if (!d.term) {
				if (term) c[key].push(term)
			} else {
				const i = c[key].findIndex(t => t.id === d.term.id)
				if (term) c[key][i] = term
				else c[key].splice(i, 1)
			}
		} else {
			if (term) c[key] = term
			//else delete c[key]
		}

		// edit pill data and tracker
		if (term) {
			delete d.section.items[d.term && d.term.id]
			d.section.items[term.id] = d
			d.term = term
		} // if (!term), do not delete d.term, so that it'll get handled in pillDiv.exit()

		self.render()
	}

	self.submit = () => {
		const config = JSON.parse(JSON.stringify(self.config))
		//delete config.settings
		for (const term of config.independent) {
			term.q.refGrp = term.id in self.refGrpByTermId ? self.refGrpByTermId[term.id] : 'NA'
		}
		// disable submit button on click, reenable after rendering results
		self.dom.submitBtn.property('disabled', true).html('Running...')
		self.app.dispatch({
			type: config.term ? 'plot_edit' : 'plot_show',
			id: self.id,
			chartType: 'regression',
			config
		})
	}
}

export const regressionUIInit = getCompInit(MassRegressionUI)<|MERGE_RESOLUTION|>--- conflicted
+++ resolved
@@ -137,19 +137,6 @@
 		const url = lst.join('&')
 		const data = await dofetch3(url, {}, this.app.opts.fetchOpts)
 		if (data.error) throw data.error
-<<<<<<< HEAD
-
-		// sepeate include and exclude categories based on term.values.uncomputable
-		const excluded_values = d.term.term.values
-			? Object.entries(d.term.term.values)
-					.filter(v => v[1].uncomputable)
-					.map(v => v[1].label)
-			: []
-		d.sampleCounts = data.lst.filter(v => !excluded_values.includes(v.label))
-		d.excludeCounts = data.lst.filter(v => excluded_values.includes(v.label))
-
-		// get include, excluded and total sample count
-=======
 		d.orderedLabels = data.orderedLabels
 		d.sampleCounts =
 			d.term.term.type == 'float' || d.term.term.type == 'integer'
@@ -161,7 +148,6 @@
 		) {
 			d.excludeCounts = data.lst.filter(v => v.range.is_unannotated == true)
 		}
->>>>>>> 46bafbb4
 		const totalCount = (d.term.q.totalCount = { included: 0, excluded: 0, total: 0 })
 		d.sampleCounts.forEach(v => (totalCount.included = totalCount.included + v.samplecount))
 		d.excludeCounts.forEach(v => (totalCount.excluded = totalCount.excluded + v.samplecount))
@@ -419,19 +405,11 @@
 	}
 
 	function make_values_table(d, excluded) {
-<<<<<<< HEAD
-		const tr_data = excluded
-			? d.excludeCounts.sort((a, b) => b.samplecount - a.samplecount)
-			: d.sampleCounts.sort((a, b) => b.samplecount - a.samplecount)
-=======
-		// TODO: is it ok to sort grade by sample count or it should be by grades 0-5?
-		// and what should be reference group, '0: no condition' seems good choice.
 		const sortFxn =
 			d.orderedLabels && d.orderedLabels.length
 				? (a, b) => d.orderedLabels.indexOf(a.label) - d.orderedLabels.indexOf(b.label)
 				: (a, b) => b.samplecount - a.samplecount
 		const tr_data = excluded ? d.excludeCounts.sort(sortFxn) : d.sampleCounts.sort(sortFxn)
->>>>>>> 46bafbb4
 
 		if (!excluded) {
 			const maxCount = Math.max(...tr_data.map(v => v.samplecount), 0)
