--- conflicted
+++ resolved
@@ -56,13 +56,13 @@
 		const controls =
 			opts.plot.chartType === 'regression'
 				? regressionUIInit(
-					this.app,
-					{ 
-						id: this.id,
-						holder: this.dom.viz.append('div') 
-					},
-					Object.assign({ config: this.opts.plot })
-				)
+						this.app,
+						{
+							id: this.id,
+							holder: this.dom.viz.append('div')
+						},
+						Object.assign({ config: this.opts.plot })
+				  )
 				: controlsInit(
 						this.app,
 						{
@@ -126,9 +126,12 @@
 				[ ${regressionType} REGRESSION ] </div>`
 					: ''
 			this.dom.holder.header.html(this.state.config.term.term.name + regression_type_txt)
-			if (this.dom.resultsDiv){
+			if (this.dom.resultsDiv) {
 				this.dom.resultsDiv.selectAll('*').remove()
-				this.dom.resultsDiv.append('div').style('color','#bbb').html('...Loading')
+				this.dom.resultsDiv
+					.append('div')
+					.style('color', '#bbb')
+					.html('...Loading')
 			}
 			const dataName = this.getDataName(this.state)
 			const data = await this.app.vocabApi.getPlotData(this.id, dataName)
@@ -293,9 +296,7 @@
 				// show selected regression_type in sandbox header
 				const regressionType = this.state.config.regressionType
 				if (regressionType) {
-					this.dom.holder.header.html(
-						regressionType.charAt(0).toUpperCase() + regressionType.slice(1) + ' Regression'
-					)
+					this.dom.holder.header.html(regressionType.charAt(0).toUpperCase() + regressionType.slice(1) + ' Regression')
 				}
 				this.dom.resultsHeading = this.dom.viz
 					.append('div')
@@ -318,7 +319,6 @@
 export const plotInit = rx.getInitFxn(MassPlot)
 
 function setRenderers(self) {
-<<<<<<< HEAD
 	self.showMultipart = async function(_config) {
 		const config = JSON.parse(JSON.stringify(_config))
 		const dom = {
@@ -475,9 +475,6 @@
 			.style('background-color', hasMissingTerms ? '' : 'rgba(143, 188, 139, 0.7)')
 			.style('color', hasMissingTerms ? '' : '#000')
 	}
-=======
-
->>>>>>> d29ebd7b
 }
 
 function q_to_param(q) {
