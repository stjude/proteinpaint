--- conflicted
+++ resolved
@@ -866,8 +866,6 @@
     color: #403f3f;
 }
 
-<<<<<<< HEAD
-=======
 .track-tag {
     grid-area: tag;
     width: 20px;
@@ -877,7 +875,6 @@
     margin-top: -15px;
 }
 
->>>>>>> 0c62b615
 .track-btns>button, .landing-page-a {
     grid-area: buttons;
     display: inline;
