import { select as d3select, selectAll as d3selectAll, event as d3event } from 'd3-selection'
import * as client from './client'
import { findgenemodel_bysymbol } from './gene'
import './style.css'
import * as common from '../shared/common'
import { bulkui, bulkembed } from './bulk.ui'
import { string2pos, invalidcoord } from './coord'
import { loadstudycohort } from './tp.init'
import { rgb as d3rgb } from 'd3-color'
import blockinit from './block.init'
import { getsjcharts } from './getsjcharts'
import { debounce } from 'debounce'
import * as parseurl from './app.parseurl'
import { init_mdsjson } from './app.mdsjson'

import * as wrappers from './wrappers/PpReact'

/*

exports a global function runproteinpaint()
will be called for launching anything from pp
returns a promise that resolve to something e.g. block

internal "app{}"
.debugmode
.error0()
.genomes{}
.holder
.holder0
.hostURL
.callbacks{}
.instanceTrackers{}

********** INTERNAL

findgene2paint

********** loaders from parseembedthenurl()

launchblock()
launchgeneview()
launchfusioneditor()
launchmavb()
launch2dmaf()
launchhic()
launchsamplematrix()
launchmdssamplescatterplot
launchmdssurvivalplot
launch_fimo
launch_singlecell
*/

const ppsrc = (document && document.currentScript && document.currentScript.src) || ''

const headtip = new client.Menu({ padding: '0px', offsetX: 0, offsetY: 0 })
headtip.d.style('z-index', 5555)
// headtip must get a crazy high z-index so it can stay on top of all, no matter if server config has base_zindex or not

export function runproteinpaint(arg) {
	// the main Proteinpaint instance, unique for each runproteinpaint() call
	// NOTE: this app instance may be returned or not depending on the
	// results of parseembedthenurl(), TODO: make the return value more determinate
	const app = {
		error0(m) {
			client.sayerror(app.holder0, m)
		},

		// default data host, may be overriden later by arg.host
		// will allow different hostURLs for each holder
		// when calling runproteinpaint() multiple times in the same page
		hostURL: ppsrc.includes('://') ? ppsrc.split('://')[0] + '://' + ppsrc.split('://')[1].split('/')[0] : '',

		/*
		server emitted state, if true, will trigger globals e.g. window.bb
		it needs to be set before launching any apps
		*/
		debugmode: false,
		// event callbacks for dynamically-loaded renderer instances
		callbacks: arg.callbacks || { sjcharts: {} },
		// object to store instances as created by dynamically loaded apps/renderers
		// the default is to have a unique tracker per Proteinpaint app instance
		instanceTracker: arg.instanceTracker || { sjcharts: {} }
	}

	// subnest an sjcharts object to track its app instances by rendererType,
	// to avoid namespace conflicts with PP renderer instances
	if (!app.instanceTracker.sjcharts) {
		app.instanceTracker.sjcharts = {}
	}
	if (!app.callbacks.sjcharts) {
		app.callbacks.sjcharts = {}
	}

	if (arg.clear) {
		// for use by pecan
		d3selectAll('.sja_menu').remove()
		d3selectAll('.sja_pane').remove()
		return
	}
	// parse embedding arguments
	app.holder = d3select(arg.holder ? arg.holder : document.body)
		.append('div')
		.attr('class', 'sja_root_holder')
		.style('font', '1em Arial, sans-serif')
		.style('color', 'black')
	app.sandbox_header = arg.sandbox_header || undefined

	if (arg.host) {
		app.hostURL = arg.host
	} else if (window.location.hostname == 'localhost') {
		// easily switch server host for testing in developer machine,
		// for example the rendered data from a docker container vs host machine
		const urlp = parseurl.url2map()
		if (urlp.has('hosturl')) app.hostURL = urlp.get('hosturl')
		else {
			const hostname = urlp.get('hostname')
			const hostport = urlp.get('hostport')
			const prot = window.location.protocol + '//'
			if (hostname && hostport) app.hostURL = prot + hostname + ':' + hostport
			else if (hostname) app.hostURL = prot + hostname
			else if (hostport) app.hostURL = prot + window.location.hostname + ':' + hostport
		}
	}

	// store fetch parameters
	sessionStorage.setItem('hostURL', app.hostURL)
	if (arg.jwt) {
		sessionStorage.setItem('jwt', arg.jwt)
	}

	if (arg.variantPageCall_snv) {
		app.variantPageCall_snv = arg.variantPageCall_snv
	}
	if (arg.samplecart) {
		app.samplecart = arg.samplecart
	}

	if (arg.base_zindex) {
		/*
		dirty fix! to set base_zindex global in client.js
		done the same in /genomes
		*/
		client.newpane({ setzindex: arg.base_zindex })
	}

	// option to use a server data cache in memory
	// during a browser page session
	// see client.dofetch2 for how the cache name is derived
	const serverData =
		arg.serverData ||
		// allow server data caching by app,
		// may generalize later
		(arg.termdb && arg.termdb.serverData) ||
		(arg.toy && arg.toy.serverData)
	// load genomes

	const response = client.dofetch2('genomes', {}, { serverData })

	return response
		.then(data => {
			if (data.error) throw { message: 'Cannot get genomes: ' + data.error }
			if (!data.genomes) throw { message: 'no genome data!?' }

			if (data.base_zindex) {
				client.newpane({ setzindex: data.base_zindex })
			}

			app.genomes = data.genomes

			if (data.debugmode) {
				app.debugmode = true
			}

			// genome data init
			for (const genomename in app.genomes) {
				const err = client.initgenome(app.genomes[genomename])
				if (err) {
					throw { message: 'Error with ' + genomename + ' genome: ' + err }
				}
			}

			if (!arg.noheader) {
				makeheader(app, data, arg.jwt)
			}

			app.holder0 = app.holder.append('div').style('margin', '20px')

			const subapp = parseembedthenurl(arg, app)
			return subapp ? subapp : app
		})
		.catch(err => {
			app.holder.text(err.message || err)
			if (err.stack) console.log(err.stack)
		})
}

runproteinpaint.wrappers = wrappers

function makeheader(app, obj, jwt) {
	/*
	app
	obj: server returned data
	jwt: token
	*/
	const color = d3rgb(common.defaultcolor)
	const padw_lg = '13px'
	const padw_input = '5px 10px'
	const padw_sm = '7px 10px'
	const doc_width = document.documentElement.clientWidth
	// head
	const row = app.holder
		.append('div')
		.style('white-space', 'nowrap')
		.style(
			'border-bottom',
			true || doc_width > 1600 ? 'solid 1px rgba(' + color.r + ',' + color.g + ',' + color.b + ',.3)' : ''
		)

	const apps_drawer_row = app.holder
		.append('div')
		.style('position', 'relative')
		.style('overflow-x', 'visible')
		.style('overflow-y', 'hidden')

	app.holder.apps_sandbox_div = app.holder
		.append('div')
		.attr('id', 'pp_sandbox')
		.style('margin-top', '15px')
	const headbox = row
		.append('div')
		.style('margin', '10px')
		.style('padding', '8px')
		.style('padding-bottom', '12px')
		.style('display', 0 && doc_width < 1600 ? 'block' : 'inline-block')
		.style(
			'border-bottom',
			0 && doc_width < 1600 ? 'solid 1px rgba(' + color.r + ',' + color.g + ',' + color.b + ',.3)' : ''
		)
	// .style('border-radius', '5px')
	// .style('background-color', 'rgba(' + color.r + ',' + color.g + ',' + color.b + ',.1)')
	const headinfo = row
		.append('div')
		.style('display', 'inline-block')
		.style('padding', padw_sm)
		.style('padding-left', '25px')
		.style('font-size', '.8em')
		.style('color', common.defaultcolor)

	{
		// a row for server stats
		const row = headinfo.append('div').style('padding-left', '15px')
		row
			.append('span')
			.text('Code updated: ' + (obj.codedate || '??') + ', server launched: ' + (obj.launchdate || '??') + '.')
		if (obj.hasblat) {
			row
				.append('a')
				.style('margin-left', '10px')
				.text('Running BLAT')
				.on('click', async () => {
					headtip.clear().showunder(d3event.target)
					const div = headtip.d.append('div').style('margin', '10px')
					const wait = div.append('div').text('Loading...')
					try {
						const data = await client.dofetch2('blat?serverstat=1')
						if (data.error) throw data.error
						if (!data.lst) throw 'invalid response'
						wait.remove()
						for (const i of data.lst) {
							div.append('div').text(i)
						}
					} catch (e) {
						wait.text(e.message || e)
						if (e.stack) console.log(e.stack)
					}
				})
		}
	}
	if (obj.headermessage) {
		headinfo.append('div').html(obj.headermessage)
	}

	// 1
	headbox
		.append('div')
		.text('ProteinPaint')
		.style('display', 'inline-block')
		.style('padding', padw_lg)
		.style('color', common.defaultcolor)
		.style('font-size', '1.3em')
		.style('font-weight', 'bold')

	// 2, search box
	const tip = new client.Menu({ border: '', padding: '0px' })

	function entersearch() {
		app_btn_active = false
		apps_off()
		// by pressing enter, if not gene will search snp
		d3selectAll('.sja_ep_pane').remove() // poor fix to remove existing epaint windows
		let str = input.property('value').trim()
		if (!str) return
		const hitgene = tip.d.select('.sja_menuoption')
		if (hitgene.size() > 0 && hitgene.attr('isgene')) {
			str = hitgene.text()
		}
		findgene2paint(app, str, app.selectgenome.property('value'), jwt)
		input.property('value', '')
		tip.hide()
	}

	function genesearch() {
		// any other key typing
		tip.clear().showunder(input.node())
		findgenelst(app, input.property('value'), app.selectgenome.property('value'), tip, jwt, app_btn_active, apps_off)
	}
	const debouncer = debounce(genesearch, 300)
	const input = headbox
		.append('div')
		.style('display', 'inline-block')
		.style('padding', padw_sm)
		.style('padding-right', '5px')
		.append('input')
		.style('border', 'solid 1px ' + common.defaultcolor)
		// .style('padding', '3px')
		.style('padding', '6px 10px')
		.style('border-radius', '5px')
		.attr('size', 20)
		.attr('placeholder', 'Gene, position, or SNP')
		.attr('title', 'Search by gene, SNP, or position')
		.on('keyup', () => {
			if (client.keyupEnter()) entersearch()
			else debouncer()
		})
	input.node().focus()

	const genome_select_div = headbox
		.append('div')
		.style('display', 'inline-block')
		.style('padding', padw_sm)
		.style('padding-left', '5px')

	app.selectgenome = genome_select_div
		.append('select')
		.attr('title', 'Select a genome')
		.style('padding', padw_input)
		.style('border', 'solid 1px ' + common.defaultcolor)
		.style('border-radius', '5px')
		.style('margin', '1px 20px 1px 10px')
		.on('change', () => {
			update_genome_browser_btn(app)
		})
	for (const n in app.genomes) {
		app.selectgenome
			.append('option')
			.attr('n', n)
			.text(app.genomes[n].species + ' ' + n)
			.property('value', n)
	}
	app.genome_browser_btn = make_genome_browser_btn(app, headbox, jwt, apps_off)

	const duration = 500, // for apps drawer animation
		hint_pos = {
			open: { btm: -40, left: 13 },
			closed: { btm: 3, rt: 5 }
		},
		hint_width = { open: '0px', closed: '18px' },
		arrow_size = { open: 40, closed: 20 },
		arrow_color = { open: 'rgb(242,242,242)', closed: 'rgb(85,85,85)' }

	let app_holder_full_height, apps_drawer_hint, apps_drawer_arrow, apps_drawer_arrow_open
	let app_btn_wrapper, app_btn, app_btn_active, app_holder

	//Hides app_div and toggles app_btn off
	function apps_off() {
		app_btn_active = false
		if (app_holder !== undefined) {
			slide_drawer()
		}
	}

	// launchApps()

	if (!obj.features.examples) {
		app_btn = headbox
			.append('div')
			.attr('class', 'sja_menuoption')
			.style('display', 'inline-block')
			.style('padding', padw_sm)
			.style('margin', '0px 5px')
			.style('border-radius', '5px')
			.text('Apps')
			.on('click', () => {
				appmenu(app, headbox, jwt)
			})
	} else {
		// show 'apps' div only when url is barbone without any paramerters or example page
		app_btn_active = window.location.pathname == '/' && !window.location.search.length ? true : false
		let apps_rendered = false

		app_holder = apps_drawer_row
			.append('div')
			.style('position', 'relative')
			.style('margin', '0 20px')
			.style('padding', `0 ${padw_sm}`)
			.style('display', app_btn_active ? 'inline-block' : 'none')
			.style('overflow', 'hidden')
			.style('background-color', '#f5f5f5')
			.style('border-radius', '0px 0px 5px 5px')
			.style('width', '93vw')

		async function load_app_div() {
			if (apps_rendered) return
			apps_rendered = true
			const _ = await import('./examples')
<<<<<<< HEAD
			await _.init_examples({ holder: app_holder, apps_sandbox_div: app.holder.apps_sandbox_div, apps_off, show_gdcbamslice: obj.features.gdcslice })
			app_holder_full_height = app_holder.node().getBoundingClientRect().height
=======
			await _.init_examples({ holder: app_holder, apps_sandbox_div: app.holder.apps_sandbox_div, apps_off })
			app_holder_full_height = app_holder.node().getBoundingClientRect().height + 5
>>>>>>> 2a47323a
		}

		if (app_btn_active) load_app_div()

		app_btn_wrapper = headbox
			.append('div')
			.style('position', 'relative')
			.style('display', 'inline-block')
			.style('margin-left', '5px')
			.style('margin-right', '5px')
			.style('border-radius', '5px')
			.style('background-color', app_btn_active ? '#b2b2b2' : '#f2f2f2')
			.style('color', app_btn_active ? '#fff' : '#000')
			.on('click', () => {
				d3event.stopPropagation()
				// toggle button color and hide/show apps div
				app_btn_active = !app_btn_active
				load_app_div()
				slide_drawer()
				if (app_btn_active) {
					setTimeout(() => {
						app_holder_full_height = app_holder.node().getBoundingClientRect().height + 5
					}, duration + 5)
				}
			})
			.on('mouseover', () => {
				app_btn_wrapper.style('background-color', app_btn_active ? '#a2a2a2' : '#e6e6e6')
			})
			.on('mouseout', () => {
				app_btn_wrapper.style('background-color', app_btn_active ? '#b2b2b2' : '#f2f2f2')
			})

		app_btn = app_btn_wrapper
			.append('div')
			.attr('class', 'sja_menuoption')
			.style('display', 'inline-block')
			.style('background-color', 'transparent')
			.style('color', app_btn_active ? '#fff' : '#000')
			.style('padding', padw_sm)
			.style('margin', '0px 5px')
			.style('cursor', 'pointer')
			.text('Apps')

		// an empty spacer div, needed since the arrows are absolutely positioned
		apps_drawer_hint = app_btn_wrapper
			.append('div')
			.style('position', 'relative')
			.style('display', 'inline-block') //app_btn_active ? '' : 'inline-block')
			.style('height', arrow_size.closed + 'px')
			.style('width', app_btn_active ? hint_width.open : hint_width.closed)
			.style('background-color', 'transparent')
			.style('text-align', 'center')
			.style('cursor', 'pointer')

		apps_drawer_arrow = app_btn_wrapper
			.append('div')
			.style('position', 'absolute')
			.style('font-size', arrow_size.closed + 'px')
			.style('right', hint_pos.closed.rt + 'px')
			.style('bottom', hint_pos.closed.btm + 'px')
			.style('background-color', 'transparent')
			.style('color', arrow_color.closed)
			.style('opacity', app_btn_active ? 0 : 1)
			.style('cursor', 'pointer')
			.html('&#9660;')

		apps_drawer_arrow_open = app_btn_wrapper
			.append('div')
			.style('position', 'absolute')
			.style('font-size', arrow_size.open + 'px')
			.style('left', hint_pos.open.left + 'px')
			.style('bottom', hint_pos.open.btm + 'px')
			.style('transform', 'rotate(180deg)')
			.style('background-color', 'transparent')
			.style('color', arrow_color.open)
			.style('opacity', app_btn_active ? 1 : 0)
			.style('cursor', 'pointer')
			.style('pointer-events', app_btn_active ? 'auto' : 'none')
			.html('&#9660;')
	}

	function slide_drawer() {
		app_btn_wrapper
			.transition()
			.duration(500)
			.style('background-color', app_btn_active ? '#b2b2b2' : '#f2f2f2')
			.style('color', app_btn_active ? '#fff' : '#000')

		app_btn
			.transition()
			.duration(500)
			.style('color', app_btn_active ? '#fff' : '#000')

		app_holder
			.style('display', 'inline-block')
			.transition()
			.duration(duration)
			.style('top', app_btn_active ? '0px' : '-' + app_holder_full_height + 'px')

		apps_drawer_row
			.transition()
			.duration(duration)
			.style('height', app_btn_active ? app_holder_full_height + 'px' : '0px')

		apps_drawer_hint
			.transition()
			.duration(duration)
			.style('width', app_btn_active ? hint_width.open : hint_width.closed)

		apps_drawer_arrow
			.transition()
			.duration(duration)
			.style('opacity', app_btn_active ? 0 : 1)

		apps_drawer_arrow_open
			.style('pointer-events', app_btn_active ? 'auto' : 'none')
			.transition()
			.duration(duration)
			.style('opacity', app_btn_active ? 1 : 0)
	}

	headbox
		.append('span')
		.classed('sja_menuoption', true)
		.style('padding', padw_sm)
		.style('border-radius', '5px')
		.text('Help')
		.on('click', () => {
			const p = d3event.target.getBoundingClientRect()
			const div = headtip
				.clear()
				.show(p.left - 0, p.top + p.height + 5)
				.d.append('div')
				.style('padding', '5px 20px')
			div
				.append('p')
				.html(
					'<a href=https://docs.google.com/document/d/1KNx4pVCKd4wgoHI4pjknBRTLrzYp6AL_D-j6MjcQSvQ/edit?usp=sharing target=_blank>Embed in your website</a>'
				)
			div
				.append('p')
				.html(
					'<a href=https://drive.google.com/open?id=121SsSYiCb3NCU8jz0bF7UujFSN-1Y20b674dqa30iXE target=_blank>Make a Study View</a>'
				)
			div
				.append('p')
				.html(
					'<a href=https://docs.google.com/document/d/1e0JVdcf1yQDZst3j77Xeoj_hDN72B6XZ1bo_cAd2rss/edit?usp=sharing target=_blank>URL parameters</a>'
				)
			div
				.append('p')
				.html(
					'<a href=https://docs.google.com/document/d/1JWKq3ScW62GISFGuJvAajXchcRenZ3HAvpaxILeGaw0/edit?usp=sharing target=_blank>All tutorials</a>'
				)
			div
				.append('p')
				.html('<a href=https://groups.google.com/forum/#!forum/genomepaint target=_blank>User community</a>')
		})
}

function make_genome_browser_btn(app, headbox, jwt, apps_off) {
	const padw = '8px'
	const genome_btn_div = headbox.append('span')
	const genomename = app.selectgenome.node().options[app.selectgenome.property('selectedIndex')].value

	const g_browser_btn = genome_btn_div
		.attr('class', 'sja_menuoption')
		.attr('id', 'genome_btn')
		.style('padding', padw)
		.style('border-radius', '5px')
		.datum(genomename)
		.text(genomename + ' genome browser')
		.on('click', genomename => {
			let sandbox_div = client.newSandboxDiv()

			const g = app.genomes[genomename]
			if (!g) {
				alert('Invalid genome name: ' + genomename)
				return
			}

			sandbox_div.header.text(genomename + ' genome browser')

			const par = {
				hostURL: app.hostURL,
				jwt: jwt,
				holder: sandbox_div.body,
				genome: g,
				chr: g.defaultcoord.chr,
				start: g.defaultcoord.start,
				stop: g.defaultcoord.stop,
				nobox: true,
				tklst: [],
				debugmode: app.debugmode
			}
			client.first_genetrack_tolist(g, par.tklst)

			import('./block').then(b => new b.Block(par))
			apps_off()
		})
	return g_browser_btn
}

function update_genome_browser_btn(app) {
	app.genome_browser_btn.text(app.selectgenome.node().value + ' genome browser')
	app.genome_browser_btn.datum(app.selectgenome.node().value)
}

function appmenu(app, headbox, jwt) {
	/*
	app: { selectgenome }
	headbox
	*/

	const p = d3event.target.getBoundingClientRect()
	headtip.clear().show(p.left - 50, p.top + p.height + 5)
	{
		const ss = app.selectgenome.node()
		const genomename = ss.options[ss.selectedIndex].value
		const g = app.genomes[genomename]
		if (!g) {
			alert('Invalid genome name: ' + genomename)
			return
		}
		headtip.d
			.append('div')
			.attr('class', 'sja_menuoption')
			.text(genomename + ' genome browser')
			.style('padding', '20px')
			.on('click', () => {
				// showing default-looking browser
				headtip.hide()
				const p = headbox.node().getBoundingClientRect()
				const pane = client.newpane({ x: p.left, y: p.top + p.height + 10 })
				pane.header.text(genomename + ' genome browser')

				const par = {
					hostURL: app.hostURL,
					jwt: jwt,
					holder: pane.body,
					genome: g,
					chr: g.defaultcoord.chr,
					start: g.defaultcoord.start,
					stop: g.defaultcoord.stop,
					nobox: true,
					tklst: [],
					debugmode: app.debugmode
				}
				client.first_genetrack_tolist(g, par.tklst)

				import('./block').then(b => new b.Block(par))
			})
	}
	headtip.d
		.append('div')
		.attr('class', 'sja_menuoption')
		.text('Load mutations from text files')
		.style('padding', '20px')
		.on('click', () => {
			headtip.hide()
			bulkui(p.left - 100, p.top + p.height + 5, app.genomes, app.hostURL, jwt)
		})
	headtip.d
		.append('div')
		.attr('class', 'sja_menuoption')
		.text('View a study')
		.style('padding', '20px')
		.on('click', () => {
			headtip.hide()
			studyui(app, p.left - 100, p.top + p.height + 5, app.genomes, app.hostURL, jwt)
		})
	headtip.d
		.append('div')
		.attr('class', 'sja_menuoption')
		.text('Fusion editor')
		.style('padding-left', '20px')
		.on('click', () => {
			headtip.hide()
			const lst = client.newpane3(100, 100, app.genomes)
			// [0] is pane{}
			lst[0].header.text('Fusion Editor')
			lst[0].body.style('margin', '10px')
			const wait = lst[0].body
				.append('div')
				.text('Loading...')
				.style('margin', '10px')
			import('./svmr').then(p => {
				wait.remove()
				p.svmrui(lst, app.genomes, app.hostURL, jwt)
			})
		})
	headtip.d
		.append('div')
		.attr('class', 'sja_menuoption')
		.text('Junction-by-sample matrix display')
		.style('padding-left', '20px')
		.on('click', () => {
			headtip.hide()
			import('./block.tk.junction.textmatrixui').then(p => {
				p.default(app.genomes, app.hostURL, jwt)
			})
		})
	headtip.d
		.append('div')
		.attr('class', 'sja_menuoption')
		.text('Differential gene expression viewer')
		.style('padding-left', '20px')
		.on('click', () => {
			headtip.hide()
			import('./mavb').then(p => {
				p.mavbui(app.genomes, app.hostURL, jwt)
				return
			})
		})
	headtip.d
		.append('div')
		.attr('class', 'sja_menuoption')
		.text('MAF timeline plot')
		.style('padding-left', '20px')
		.on('click', () => {
			headtip.hide()
			import('./maftimeline').then(p => {
				p.default(app.genomes)
			})
		})
	headtip.d
		.append('div')
		.attr('class', 'sja_menuoption')
		.text('2DMAF plot')
		.style('padding-left', '20px')
		.on('click', () => {
			headtip.hide()
			import('./2dmaf').then(p => {
				p.d2mafui(app.genomes)
			})
		})
	headtip.d
		.append('div')
		.attr('class', 'sja_menuoption')
		.text('Mutation burden & spectrum')
		.style('padding-left', '20px')
		.on('click', () => {
			headtip.hide()
			import('./spectrum').then(p => {
				p.default(app.genomes)
			})
		})
	headtip.d
		.append('div')
		.attr('class', 'sja_menuoption')
		.text('Expression to PCA map')
		.style('padding-left', '20px')
		.on('click', () => {
			headtip.hide()
			import('./e2pca').then(p => {
				p.e2pca_inputui(app.hostURL, jwt)
			})
		})
}

function findgenelst(app, str, genome, tip, jwt, app_btn_active, apps_off) {
	if (str.length <= 1) {
		tip.d.selectAll('*').remove()
		return
	}
	const req = new Request(app.hostURL + '/genelookup', {
		method: 'POST',
		body: JSON.stringify({
			input: str,
			genome,
			jwt
		})
	})
	fetch(req)
		.then(data => {
			return data.json()
		})
		.then(data => {
			if (data.error) throw data.error
			if (!data.hits) throw '.hits[] missing'
			for (const name of data.hits) {
				tip.d
					.append('div')
					.attr('class', 'sja_menuoption')
					.attr('isgene', '1')
					.text(name)
					.on('click', () => {
						app_btn_active = false
						apps_off()
						tip.hide()
						findgene2paint(app, name, genome, jwt)
					})
			}
		})
		.catch(err => {
			tip.d
				.append('div')
				.style('border', 'solid 1px red')
				.style('padding', '10px')
				.text(err)
		})
}

async function findgene2paint(app, str, genomename, jwt) {
	const g = app.genomes[genomename]
	if (!g) {
		console.error('unknown genome ' + genomename)
		return
	}
	app.holder0.selectAll('*').remove()

	// may yield tklst from url parameters
	const urlp = parseurl.url2map()
	const tklst = await parseurl.get_tklst(urlp, g)

	const pos = string2pos(str, g)
	if (pos) {
		// input is coordinate, launch block
		const par = {
			hostURL: app.hostURL,
			jwt,
			holder: app.holder0,
			genome: g,
			chr: pos.chr,
			start: pos.start,
			stop: pos.stop,
			dogtag: genomename,
			allowpopup: true,
			tklst,
			debugmode: app.debugmode
		}
		client.first_genetrack_tolist(g, par.tklst)

		import('./block')
			.then(b => new b.Block(par))
			.catch(err => {
				app.error0(err.message)
				console.log(err)
			})
		return
	}

	// input string is not coordinate, find gene match

	const par = {
		hostURL: app.hostURL,
		jwt,
		query: str,
		genome: g,
		holder: app.holder0,
		variantPageCall_snv: app.variantPageCall_snv,
		samplecart: app.samplecart,
		tklst,
		debugmode: app.debugmode
	}

	// add svcnv tk from url param
	const tmp = sessionStorage.getItem('urlp_mds')
	if (tmp) {
		const l = tmp.split(',')
		if (l.length == 2) {
			par.datasetqueries = [{ dataset: l[0], querykey: l[1] }]
		}
	}

	blockinit(par)
}

function studyui(app, x, y) {
	const pane = client.newpane({ x: x, y: y })
	pane.header.text('View a study')
	pane.body.style('padding', '20px')
	pane.body
		.append('div')
		.style('color', '#858585')
		.html(
			"A study can organize various data for a cohort, and is hosted on this server.<br>To view, enter the path to the study's JSON config file.<br><a href=https://drive.google.com/open?id=121SsSYiCb3NCU8jz0bF7UujFSN-1Y20b674dqa30iXE target=_blank>Learn how to organize data in a study</a>."
		)
	const row = pane.body.append('div').style('margin-top', '20px')
	const input = row
		.append('input')
		.style('margin-right', '5px')
		.attr('size', 15)
		.attr('placeholder', 'Study name')
	input
		.on('keyup', () => {
			if (d3event.code != 'Enter') return
			submit()
		})
		.node()
		.focus()
	row
		.append('button')
		.text('Submit')
		.on('click', submit)
	row
		.append('button')
		.text('Clear')
		.on('click', () => {
			input
				.property('value', '')
				.node()
				.focus()
		})
	pane.body
		.append('p')
		.html('<a href=https://www.dropbox.com/s/psfzwkbg7v022ef/example_study.json?dl=0 target=_blank>Example study</a>')
	function submit() {
		const v = input.property('value')
		if (v == '') return
		input.property('value', '')
		input.node().blur()
		const p2 = client.newpane({ x: 100, y: 100 })
		p2.header.html('<span style="font-size:.7em">STUDY</span> ' + v)
		p2.body.style('padding', '0px 20px 20px 20px')
		loadstudycohort(
			app.genomes,
			v,
			p2.body,
			app.hostURL,
			null, // jwt
			false, // no show
			app
		)
	}
}

async function parseembedthenurl(arg, app) {
	/*
	first, try to parse any embedding parameters
	quit in case of any blocking things
	after exhausting embedding options, try URL parameters

	arg: embedding param
	app: {genomes, study, holder0, hostURL, debugmode, jwt?, selectgenome, genome_browser_btn}

	*/

	if (arg.genome && app.selectgenome) {
		// embedding argument specified genome, so flip the <select>
		for (let i = 0; i < app.selectgenome.node().childNodes.length; i++) {
			if (app.selectgenome.node().childNodes[i].value == arg.genome) {
				app.selectgenome.property('selectedIndex', i)
				break
			}
		}
	}
	if (arg.xintest) {
		// a shortcut to xin's experiments and not to be used in prod
		launchxintest(arg.xintest, app)
		return app
	}

	if (arg.singlecell) {
		launch_singlecell(arg.singlecell, app)
		return app
	}

	if (arg.fimo) {
		launch_fimo(arg.fimo, app)
		return app
	}

	if (arg.mdssurvivalplot) {
		if (arg.genome) arg.mdssurvivalplot.genome = arg.genome
		launchmdssurvivalplot(arg.mdssurvivalplot, app)
		return app
	}

	if (arg.mdssamplescatterplot) {
		if (arg.genome) arg.mdssamplescatterplot.genome = arg.genome
		launchmdssamplescatterplot(arg.mdssamplescatterplot, app)
		return app
	}

	if (arg.samplematrix) {
		arg.samplematrix.jwt = arg.jwt
		launchsamplematrix(arg.samplematrix, app)
		return app
	}

	if (arg.hic) {
		arg.hic.jwt = arg.jwt
		launchhic(arg.hic, app)
		return app
	}

	if (arg.block) {
		// load this before study / studyview
		return launchblock(arg, app)
	}

	if (arg.study) {
		// launch study-view through name of server-side configuration file (study.json)
		loadstudycohort(
			app.genomes,
			arg.study,
			app.holder0,
			app.hostURL,
			arg.jwt,
			false, // no show
			app
		)
		return app
	}

	if (arg.studyview) {
		// launch study-view through an object
		const obj = arg.studyview
		obj.hostURL = arg.host
		const gn = obj.genome || arg.genome
		obj.genome = app.genomes[gn]
		obj.hostURL = app.hostURL
		obj.jwt = arg.jwt
		obj.holder = app.holder0
		bulkembed(obj)
		return app
	}

	if (await may_launchGeneView(arg, app)) {
		// gene view launched
		return app
	}

	if (arg.fusioneditor) {
		launchfusioneditor(arg, app)
		return app
	}

	if (arg.mavolcanoplot) {
		launchmavb(arg, app)
		return app
	}

	if (arg.twodmaf) {
		launch2dmaf(arg, app)
		return app
	}

	if (arg.junctionbymatrix) {
		launchJunctionbyMatrix(arg, app)
		return
	}

	if (arg.mdsjsonform) {
		await launchmdsjsonform(arg, app)
		return
	}

	if (arg.junctionbymatrix) {
		launchJunctionbyMatrix(arg, app)
		return
	}

	if (arg.mdsjsonform) {
		await launchmdsjsonform(arg, app)
		return
	}

	if (arg.parseurl && location.search.length) {
		/*
		since jwt token is only passed from arg of runpp()
		so no way of sending it via url parameter, thus url parameter won't work when jwt is activated
		*/
		const err = await parseurl.parse({
			genomes: app.genomes,
			hostURL: app.hostURL,
			variantPageCall_snv: app.variantPageCall_snv,
			samplecart: app.samplecart,
			holder: app.holder,
			selectgenome: app.selectgenome,
			genome_browser_btn: app.genome_browser_btn,
			debugmode: app.debugmode
		})
		if (err) {
			app.error0(err)
		}
	}

	if (arg.project) {
		let holder = undefined
		if (arg.project.uionly) holder = app.holder0
		bulkui(0, 0, app.genomes, app.hostURL, holder, app.sandbox_header)
	}

	if (arg.toy) {
		launchtoy(arg.toy, app)
	}
	if (arg.termdb) {
		launchtermdb(arg.termdb, app)
	}
	if (arg.maftimeline) {
		launchmaftimeline(arg, app)
	}

	if(arg.gdcbamslice) {
		launchgdcbamslice(arg, app)
	}
}

async function may_launchGeneView(arg, app) {
	// arg.gene is required to launch gene view
	// arg.gene may come from different places
	if (arg.p) {
		// backward-compatible with old parameter name
		arg.gene = arg.p
		delete arg.p
	}
	if (arg.gene2canonicalisoform) {
		if (!arg.genome) throw '.genome missing for gene2canonicalisoform'
		const data = await client.dofetch2(
			'gene2canonicalisoform?genome=' + arg.genome + '&gene=' + arg.gene2canonicalisoform
		)
		if (data.error) throw data.error
		if (!data.isoform) throw 'no canonical isoform for given gene accession'
		arg.gene = data.isoform
	}
	if (arg.mds3_ssm2canonicalisoform) {
		/* logic specific for mds3 gdc dataset
		given a ssm id, retrieve the canonical isoform and launch gene view with it
		*/
		if (!arg.genome) throw '.genome missing'
		if (!arg.mds3_ssm2canonicalisoform.ssm_id) throw '.ssm_id missing from mds3_ssm2canonicalisoform'
		if (!arg.mds3_ssm2canonicalisoform.dslabel) throw '.dslabel missing from mds3_ssm2canonicalisoform'
		const data = await client.dofetch2(
			'mds3?' +
				'genome=' +
				arg.genome +
				'&dslabel=' +
				arg.mds3_ssm2canonicalisoform.dslabel +
				'&ssm2canonicalisoform=1' +
				'&ssm_id=' +
				arg.mds3_ssm2canonicalisoform.ssm_id
		)
		if (data.error) throw data.error
		if (!data.isoform) throw 'no isoform found for given ssm_id'
		arg.gene = data.isoform
		// will also highlight this ssm
		if (arg.tracks) {
			const tk = arg.tracks.find(i => i.dslabel == arg.mds3_ssm2canonicalisoform.dslabel)
			if (tk) {
				tk.hlssmid = arg.mds3_ssm2canonicalisoform.ssm_id
			}
		}
	}
	if (arg.gene) {
		launchgeneview(arg, app)
		return true
	}
	return false
}

function launchmdssamplescatterplot(arg, app) {
	if (!arg.genome) {
		app.error0('missing genome for mdssamplescatterplot')
		return
	}
	const genome = app.genomes[arg.genome]
	if (!genome) {
		app.error0('invalid genome for mdssamplescatterplot')
		return
	}
	arg.genome = genome
	if (arg.dataset) {
		arg.mds = genome.datasets[arg.dataset]
		if (!arg.mds) {
			app.error0('invalid dataset for mdssamplescatterplot')
			return
		}
		arg.dslabel = arg.dataset
		delete arg.dataset
	} else if (arg.analysisdata) {
		// validate later
	} else {
		app.error0('neither .dataset or .analysisdata is given')
		return
	}

	import('./mds.samplescatterplot').then(_ => {
		_.init(arg, app.holder0, app.debugmode)
	})
}

function launchmdssurvivalplot(arg, app) {
	if (!arg.genome) {
		app.error0('missing genome for mdssurvivalplot')
		return
	}
	const genome = app.genomes[arg.genome]
	if (!genome) {
		app.error0('invalid genome for mdssurvivalplot')
		return
	}
	arg.genome = genome
	if (!arg.dataset) {
		app.error0('missing dataset for mdssurvivalplot')
		return
	}
	arg.mds = genome.datasets[arg.dataset]
	if (!arg.mds) {
		app.error0('invalid dataset for mdssurvivalplot')
		return
	}
	delete arg.dataset
	if (arg.plotlist) {
		for (const p of arg.plotlist) {
			// instruct this plot to be shown by default
			p.renderplot = 1
		}
	}
	import('./mds.survivalplot').then(_ => {
		_.init(arg, app.holder0, app.debugmode)
	})
}

function launch_fimo(arg, app) {
	if (!arg.genome) {
		app.error0('missing genome for fimo')
		return
	}
	const genome = app.genomes[arg.genome]
	if (!genome) {
		app.error0('invalid genome for fimo')
		return
	}
	arg.genome = genome
	arg.div = app.holder0
	import('./mds.fimo').then(_ => {
		_.init(arg)
	})
}

function launchhic(hic, app) {
	if (!hic.genome) {
		app.error0('missing genome for hic')
		return
	}
	hic.genome = app.genomes[hic.genome]
	if (!hic.genome) {
		app.error0('invalid genome for hic')
		return
	}
	if (!hic.file) {
		app.error0('missing file for hic')
		return
	}
	hic.hostURL = app.hostURL
	hic.holder = app.holder0
	import('./hic.straw').then(_ => {
		_.hicparsefile(hic, app.debugmode)
	})
}

function launchsamplematrix(cfg, app) {
	if (!cfg.genome) {
		app.error0('missing genome for launching samplematrix')
		return
	}
	cfg.genome = app.genomes[cfg.genome]
	if (!cfg.genome) {
		app.error0('invalid genome for samplematrix')
		return
	}
	cfg.hostURL = app.hostURL
	cfg.holder = app.holder0
	cfg.debugmode = app.debugmode
	// dynamic import works with static values, not expressions
	if (window.location.search.includes('smx=3')) {
		cfg.client = client
		cfg.common = common
		cfg.string2pos = string2pos
		cfg.invalidcoord = invalidcoord
		cfg.block = import('./block.js')
		getsjcharts(sjcharts => {
			sjcharts.dthm(cfg)
		})
	} else {
		import('./samplematrix').then(_ => {
			new _.Samplematrix(cfg)
		})
	}
}

async function launchgeneview(arg, app) {
	if (!arg.genome) {
		app.error0('Cannot embed: must specify reference genome')
		return
	}
	if (arg.tracks) {
		for (const t of arg.tracks) {
			t.iscustom = true
		}
	}

	// when "tkjsonfile" is defined, load all tracks as defined in the json file into tracks[]
	if (arg.tkjsonfile) {
		if (!arg.tracks) arg.tracks = []
		const urlp = new Map([['tkjsonfile', arg.tkjsonfile]])
		const lst = await parseurl.get_tklst(urlp, genomeobj)
		for (const i of lst) {
			arg.tracks.push(i)
		}
	}

	const pa = {
		jwt: arg.jwt,
		hostURL: app.hostURL,
		query: arg.gene,
		genome: app.genomes[arg.genome],
		holder: app.holder0,
		variantPageCall_snv: app.variantPageCall_snv,
		samplecart: app.samplecart,
		debugmode: app.debugmode,
		datasetqueries: arg.datasetqueries,
		mset: arg.mset,
		tklst: arg.tracks,
		gmmode: arg.gmmode
	}
	let ds = null
	if (arg.dataset) {
		pa.dataset = arg.dataset.split(',')
		if (arg.hidedatasetexpression) {
			pa.hidedatasetexpression = true
		}
	}
	if (arg.hidegenecontrol) {
		pa.hidegenecontrol = true
	}
	if (arg.hidegenelegend) {
		pa.hidegenelegend = true
	}
	let hlaa = null
	if (arg.hlaachange) {
		hlaa = new Map()
		if (Array.isArray(arg.hlaachange)) {
			for (const s of arg.hlaachange) {
				if (s.name) {
					hlaa.set(s.name, s)
				}
			}
		} else {
			for (const s of arg.hlaachange.split(',')) {
				hlaa.set(s, false)
			}
		}
		if (hlaa.size) {
			pa.hlaachange = hlaa
		}
	}
	if (arg.hlvariants) {
		pa.hlvariants = arg.hlvariants
	}

	// TODO support tracks in block.init.js
	blockinit(pa)
}

async function launchblock(arg, app) {
	/*
	launch genome browser, rather than gene-view
	may load a study file at same time, to add as .genome.tkset[]
	*/
	if (!arg.genome) {
		app.error0('Cannot embed: must specify reference genome')
		return
	}
	const genomeobj = app.genomes[arg.genome]
	if (!genomeobj) {
		app.error0('Invalid genome: ' + arg.genome)
		return
	}

	if (arg.study) {
		/*
		try to load this study
		tracks to be added to .genome.tkset
		later to be loaded in the same browser panel

		FIXME asynchronized, won't be able to add tracks directly to current browser
		*/
		loadstudycohort(
			app.genomes,
			arg.study,
			app.holder0,
			app.hostURL,
			arg.jwt,
			true, // no show
			app
		)
	}
	if (arg.studyview) {
		// TODO
	}

	if (arg.tracks) {
		// tracks have to be labeled custom, even for smuggled native tracks
		for (const t of arg.tracks) {
			if (t.type == client.tkt.mds2 && t.dslabel) {
				// is an official mds2, do not flag as custom
				continue
			}
			if (t.mdsjsonfile || t.mdsjsonurl) {
				try {
					const tks = await init_mdsjson(t.mdsjsonfile, t.mdsjsonurl)
					arg.tracks = arg.tracks.filter(tk => tk != t)
					arg.tracks.push(...tks)
				} catch (e) {
					client.sayerror(app.holder0, e.message || e)
				}
			}
			t.iscustom = true
		}
	}

	// when "tkjsonfile" is defined, load all tracks as defined in the json file into tracks[]
	if (arg.tkjsonfile) {
		if (!arg.tracks) arg.tracks = []
		const urlp = new Map([['tkjsonfile', arg.tkjsonfile]])
		const lst = await parseurl.get_tklst(urlp, genomeobj)
		for (const i of lst) {
			arg.tracks.push(i)
		}
	}

	const blockinitarg = {
		genome: genomeobj,
		hostURL: app.hostURL,
		jwt: arg.jwt,
		holder: app.holder0,
		nativetracks: arg.nativetracks,
		tklst: arg.tracks,
		debugmode: app.debugmode,
		legendimg: arg.legendimg
	}

	if (arg.width) {
		const v = Number.parseInt(arg.width)
		if (Number.isNaN(v)) return app.error0('browser width must be integer')
		blockinitarg.width = v
	}

	if (arg.subpanels) {
		if (!Array.isArray(arg.subpanels)) return app.error0('subpanels is not array')
		const lst = []
		for (const r of arg.subpanels) {
			if (!r.chr) {
				app.error0('missing chr in one subpanel')
				continue
			}
			if (!r.start || !r.stop) {
				app.error0('missing start or stop in one subpanel')
				continue
			}
			if (!r.width) {
				// may decide by screen size
				r.width = 400
			}
			if (!r.leftpad) {
				r.leftpad = 5
			}
			lst.push(r)
		}
		if (lst.length) {
			blockinitarg.subpanels = lst
		}
	}

	if (arg.nobox) {
		blockinitarg.nobox = true
	} else {
		// show box
		blockinitarg.dogtag = arg.dogtag || arg.genome
	}

	if (arg.chr && Number.isInteger(arg.start)) {
		// quick fix!!
		// as string2pos() will force minimum 400bp span, use {chr,start,stop} to avoid changing it
		blockinitarg.chr = arg.chr
		blockinitarg.start = arg.start
		blockinitarg.stop = Number.isInteger(arg.stop) ? arg.stop : arg.start + 1
	} else if (arg.position) {
		const pos = string2pos(arg.position, genomeobj)
		if (pos) {
			blockinitarg.chr = pos.chr
			blockinitarg.start = pos.start
			blockinitarg.stop = pos.stop
		}
	} else if (arg.positionbygene) {
		try {
			const gmlst = await findgenemodel_bysymbol(arg.genome, arg.positionbygene)
			if (gmlst && gmlst[0]) {
				const gm = gmlst[0]
				blockinitarg.chr = gm.chr
				blockinitarg.start = gm.start
				blockinitarg.stop = gm.stop
			}
		} catch (e) {
			app.error0(e)
		}
	}

	if (!blockinitarg.chr) {
		blockinitarg.chr = genomeobj.defaultcoord.chr
		blockinitarg.start = genomeobj.defaultcoord.start
		blockinitarg.stop = genomeobj.defaultcoord.stop
	}

	if (arg.datasetqueries) {
		/*
		each dataset comes with customization
		it will be appended as .customization{} to the tk object
		and parsed in makeTk() of svcnv track

		also for launching gene view
		*/
		blockinitarg.datasetqueries = arg.datasetqueries
	}

	// apply url parameter
	const h = client.may_get_locationsearch()
	if (h) {
		if (h.has('position')) {
			const pos = string2pos(h.get('position'), genomeobj)
			if (pos) {
				blockinitarg.chr = pos.chr
				blockinitarg.start = pos.start
				blockinitarg.stop = pos.stop
			}
		}
		if (h.has('hlregion')) {
			const lst = []
			for (const tmp of h.get('hlregion').split(',')) {
				const pos = string2pos(tmp, genomeobj, true)
				if (pos) {
					lst.push(pos)
				}
			}
			if (lst.length) {
				blockinitarg.hlregions = lst
			}
		}
		if (h.has('bedgraphdotfile')) {
			if (!blockinitarg.tklst) blockinitarg.tklst = []
			const lst = h.get('bedgraphdotfile').split(',')
			for (let i = 0; i < lst.length; i += 2) {
				if (lst[i] && lst[i + 1]) {
					blockinitarg.tklst.push({
						type: client.tkt.bedgraphdot,
						name: lst[i],
						file: lst[i + 1]
					})
				}
			}
		}
	}

	// return a promise resolving to block
	return import('./block').then(b => {
		app.block = new b.Block(blockinitarg)
		return app
	})
}

function launchfusioneditor(arg, app) {
	if (arg.fusioneditor.uionly) {
		// created seperate function in clinet for same page block div
		const [inputdiv, gselect, filediv, saydiv, visualdiv] = client.renderSandboxFormDiv(app.holder0, app.genomes)
		import('./svmr').then(p => {
			p.svmrui([null, inputdiv, gselect, filediv, saydiv, visualdiv], app.genomes, app.hostURL, arg.jwt)
		})
		return
	}
	const genomeobj = app.genomes[arg.genome]
	if (!genomeobj) {
		app.error0('Invalid genome: ' + arg.genome)
		return
	}
	import('./svmr').then(p => {
		p.svmrparseinput(arg.fusioneditor, app.error0, genomeobj, app.holder0, app.hostURL, arg.jwt)
	})
}

async function launchmdsjsonform(arg, app) {
	if (arg.mdsjsonform.uionly) {
		const _ = await import('./mdsjsonform')
		await _.init_mdsjsonform({ holder: app.holder0, genomes: app.genomes })
	}
}

function launchmavb(arg, app) {
	if (arg.mavolcanoplot.uionly) {
		import('./mavb').then(p => {
			p.mavbui(app.genomes, app.hostURL, arg.jwt, app.holder0, app.sandbox_header)
		})
		return
	}
	const genomeobj = app.genomes[arg.genome]
	if (!genomeobj) {
		app.error0('Invalid genome: ' + arg.genome)
		return
	}
	arg.mavolcanoplot.hostURL = app.hostURL
	arg.mavolcanoplot.genome = genomeobj
	import('./mavb').then(p => {
		p.mavbparseinput(arg.mavolcanoplot, app.error0, app.holder0, arg.jwt)
	})
}

function launch2dmaf(arg, app) {
	if (arg.twodmaf.uionly) {
		import('./2dmaf').then(p => {
			p.d2mafui(app.genomes, app.holder0)
		})
		return
	}
	const genomeobj = app.genomes[arg.genome]
	if (!genomeobj) {
		app.error0('Invalid genome: ' + arg.genome)
		return
	}
	arg.twodmaf.hostURL = app.hostURL
	arg.twodmaf.genome = genomeobj
	import('./2dmaf').then(d2maf => {
		d2maf.d2mafparseinput(arg.twodmaf, app.holder0)
	})
}

function launchmaftimeline(arg, app) {
	if (arg.maftimeline.uionly) {
		import('./maftimeline').then(p => {
			p.default(app.genomes, app.holder0, app.sandbox_header)
		})
	}
}

function launchJunctionbyMatrix(arg, app) {
	if (arg.junctionbymatrix.uionly) {
		import('./block.tk.junction.textmatrixui').then(p => {
			p.default(app.genomes, app.hostURL, arg.jwt, app.holder0)
		})
	}
}

function launchJunctionbyMatrix(arg, app) {
	if (arg.junctionbymatrix.uionly) {
		import('./block.tk.junction.textmatrixui').then(p => {
			p.default(app.genomes, app.hostURL, arg.jwt, app.holder0)
		})
	}
}

function launchgdcbamslice(arg, app) {
	if (arg.gdcbamslice.uionly) {
			import('./block.tk.bam').then(p => {
				p.bamsliceui(app.genomes, app.holder0)
			})
			return
		}
}

/*
function launchjdv(arg, app) {
	const genomeobj = app.genomes[arg.genome]
	if(!genomeobj) {
		app.error0('Invalid genome: '+arg.genome)
		return
	}
	arg.hostURL = app.hostURL
	arg.genome = genomeobj
	import('./jdv').then(jdv=>{
		jdv.jdvparseinput(arg, app.holder0)
	})
}
*/

async function launch_singlecell(arg, app) {
	try {
		const genome = app.genomes[arg.genome]
		if (!genome) throw 'Invalid genome: ' + arg.genome
		arg.genome = genome

		await client.add_scriptTag('/static/js/three.js')
		await client.add_scriptTag('/static/js/loaders/PCDLoader.js')
		await client.add_scriptTag('/static/js/controls/TrackballControls.js')
		await client.add_scriptTag('/static/js/WebGL.js')
		await client.add_scriptTag('/static/js/libs/stats.min.js')

		const _ = await import('./singlecell')
		await _.init(arg, app.holder0)
	} catch (e) {
		app.error0('Error launching single cell viewer: ' + e)
		if (e.stack) console.log(e.stack)
	}
}

/* 
opts
.state may be a partial or full instance of src/toy/toy.store defaultState
*/
function launchtoy(opts, app) {
	if (!opts.holder) opts.holder = app.holder0
	import('./toy/toy.app').then(_ => {
		_.appInit(null, opts)
	})
}

function launchtermdb(opts, app) {
	if (!opts.holder) opts.holder = app.holder0
	if (!opts.callbacks) opts.callbacks = {}
	import('./termdb/app').then(_ => {
		_.appInit(null, opts)
	})
}

function launchxintest(opts, app) {
	opts.holder = app.holder0
	import('./xin/app').then(_ => _.appInit(null, opts))
}<|MERGE_RESOLUTION|>--- conflicted
+++ resolved
@@ -413,13 +413,9 @@
 			if (apps_rendered) return
 			apps_rendered = true
 			const _ = await import('./examples')
-<<<<<<< HEAD
+      
 			await _.init_examples({ holder: app_holder, apps_sandbox_div: app.holder.apps_sandbox_div, apps_off, show_gdcbamslice: obj.features.gdcslice })
-			app_holder_full_height = app_holder.node().getBoundingClientRect().height
-=======
-			await _.init_examples({ holder: app_holder, apps_sandbox_div: app.holder.apps_sandbox_div, apps_off })
 			app_holder_full_height = app_holder.node().getBoundingClientRect().height + 5
->>>>>>> 2a47323a
 		}
 
 		if (app_btn_active) load_app_div()
