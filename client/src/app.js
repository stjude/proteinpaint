--- conflicted
+++ resolved
@@ -214,14 +214,12 @@
 			'border-bottom',
 			doc_width > 1600 ? 'solid 1px rgba(' + color.r + ',' + color.g + ',' + color.b + ',.3)' : ''
 		)
-<<<<<<< HEAD
+
 	const apps_drawer_row = app.holder
 		.append('div')
 		.style('position', 'relative')
 		.style('overflow', 'hidden')
-=======
-	const apps_drawer_row = app.holder.append('div')
->>>>>>> 17f8be1a
+
 	app.holder.apps_sandbox_div = app.holder
 		.append('div')
 		.attr('id', 'pp_sandbox')
