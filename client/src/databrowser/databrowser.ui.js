import * as uiutils from '../../dom/uiUtils'
import { appear } from '../../dom/animation'
import { init_tabs } from '../../dom/toggleButtons'
import { event as d3event, selectAll as d3selectAll } from 'd3-selection'
import { appInit } from '../../mass/app'
import { parseDictionary } from './dictionary.parse'
import { sayerror } from '../client'

/* 
Launches MASS UI by uploading a custom data dictionary

------ EXPORTED ------ 
init_dictionaryUI()
    - holder

------ Internal ------ 
UI elements:
	- infoSection()
	- makeDataDictionaryTabs()
		a. makeTextEntryFilePathInput()
		b. makeFileUpload()
		c. makeCopyPasteInput()
	- submitButton()

obj:{ data:[ {terms} ] }


Documentation: https://docs.google.com/document/d/19RwEbWi7Q1bGemz3XpcgylvGh2brT06GFcXxM6rWjI0/edit


Long term plans: 
Will include sample annotation matrix, longitudinal data, sample ID hierarcy and molecular data (see old sketch: https://docs.google.com/drawings/d/1x3BgBbUF2ChkOGCXkA-fW8r46EbT_ZEqNZgwyTXLTXE/edit)
*/

export function init_databrowserUI(holder, debugmode) {
	const wrapper = holder
		.append('div')
		.style('margin', '20px 20px 20px 40px')
		.style(
			'font-family',
			"'Lucida Sans', 'Lucida Sans Regular', 'Lucida Grande', 'Lucida Sans Unicode', Geneva, Verdana, sans-serif"
		)
		.style('place-items', 'center left')
		.style('overflow', 'hidden')
		.classed('sjpp-app-ui', true)

	const obj = {
		sayerror: e => alert(e)
	}

	//Information section for user with documentation and example
	infoSection(wrapper)

	//Data dictionary section
	makeSectionHeader(wrapper, 'Data Dictionary')
	const tabs_div = wrapper.append('div').style('margin-left', '2vw')
	makeDataDictionaryTabs(tabs_div, obj)

	//Submit and reset button at the bottom.
	const controlBtns_div = wrapper
		.append('div')
		.style('display', 'flex')
		.style('align-items', 'center')
		.style('margin', '40px 0px 40px 130px')

	submitButton(controlBtns_div, obj, holder)
	makeResetBtn(controlBtns_div, obj)

	//Remove after testing
	if (debugmode) window.doms = obj
	return obj
}

function infoSection(div) {
	div
		.append('div')
		.style('margin', '10px')
		.style('opacity', '0.65').html(`
			<ul>
                <li>
                    Please see the <a href="https://docs.google.com/document/d/19RwEbWi7Q1bGemz3XpcgylvGh2brT06GFcXxM6rWjI0/edit" target="_blank">documentation</a> for more information.
                </li>
				<li>
					Download an example data dictionary <a href="https://pecan.stjude.cloud/static/proteinpaint_demo/databrowser/dictionaryDemoData.tar.gz" target="_self" "download>here</a>.
				</li>
            </ul>`)
}
//Use function more as UI exapands
function makeSectionHeader(div, text) {
	const header = uiutils.makePrompt(div, text)
	header
		.style('font-size', '1.5em')
		.style('color', '#003366')
		.style('margin', '20px 10px 40px 10px')
		.classed('sjpp-databrowser-section-header', true)
	const hr = div.append('hr')
	hr.style('color', 'ligthgrey')
		.style('margin', '-30px 0px 15px 0px')
		.style('width', '50vw')
		.style('opacity', '0.4')
}

function makeDataDictionaryTabs(tabs_div, obj) {
	// Creates the horizontal top tabs and callbacks for the data dictionary section
	// Rendering code and callback to the same parseDictionary().
	// All data parsed in client and returned to obj.data
	const tabs = [
		{
			label: 'Select File',
			callback: async div => {
				if (!tabs[1].rendered) {
					div.style('border', 'none').style('display', 'block')
					appear(div)
					div.append('div').html(`<p style="margin-left: 10px; opacity: 0.65;">Select a file from your computer.</p>`)
					makeFileUpload(div, obj)
					tabs[1].rendered = true
				}
			}
		},
		{
			label: 'Paste Data',
			callback: async div => {
				if (!tabs[2].rendered) {
					div.style('border', 'none').style('display', 'block')
					appear(div)
					div
						.append('div')
						.html(
							`<p style="margin-left: 10px; opacity: 0.65;">Paste data dictionary or phenotree in a tab delimited format.</p>`
						)
					makeCopyPasteInput(div, obj)
					tabs[2].rendered = true
				}
			}
		},
		{
			label: 'File Path',
			callback: async div => {
				if (!tabs[0].rendered) {
					div.style('border', 'none').style('display', 'block')
					appear(div)
					div.append('div').html(`<p style="margin-left: 10px; opacity: 0.65;">Provide a URL file path.</p>`)
					uiutils.makePrompt(div, 'URL')
					makeTextEntryFilePathInput(div, obj)
					tabs[0].rendered = true
				}
			}
		}
	]
	init_tabs({ holder: tabs_div, tabs })
}

function makeTextEntryFilePathInput(div, obj) {
	// Renders the file path input div and callback.
	const filepath_div = div.append('div').style('display', 'inline-block')
	const filepath = uiutils
		.makeTextInput(filepath_div)
		.style('border', '1px solid rgb(138, 177, 212)')
		.classed('databrowser_input', true)
		.on('keyup', async () => {
			const data = filepath.property('value').trim()
			if (uiutils.isURL(data)) {
				const txt = await fetch(data)
					.then(req => req.text())
					.then(txt => {
						obj.data = parseDictionary(txt)
					})
			} else {
				//TODO: implement serverside filepaths(?)
			}
		})
}

function makeFileUpload(div, obj) {
	// Renders the select file div and callback.
	const upload_div = div.append('div').style('display', 'inline-block')
	const upload = uiutils.makeFileUpload(upload_div).classed('databrowser_input', true)
	upload.on('change', () => {
		const file = d3event.target.files[0]
		const reader = new FileReader()
		reader.onload = event => {
			obj.data = parseDictionary(event.target.result)
		}
		reader.readAsText(file, 'utf8')
	})
}

function makeCopyPasteInput(div, obj) {
	// Renders the copy/paste div and callback.
	const paste_div = div.append('div').style('display', 'block')
	const paste = uiutils
		.makeTextAreaInput(paste_div, '', 10, 70)
		.style('border', '1px solid rgb(138, 177, 212)')
		.style('margin', '0px 0px 0px 20px')
		.classed('databrowser_input', true)
		.on('keyup', async () => {
			obj.data = parseDictionary(paste.property('value').trim())
		})
}

/*
 **** Submission Functions ****
 */

function submitButton(div, obj, holder) {
	const submit = uiutils.makeBtn({
		div,
		text: 'Create Data Browser',
		color: 'white',
		backgroundColor: '#001aff',
		border: '2px solid #001aff'
	})
	const errorMessage_div = div.append('div')
	submit
		.style('margin-right', '10px')
		.style('font-size', '16px')
		.classed('sjpp-ui-submitBtn', true)
		.attr('type', 'submit')
		.on('click', () => {
			if (!obj.data || obj.data == undefined) {
<<<<<<< HEAD
				obj.sayerror('Please provide data')
				throw 'No data provided'
			}
			div.remove()
			console.log(449, obj.data.terms)
			appInit({
				holder: holder,
				state: {
					vocab: {
						terms: obj.data.terms
=======
				const sayerrorDiv = errorMessage_div
					.append('div')
					.style('display', 'inline-block')
					.style('max-width', '20vw')
				sayerror(sayerrorDiv, 'Please provide data')
				setTimeout(() => sayerrorDiv.remove(), 3000)
			} else {
				div.remove()
				console.log(449, obj.data.terms)
				appInit({
					holder: holder,
					state: {
						vocab: {
							terms: obj.data.terms
						}
>>>>>>> 93f793e7
					}
				})
			}
		})
}

function makeResetBtn(div, obj) {
	const reset = uiutils.makeBtn({
		div,
		text: '&#8634;',
		backgroundColor: 'white',
		color: 'grey',
		padding: '0px 6px 1px 6px'
	})
	reset
		.style('font-size', '1.5em')
		.style('display', 'inline-block')
		.style('margin', '0px 10px')
		.attr('type', 'reset')
		.on('click', async () => {
			d3selectAll('.databrowser_input').property('value', '')
			if (obj.data) obj.data = ''
		})
}<|MERGE_RESOLUTION|>--- conflicted
+++ resolved
@@ -44,9 +44,7 @@
 		.style('overflow', 'hidden')
 		.classed('sjpp-app-ui', true)
 
-	const obj = {
-		sayerror: e => alert(e)
-	}
+	const obj = {}
 
 	//Information section for user with documentation and example
 	infoSection(wrapper)
@@ -218,18 +216,6 @@
 		.attr('type', 'submit')
 		.on('click', () => {
 			if (!obj.data || obj.data == undefined) {
-<<<<<<< HEAD
-				obj.sayerror('Please provide data')
-				throw 'No data provided'
-			}
-			div.remove()
-			console.log(449, obj.data.terms)
-			appInit({
-				holder: holder,
-				state: {
-					vocab: {
-						terms: obj.data.terms
-=======
 				const sayerrorDiv = errorMessage_div
 					.append('div')
 					.style('display', 'inline-block')
@@ -245,7 +231,6 @@
 						vocab: {
 							terms: obj.data.terms
 						}
->>>>>>> 93f793e7
 					}
 				})
 			}
