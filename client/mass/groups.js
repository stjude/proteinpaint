import { getCompInit } from '#rx'
import { Menu } from '#dom/menu'
import { filterInit, getNormalRoot, filterPromptInit, getFilterItemByTag } from '#filter/filter'
import { appInit } from '#termdb/app'
import { renderTable } from '../dom/table.ts'
import { getSamplelstTW } from '../termsetting/handlers/samplelst.ts'
import { get$id } from '#termsetting'
import { getActiveCohortStr } from './charts'
import { getColors } from '#shared/common'
import { rgb } from 'd3-color'

/*
this
	app
		vocabApi
		opts
			genome{}
			state
				vocab{}
	state {}
		groups []
			group.name=str
			group.filter={}
		termfilter{}
			filter{}
		termdbConfig{}
*/
const colorScale = getColors(5)
class MassGroups {
	constructor(opts = {}) {
		this.type = 'groups'
		this.selectedGroupsIdx = new Set() // set of array index for this.state.groups[], for those selected in table ui
	}

	async init() {
		this.dom = {
			holder: this.opts.holder.append('div').style('margin', '10px')
		}
		initUI(this)
		this.tip = new Menu({ padding: '0px' })
	}

	getState(appState) {
		const cohortKey = getActiveCohortStr(appState)
		const state = {
			termfilter: appState.termfilter,
			groups: rebaseGroupFilter(appState),
			termdbConfig: appState.termdbConfig,
			customTerms: appState.customTerms,
			supportedChartTypes: appState.termdbConfig.supportedChartTypes[cohortKey],
			matrixplots: appState.termdbConfig.matrixplots
		}
		return state
	}

	async main() {
		await updateUI(this)
	}

	//////////////// rest are app-specific logic

	getMassFilter() {
		if (!this.state.termfilter.filter || this.state.termfilter.filter.lst.length == 0) {
			return { type: 'tvslst', in: true, join: '', lst: [] }
		}
		const f = getNormalRoot(structuredClone(this.state.termfilter.filter)) // strip tag
		return f
	}

	async groups2samplelst(groups) {
		const samplelstGroups = []
		const processedSamples = new Set(),
			overlap = []
		for (const g of groups) {
			const samples = await this.app.vocabApi.getFilteredSampleCount(g.filter, 'list')
			const items = []
			for (const sample of samples) {
				const item = { sampleId: sample.id }
				if ('name' in sample) {
					item.sample = sample.name
				}
				//items.push(item)
				if (!processedSamples.has(sample.id)) items.push(item)
				else {
					for (const pg of samplelstGroups) {
						//if (pg.name === g.name) continue
						const i = pg.items.findIndex(i => i.sampleId === sample.id)
						if (i !== -1) overlap.push(...pg.items.splice(i, 1))
					}
				}
				processedSamples.add(item.sampleId)
			}
			if (items.length) samplelstGroups.push({ name: g.name, items, color: g.color })
		}

		if (overlap.length) {
			const ok = confirm(
				'Overlap detected: 1 or more samples belong to >1 groups. A new group will be created for these "overlap" samples.'
			)
			if (!ok) return
			samplelstGroups.push({ name: 'Group overlap', items: overlap })
		}

		const name = samplelstGroups.length == 1 ? samplelstGroups[0].name : 'Sample groups'
		const tw = getSamplelstTW(samplelstGroups, name)

		// TEMP change, to be done elsewhere e.g. in getSamplelstTW()
		for (const g of tw.q.groups) {
			tw.term.values[g.name].list = g.values
			tw.term.values[g.name].inuse = g.inuse
		}

		return tw
	}

	updateLaunchButton() {
		// turn both off by default; selectively turn on
		this.dom.newTermSpan.style('display', 'none')
		this.dom.noGroupSelected.style('display', 'none')

		if (this.state.groups.length == 0) return // no groups

		if (this.state.groups.length == 1) {
			// only one group present, launch button is always on to work on this group
			this.dom.newTermSpan.style('display', '')
			this.dom.launchButton.text(`Create variable using "${this.state.groups[0].name}"`)
			this.dom.newTermNameInput.property('value', this.state.groups[0].name + ' vs others')
			return
		}

		// 2 or more groups, button is based on the number of selected groups
		const lst = [...this.selectedGroupsIdx]
		if (lst.length == 0) {
			// none selected
			this.dom.noGroupSelected.style('display', '')
			return
		}
		// at least 1 selected, display button
		this.dom.newTermSpan.style('display', '')
		if (lst.length == 1) {
			// only 1 selected
			this.dom.launchButton.text(`Create  variable using "${this.state.groups[lst[0]]?.name}"`)
			this.dom.newTermNameInput.property('value', this.state.groups[lst[0]].name + ' vs others')
			return
		}
		this.dom.launchButton.text(`Create variable using ${lst.length} groups`)
		this.dom.newTermNameInput.property('value', lst.map(i => this.state.groups[i].name).join(' vs '))
	}

	displayCustomTerms() {
		this.dom.customTermDiv.selectAll('*').remove()
		if (this.state.customTerms.length == 0) {
			this.dom.customTermDiv
				.append('div')
				.text('No custom variables. Use above controls to create new ones. Custom variables are added to dictionary.')
				.style('font-size', '.8em')
			return
		}
		this.dom.customTermDiv
			.append('div')
			.style('margin-bottom', '10px')
			.style('font-size', '.8em')
			.text('Following custom variables are available in all charts where variables are used. Click one to delete.')
		for (const { name, tw } of this.state.customTerms) {
			const div = this.dom.customTermDiv.append('div')
			div
				.text(name)
				.attr('class', 'sja_filter_tag_btn')
				.style('padding', '3px 6px')
				.style('border-radius', '6px')
				.style('margin-right', '5px')
				.on('click', event => {
					const deleteCallback = () => this.app.vocabApi.deleteCustomTerm(name)
					this.showGroupsMenu(event, tw, deleteCallback)
				})
		}
	}

	newId() {
		this.lastId = get$id()
		return this.lastId
	}

	showGroupsMenu(event, tw, deleteCallback) {
		const samplelstTW = JSON.parse(JSON.stringify(tw))
		this.tip.clear()
		const menuDiv = this.tip.d.append('div')
		const id = this?.lastId
		let row = menuDiv.append('div')

		addMatrixMenuItems(this.tip, menuDiv, samplelstTW, this.app, id, this.state, () => this.newId)
		if (this.state.supportedChartTypes.includes('DEanalysis') && samplelstTW.q.groups.length == 2)
			addDEPlotMenuItem(menuDiv, this, this.state, samplelstTW)

		if (this.state.supportedChartTypes.includes('survival'))
			addPlotMenuItem('survival', menuDiv, 'Compare survival', this.tip, samplelstTW, id, this, true)

		if (this.state.supportedChartTypes.includes('cuminc'))
			addPlotMenuItem('cuminc', menuDiv, 'Compare cumulative incidence', this.tip, samplelstTW, id, this, true)

		const summarizeDiv = menuDiv.append('div').attr('class', 'sja_menuoption sja_sharp_border').html('Summarize')
		summarizeDiv.insert('div').html('›').style('float', 'right')

		summarizeDiv.on('click', async e => {
			showTermsTree(
				summarizeDiv,
				term => {
					openSummaryPlot(term, samplelstTW, this.app, id, () => this.newId)
				},
				this.app,
				this.tip
			)
		})
		row = menuDiv
			.append('div')
			.attr('class', 'sja_menuoption sja_sharp_border')
			.text('Delete variable')
			.on('click', event => {
				deleteCallback()
				this.tip.hide()
			})

		this.tip.showunder(event.target)
	}
}

export const groupsInit = getCompInit(MassGroups)

function addDEPlotMenuItem(div, self, state, samplelstTW, tip) {
	div
		.append('div')
		.attr('class', 'sja_menuoption sja_sharp_border')
		.text('Differential expression')
		.on('click', e => {
			const groups = []
			for (const group of samplelstTW.q.groups) {
				if (group.values && group.values.length > 0) {
					groups.push(group)
				} else {
					throw 'group does not contain samples for DE analysis'
				}
			}
			const config = {
				chartType: 'DEanalysis',
				state,
				samplelst: { groups }
			}
			self.tip.hide()
			self.app.dispatch({
				type: 'plot_create',
				config
			})
		})
}

function initUI(self) {
	self.dom.filterTableDiv = self.dom.holder.append('div').style('margin-bottom', '10px')

	// row of buttons
	const btnRow = self.dom.holder.append('div')

	// btn 1: prompt to add new group
	self.dom.addNewGroupBtnHolder = btnRow.append('span').style('margin-right', '20px')

	// btn 2: patch of controls to create new term
	self.dom.newTermSpan = btnRow.append('span') // contains "create button" and <input>, so they can toggle on/off together
	self.dom.newTermSpan.append('span').style('padding-left', '15px').text('Add variable:')
	self.dom.newTermNameInput = self.dom.newTermSpan.append('input').attr('type', 'text')

	self.dom.launchButton = self.dom.newTermSpan
		.append('span')
		.attr('class', 'sja_menuoption')
		.on('click', () => clickLaunchBtn(self))

	// msg: none selected
	self.dom.noGroupSelected = btnRow.append('span').text('No groups selected').style('opacity', 0.5)

	// bottom box to list custom terms
	self.dom.customTermDiv = self.dom.holder
		.append('div')
		.style('margin', '20px')
		.style('border-left', 'solid 1px black')
		.style('padding', '10px')

	self.dom.holder.on('click', event => {
		if (tip2) tip2.hide()
	})
}

async function updateUI(self) {
	// prompt button is an instance to a blank filter, can only make the button after state is filled
<<<<<<< HEAD
	// but not in instance.init()

	// create "Add new group" button as needed
	if (!self.filterPrompt)
		self.filterPrompt = await filterPromptInit({
			holder: self.dom.addNewGroupBtnHolder,
			vocab: self.app.opts.state.vocab,
			emptyLabel: 'Add group',
			termdbConfig: self.state.termdbConfig,
			callback: f => {
				addNewGroup(self.app, f, groups)
			},
			debug: self.opts.debug
		})
	// filterPrompt.main() always empties the filterUiRoot data
	self.filterPrompt.main(self.getMassFilter()) // provide mass filter to limit the term tree
=======
	// but not in init()
	self.dom.addNewGroupBtnHolder.selectAll('*').remove()

	// create "Add new group" button
	filterPromptInit({
		holder: self.dom.addNewGroupBtnHolder,
		vocabApi: self.app.vocabApi,
		emptyLabel: 'Add group',
		termdbConfig: self.state.termdbConfig,
		callback: f => {
			addNewGroup(self.app, f, groups)
		}
	}).main(self.getMassFilter()) // provide mass filter to limit the term tree
>>>>>>> d4439026

	// duplicate groups[] array to mutate and add to action.state for dispatching
	const groups = structuredClone(self.state.groups)

	if (!groups.length) {
		// no groups, do not show launch button, hide table
		self.updateLaunchButton()
		self.dom.filterTableDiv.style('display', 'none')
		self.displayCustomTerms()
		return
	}

	// clear table and populate rows
	self.dom.filterTableDiv.style('display', '').selectAll('*').remove()

	const tableArg = {
		div: self.dom.filterTableDiv,
		columns: [
			{
				label: 'NAME',
				editCallback: async (i, cell) => {
					const newName = cell.value
					const index = self.state.groups.findIndex(group => group.name == newName)
					if (index != -1) {
						alert(`Group named ${newName} already exists`)
						updateUI(self)
					} else
						await self.app.dispatch({
							type: 'rename_group',
							index: i,
							newName: cell.value
						})
				}
			},
			{
				label: 'COLOR',
				editCallback: async (i, cell) => {
					await self.app.dispatch({
						type: 'change_color_group',
						index: i,
						newColor: cell.color
					})
				}
			},
			{ label: '#SAMPLE' },
			{ label: 'FILTER' }
		],
		columnButtons: [
			{
				text: 'Delete',
				callback: (e, i) => {
					const group = groups[i]
					self.app.vocabApi.deleteGroup(group.name)
				}
			}
		],
		rows: []
	}
	for (const g of groups) {
		tableArg.rows.push([
			{ value: g.name }, // to allow click to show <input>
			{ color: g.color },
			{ value: 'n=' + (await self.app.vocabApi.getFilteredSampleCount(g.filter)) },
			{} // blank cell to show filter ui
		])
	}

	// clear existing selected groups
	self.selectedGroupsIdx.clear()

	if (groups.length == 1) {
		// only one group, add index 0
		self.selectedGroupsIdx.add(0)
	} else {
		// more than 1 group, show checkboxes for each row
		tableArg.noButtonCallback = (i, node) => {
			if (node.checked) self.selectedGroupsIdx.add(i)
			else self.selectedGroupsIdx.delete(i)
			self.updateLaunchButton() // update button text, based on how many groups are selected
		}
		//
		tableArg.selectedRows = []
		for (let i = 0; i < groups.length; i++) {
			tableArg.selectedRows.push(i) // check all rows by default
			self.selectedGroupsIdx.add(i)
		}
	}

	renderTable(tableArg)
	for (const [i, row] of tableArg.rows.entries()) {
		const group = groups[i]
		filterInit({
			holder: row[3].__td,
			vocabApi: self.app.vocabApi,
			termdbConfig: self.state.termdbConfig,
			callback: f => {
				if (!f || f.lst.length == 0) {
					// blank filter (user removed last tvs from this filter), delete this element from groups[]
					const i = groups.findIndex(g => g.name == group.name)
					groups.splice(i, 1)
				} else {
					// update filter
					group.filter = f
				}
				self.app.dispatch({
					type: 'app_refresh',
					state: { groups }
				})
			}
		}).main(group.filter)
	}

	self.updateLaunchButton()

	self.displayCustomTerms()
}

async function clickLaunchBtn(self) {
	// click button to create samplelst tw
	// collect groups in use
	const groups = []
	for (const i of self.selectedGroupsIdx) {
		const g = self.state.groups[i]
		if (g) groups.push(g)
	}

	if (groups.length == 0) throw 'No groups, should not happen'

	const name = self.dom.newTermNameInput.property('value')

	// 1 or more groups are in use, generate samplelst tw and save it to state
	const tw = await self.groups2samplelst(groups)
	if (!tw) return
	tw.term.name = name
	self.app.vocabApi.addCustomTerm({ name, tw })

	self.dom.newTermSpan.style('display', 'none')
}

/*
s = {groups[ {filter} ], termfilter{filter} }
termfilter is mass global filter
if provided, need to "rebase" group's visible filter to it
a group filter contains the shadowy global filter from previous state. when new state is provided, need to replace it
*/
export function rebaseGroupFilter(s) {
	if (!s.termfilter?.filter || s.termfilter.filter.lst.length == 0) {
		// blank filter
		return s.groups
	}
	const groups = [] // new groups
	for (const g of s.groups) {
		const f = getNormalRoot(structuredClone(s.termfilter.filter))
		const f2 = getFilterItemByTag(g.filter, 'filterUiRoot')
		if (!f2) {
			//console.log('filterUiRoot not found')
			groups.push(g)
			continue
		}
		f.lst.push(f2)
		f.join = f.lst.length > 1 ? 'and' : ''
		const g2 = {
			name: g.name,
			filter: f,
			color: g.color
		}
		groups.push(g2)
	}
	return groups
}

export async function openPlot(chartType, term, term2, app, id, newId) {
	let config = {
		chartType,
		term,
		term2
	}
	if (id) config.insertBefore = id
	if (newId) config.id = newId()
	await app.dispatch({
		type: 'plot_create',
		config
	})
}

export async function openSummaryPlot(term, samplelstTW, app, id, newId) {
	// barchart config.term{} name is confusing, as it is actually a termsetting object, not term
	// thus convert the given term into a termwrapper
	// tw.q can be missing and will be filled in with default setting
	const tw = term.term ? term : { id: term.id, term }

	let config = {
		chartType: 'summary',
		childType: 'barchart',
		term: tw,
		term2: samplelstTW
	}
	if (id) config.insertBefore = id
	if (newId) config.id = newId()
	await app.dispatch({
		type: 'plot_create',
		config
	})
}
let tip2 // tip 2 is used for showing the terms tree, which is a submenu of the main tip, created here for reuse
export async function showTermsTree(
	div,
	callback,
	app,
	tip,
	state = { tree: { usecase: { detail: 'term' } } },
	closeParent = true,
	shift = true,
	disable_terms = []
) {
	if (!tip2) tip2 = new Menu({ padding: 0, offsetX: 162, offsetY: -34, parent_menu: tip.d.node() })
	tip2.clear()
	if (shift) tip2.showunderoffset(div.node())
	else tip2.showunder(div.node())
	appInit({
		holder: tip2.d,
		vocabApi: app.vocabApi,
		state,
		tree: {
			disable_terms,
			click_term: term => {
				callback(term)
				tip2.hide()
				if (closeParent) tip.hide()
			}
		}
	})
}
export function addPlotMenuItem(chartType, div, text, tip, samplelstTW, id, parent, openOnTop = false) {
	const itemDiv = div
		.append('div')
		.attr('class', 'sja_menuoption sja_sharp_border')
		//.html('Compare survival&nbsp;&nbsp;›')
		.html(`${text}&nbsp;&nbsp;›`)
		.on('click', e => {
			const state = { tree: { usecase: { target: chartType, detail: 'term' } } }
			if (chartType == 'survival') state.nav = { header_mode: 'hide_search' }
			showTermsTree(
				itemDiv,
				term => {
					openPlot(chartType, term, samplelstTW, parent.app, id, openOnTop ? () => parent.newId : null)
				},
				parent.app,
				tip,
				state
			)
		})
}

export function addMatrixMenuItems(menu, menuDiv, tw, app, id, state, newId) {
	if (state.matrixplots) {
		for (const plot of state.matrixplots) {
			menuDiv
				.append('div')
				.attr('class', 'sja_menuoption sja_sharp_border')
				.text(plot.name)
				.on('click', async () => {
					const config = await app.vocabApi.getMatrixByName(plot.name)
					config.divideBy = tw
					config.insertBefore = id
					config.settings.matrix.colw = 0
					if (newId) config.id = newId()

					app.dispatch({
						type: 'plot_create',
						config
					})
					menu.hide()
				})
		}
	}
}

export function addNewGroup(app, filter, groups) {
	groups = JSON.parse(JSON.stringify(groups))
	let name = 'New group'
	let i = 0
	while (1) {
		const name2 = name + (i == 0 ? '' : ' ' + i)
		if (!groups.find(g => g.name == name2)) break
		i++
	}
	name = name + (i == 0 ? '' : ' ' + i)
	const newGroup = {
		name,
		filter,
		color: rgb(colorScale(groups.length)).formatHex()
	}
	groups.push(newGroup)
	app.dispatch({
		type: 'app_refresh',
		state: { groups }
	})
}<|MERGE_RESOLUTION|>--- conflicted
+++ resolved
@@ -289,7 +289,6 @@
 
 async function updateUI(self) {
 	// prompt button is an instance to a blank filter, can only make the button after state is filled
-<<<<<<< HEAD
 	// but not in instance.init()
 
 	// create "Add new group" button as needed
@@ -306,21 +305,6 @@
 		})
 	// filterPrompt.main() always empties the filterUiRoot data
 	self.filterPrompt.main(self.getMassFilter()) // provide mass filter to limit the term tree
-=======
-	// but not in init()
-	self.dom.addNewGroupBtnHolder.selectAll('*').remove()
-
-	// create "Add new group" button
-	filterPromptInit({
-		holder: self.dom.addNewGroupBtnHolder,
-		vocabApi: self.app.vocabApi,
-		emptyLabel: 'Add group',
-		termdbConfig: self.state.termdbConfig,
-		callback: f => {
-			addNewGroup(self.app, f, groups)
-		}
-	}).main(self.getMassFilter()) // provide mass filter to limit the term tree
->>>>>>> d4439026
 
 	// duplicate groups[] array to mutate and add to action.state for dispatching
 	const groups = structuredClone(self.state.groups)
