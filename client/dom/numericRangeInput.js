export class NumericRangeInput {
	constructor(holder, range, callback) {
		this.input = holder
			.append('input')
			.attr('name', 'rangeInput')
			.attr('title', `leave blank for the allowed minimum value`)
			.style('width', '180px')
			.style('margin', '3px 5px')
			//.style('font-size', '20px')
			.on('change', () => {
				try {
					this.parseRange()
				} catch (ex) {
					alert(ex)
					this.setRange()
				}
			})
		this.setRange(range)
		this.callback = callback
	}

	getInput() {
		return this.input
	}

	parseRange() {
		const str = this.input.node().value
		const new_range = parseRange(str)
		if (this.range?.min && (new_range.startunbounded || this.range?.min > new_range.start)) {
			throw 'Invalid start value < minimum allowed'
		}
		if (this.range?.max && (new_range.stopunbounded || this.range?.max < new_range.stop)) {
			throw 'Invalid stop value > maximum allowed'
		}
		this.range = new_range
		this.callback(new_range)
		return new_range
	}

	getRange() {
		return this.range
	}

	setRange(range) {
		if (!range) range = this.range
		//When an error is thrown the previous range is restored
		else this.range = range

		const start = range.start ? `${range.start} <=` : ''
		const stop = range.stop ? `<= ${range.stop}` : ''
<<<<<<< HEAD
		this.input.node().value = range.value ? ` x=${range.value} ` : `${start} x ${stop}`
=======
		this.input.node().value = `${start} x ${stop}`
>>>>>>> 1aa9290b
	}
}

export function parseRange(str) {
	if (!str) throw 'Empty range'
	const tokens = str.replace(/\s/g, '').split('x')
	let start, stop, startinclusive, stopinclusive, value

	if (tokens[0]) parseRangeToken(tokens[0])
	if (tokens[1]) parseRangeToken(tokens[1])
	if (value) return { value, label: `x = ${value}` }
	const startunbounded = start === undefined
	const stopunbounded = stop === undefined

	if (!startunbounded && !stopunbounded && start > stop) throw 'start must be lower than stop'
	return { start, stop, value, startinclusive, stopinclusive, startunbounded, stopunbounded }

	function parseRangeToken(rangeToken) {
		const floatExpr = '[+-]?\\d+(\\.\\d+)?'

		if (new RegExp(`^${floatExpr}<$`).test(rangeToken) || new RegExp(`^>${floatExpr}$`).test(rangeToken)) {
			start = parseFloat(rangeToken.match(floatExpr))
			startinclusive = false
		} else if (new RegExp(`^${floatExpr}<=$`).test(rangeToken) || new RegExp(`^>=${floatExpr}$`).test(rangeToken)) {
			start = parseFloat(rangeToken.match(floatExpr))
			startinclusive = true
		} else if (new RegExp(`^${floatExpr}>$`).test(rangeToken) || new RegExp(`^<${floatExpr}$`).test(rangeToken)) {
			stop = parseFloat(rangeToken.match(floatExpr))
			stopinclusive = false
		} else if (new RegExp(`^${floatExpr}>=$`).test(rangeToken) || new RegExp(`^<=${floatExpr}$`).test(rangeToken)) {
			stop = parseFloat(rangeToken.match(floatExpr))
			stopinclusive = true
		} else if (new RegExp(`^${floatExpr}=$`).test(rangeToken) || new RegExp(`^=${floatExpr}$`).test(rangeToken)) {
			value = parseFloat(rangeToken.match(floatExpr))
			stopinclusive = true
			startinclusive = true
		} else throw `Could not parse expression '${rangeToken}'`
	}
}<|MERGE_RESOLUTION|>--- conflicted
+++ resolved
@@ -48,11 +48,8 @@
 
 		const start = range.start ? `${range.start} <=` : ''
 		const stop = range.stop ? `<= ${range.stop}` : ''
-<<<<<<< HEAD
 		this.input.node().value = range.value ? ` x=${range.value} ` : `${start} x ${stop}`
-=======
-		this.input.node().value = `${start} x ${stop}`
->>>>>>> 1aa9290b
+
 	}
 }
 
